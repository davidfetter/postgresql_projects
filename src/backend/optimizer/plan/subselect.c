/*-------------------------------------------------------------------------
 *
 * subselect.c
 *	  Planning routines for subselects and parameters.
 *
 * Portions Copyright (c) 1996-2014, PostgreSQL Global Development Group
 * Portions Copyright (c) 1994, Regents of the University of California
 *
 * IDENTIFICATION
 *	  src/backend/optimizer/plan/subselect.c
 *
 *-------------------------------------------------------------------------
 */
#include "postgres.h"

#include "access/htup_details.h"
#include "catalog/pg_operator.h"
#include "catalog/pg_type.h"
#include "executor/executor.h"
#include "miscadmin.h"
#include "nodes/makefuncs.h"
#include "nodes/nodeFuncs.h"
#include "optimizer/clauses.h"
#include "optimizer/cost.h"
#include "optimizer/planmain.h"
#include "optimizer/planner.h"
#include "optimizer/prep.h"
#include "optimizer/subselect.h"
#include "optimizer/var.h"
#include "parser/parse_relation.h"
#include "rewrite/rewriteManip.h"
#include "utils/builtins.h"
#include "utils/lsyscache.h"
#include "utils/syscache.h"


typedef struct convert_testexpr_context
{
	PlannerInfo *root;
	List	   *subst_nodes;	/* Nodes to substitute for Params */
} convert_testexpr_context;

typedef struct process_sublinks_context
{
	PlannerInfo *root;
	bool		isTopQual;
} process_sublinks_context;

typedef struct finalize_primnode_context
{
	PlannerInfo *root;
	Bitmapset  *paramids;		/* Non-local PARAM_EXEC paramids found */
} finalize_primnode_context;


static Node *build_subplan(PlannerInfo *root, Plan *plan, PlannerInfo *subroot,
			  List *plan_params,
			  SubLinkType subLinkType, int subLinkId,
			  Node *testexpr, bool adjust_testexpr,
			  bool unknownEqFalse);
static List *generate_subquery_params(PlannerInfo *root, List *tlist,
						 List **paramIds);
static List *generate_subquery_vars(PlannerInfo *root, List *tlist,
					   Index varno);
static Node *convert_testexpr(PlannerInfo *root,
				 Node *testexpr,
				 List *subst_nodes);
static Node *convert_testexpr_mutator(Node *node,
						 convert_testexpr_context *context);
static bool subplan_is_hashable(Plan *plan);
static bool testexpr_is_hashable(Node *testexpr);
static bool hash_ok_operator(OpExpr *expr);
static bool simplify_EXISTS_query(PlannerInfo *root, Query *query);
static Query *convert_EXISTS_to_ANY(PlannerInfo *root, Query *subselect,
					  Node **testexpr, List **paramIds);
static Node *replace_correlation_vars_mutator(Node *node, PlannerInfo *root);
static Node *process_sublinks_mutator(Node *node,
						 process_sublinks_context *context);
static Bitmapset *finalize_plan(PlannerInfo *root,
			  Plan *plan,
			  Bitmapset *valid_params,
			  Bitmapset *scan_params,
			  Agg *agg_chain_head);
static bool finalize_primnode(Node *node, finalize_primnode_context *context);


/*
 * Select a PARAM_EXEC number to identify the given Var as a parameter for
 * the current subquery, or for a nestloop's inner scan.
 * If the Var already has a param in the current context, return that one.
 */
static int
assign_param_for_var(PlannerInfo *root, Var *var)
{
	ListCell   *ppl;
	PlannerParamItem *pitem;
	Index		levelsup;

	/* Find the query level the Var belongs to */
	for (levelsup = var->varlevelsup; levelsup > 0; levelsup--)
		root = root->parent_root;

	/* If there's already a matching PlannerParamItem there, just use it */
	foreach(ppl, root->plan_params)
	{
		pitem = (PlannerParamItem *) lfirst(ppl);
		if (IsA(pitem->item, Var))
		{
			Var		   *pvar = (Var *) pitem->item;

			/*
			 * This comparison must match _equalVar(), except for ignoring
			 * varlevelsup.  Note that _equalVar() ignores the location.
			 */
			if (pvar->varno == var->varno &&
				pvar->varattno == var->varattno &&
				pvar->vartype == var->vartype &&
				pvar->vartypmod == var->vartypmod &&
				pvar->varcollid == var->varcollid &&
				pvar->varnoold == var->varnoold &&
				pvar->varoattno == var->varoattno)
				return pitem->paramId;
		}
	}

	/* Nope, so make a new one */
	var = (Var *) copyObject(var);
	var->varlevelsup = 0;

	pitem = makeNode(PlannerParamItem);
	pitem->item = (Node *) var;
	pitem->paramId = root->glob->nParamExec++;

	root->plan_params = lappend(root->plan_params, pitem);

	return pitem->paramId;
}

/*
 * Generate a Param node to replace the given Var,
 * which is expected to have varlevelsup > 0 (ie, it is not local).
 */
static Param *
replace_outer_var(PlannerInfo *root, Var *var)
{
	Param	   *retval;
	int			i;

	Assert(var->varlevelsup > 0 && var->varlevelsup < root->query_level);

	/* Find the Var in the appropriate plan_params, or add it if not present */
	i = assign_param_for_var(root, var);

	retval = makeNode(Param);
	retval->paramkind = PARAM_EXEC;
	retval->paramid = i;
	retval->paramtype = var->vartype;
	retval->paramtypmod = var->vartypmod;
	retval->paramcollid = var->varcollid;
	retval->location = var->location;

	return retval;
}

/*
 * Generate a Param node to replace the given Var, which will be supplied
 * from an upper NestLoop join node.
 *
 * This is effectively the same as replace_outer_var, except that we expect
 * the Var to be local to the current query level.
 */
Param *
assign_nestloop_param_var(PlannerInfo *root, Var *var)
{
	Param	   *retval;
	int			i;

	Assert(var->varlevelsup == 0);

	i = assign_param_for_var(root, var);

	retval = makeNode(Param);
	retval->paramkind = PARAM_EXEC;
	retval->paramid = i;
	retval->paramtype = var->vartype;
	retval->paramtypmod = var->vartypmod;
	retval->paramcollid = var->varcollid;
	retval->location = var->location;

	return retval;
}

/*
 * Select a PARAM_EXEC number to identify the given PlaceHolderVar as a
 * parameter for the current subquery, or for a nestloop's inner scan.
 * If the PHV already has a param in the current context, return that one.
 *
 * This is just like assign_param_for_var, except for PlaceHolderVars.
 */
static int
assign_param_for_placeholdervar(PlannerInfo *root, PlaceHolderVar *phv)
{
	ListCell   *ppl;
	PlannerParamItem *pitem;
	Index		levelsup;

	/* Find the query level the PHV belongs to */
	for (levelsup = phv->phlevelsup; levelsup > 0; levelsup--)
		root = root->parent_root;

	/* If there's already a matching PlannerParamItem there, just use it */
	foreach(ppl, root->plan_params)
	{
		pitem = (PlannerParamItem *) lfirst(ppl);
		if (IsA(pitem->item, PlaceHolderVar))
		{
			PlaceHolderVar *pphv = (PlaceHolderVar *) pitem->item;

			/* We assume comparing the PHIDs is sufficient */
			if (pphv->phid == phv->phid)
				return pitem->paramId;
		}
	}

	/* Nope, so make a new one */
	phv = (PlaceHolderVar *) copyObject(phv);
	if (phv->phlevelsup != 0)
	{
		IncrementVarSublevelsUp((Node *) phv, -((int) phv->phlevelsup), 0);
		Assert(phv->phlevelsup == 0);
	}

	pitem = makeNode(PlannerParamItem);
	pitem->item = (Node *) phv;
	pitem->paramId = root->glob->nParamExec++;

	root->plan_params = lappend(root->plan_params, pitem);

	return pitem->paramId;
}

/*
 * Generate a Param node to replace the given PlaceHolderVar,
 * which is expected to have phlevelsup > 0 (ie, it is not local).
 *
 * This is just like replace_outer_var, except for PlaceHolderVars.
 */
static Param *
replace_outer_placeholdervar(PlannerInfo *root, PlaceHolderVar *phv)
{
	Param	   *retval;
	int			i;

	Assert(phv->phlevelsup > 0 && phv->phlevelsup < root->query_level);

	/* Find the PHV in the appropriate plan_params, or add it if not present */
	i = assign_param_for_placeholdervar(root, phv);

	retval = makeNode(Param);
	retval->paramkind = PARAM_EXEC;
	retval->paramid = i;
	retval->paramtype = exprType((Node *) phv->phexpr);
	retval->paramtypmod = exprTypmod((Node *) phv->phexpr);
	retval->paramcollid = exprCollation((Node *) phv->phexpr);
	retval->location = -1;

	return retval;
}

/*
 * Generate a Param node to replace the given PlaceHolderVar, which will be
 * supplied from an upper NestLoop join node.
 *
 * This is just like assign_nestloop_param_var, except for PlaceHolderVars.
 */
Param *
assign_nestloop_param_placeholdervar(PlannerInfo *root, PlaceHolderVar *phv)
{
	Param	   *retval;
	int			i;

	Assert(phv->phlevelsup == 0);

	i = assign_param_for_placeholdervar(root, phv);

	retval = makeNode(Param);
	retval->paramkind = PARAM_EXEC;
	retval->paramid = i;
	retval->paramtype = exprType((Node *) phv->phexpr);
	retval->paramtypmod = exprTypmod((Node *) phv->phexpr);
	retval->paramcollid = exprCollation((Node *) phv->phexpr);
	retval->location = -1;

	return retval;
}

/*
 * Generate a Param node to replace the given Aggref
 * which is expected to have agglevelsup > 0 (ie, it is not local).
 */
static Param *
replace_outer_agg(PlannerInfo *root, Aggref *agg)
{
	Param	   *retval;
	PlannerParamItem *pitem;
	Index		levelsup;

	Assert(agg->agglevelsup > 0 && agg->agglevelsup < root->query_level);

	/* Find the query level the Aggref belongs to */
	for (levelsup = agg->agglevelsup; levelsup > 0; levelsup--)
		root = root->parent_root;

	/*
	 * It does not seem worthwhile to try to match duplicate outer aggs. Just
	 * make a new slot every time.
	 */
	agg = (Aggref *) copyObject(agg);
	IncrementVarSublevelsUp((Node *) agg, -((int) agg->agglevelsup), 0);
	Assert(agg->agglevelsup == 0);

	pitem = makeNode(PlannerParamItem);
	pitem->item = (Node *) agg;
	pitem->paramId = root->glob->nParamExec++;

	root->plan_params = lappend(root->plan_params, pitem);

	retval = makeNode(Param);
	retval->paramkind = PARAM_EXEC;
	retval->paramid = pitem->paramId;
	retval->paramtype = agg->aggtype;
	retval->paramtypmod = -1;
	retval->paramcollid = agg->aggcollid;
	retval->location = agg->location;

	return retval;
}

/*
 * Generate a Param node to replace the given Grouping expression
 * which is expected to have agglevelsup > 0 (ie, it is not local).
 */
static Param *
replace_outer_grouping(PlannerInfo *root, Grouping *grp)
{
	Param	   *retval;
	PlannerParamItem *pitem;
	Index		levelsup;

	Assert(grp->agglevelsup > 0 && grp->agglevelsup < root->query_level);

	/* Find the query level the Grouping belongs to */
	for (levelsup = grp->agglevelsup; levelsup > 0; levelsup--)
		root = root->parent_root;

	/*
	 * It does not seem worthwhile to try to match duplicate outer aggs. Just
	 * make a new slot every time.
	 */
	grp = (Grouping *) copyObject(grp);
	IncrementVarSublevelsUp((Node *) grp, -((int) grp->agglevelsup), 0);
	Assert(grp->agglevelsup == 0);

	pitem = makeNode(PlannerParamItem);
	pitem->item = (Node *) grp;
	pitem->paramId = root->glob->nParamExec++;

	root->plan_params = lappend(root->plan_params, pitem);

	retval = makeNode(Param);
	retval->paramkind = PARAM_EXEC;
	retval->paramid = pitem->paramId;
	retval->paramtype = exprType((Node *) grp);
	retval->paramtypmod = -1;
	retval->paramcollid = InvalidOid;
	retval->location = grp->location;

	return retval;
}

/*
 * Generate a new Param node that will not conflict with any other.
 *
 * This is used to create Params representing subplan outputs.
 * We don't need to build a PlannerParamItem for such a Param, but we do
 * need to record the PARAM_EXEC slot number as being allocated.
 */
static Param *
generate_new_param(PlannerInfo *root, Oid paramtype, int32 paramtypmod,
				   Oid paramcollation)
{
	Param	   *retval;

	retval = makeNode(Param);
	retval->paramkind = PARAM_EXEC;
	retval->paramid = root->glob->nParamExec++;
	retval->paramtype = paramtype;
	retval->paramtypmod = paramtypmod;
	retval->paramcollid = paramcollation;
	retval->location = -1;

	return retval;
}

/*
 * Assign a (nonnegative) PARAM_EXEC ID for a special parameter (one that
 * is not actually used to carry a value at runtime).  Such parameters are
 * used for special runtime signaling purposes, such as connecting a
 * recursive union node to its worktable scan node or forcing plan
 * re-evaluation within the EvalPlanQual mechanism.  No actual Param node
 * exists with this ID, however.
 */
int
SS_assign_special_param(PlannerInfo *root)
{
	return root->glob->nParamExec++;
}

/*
 * Get the datatype/typmod/collation of the first column of the plan's output.
 *
 * This information is stored for ARRAY_SUBLINK execution and for
 * exprType()/exprTypmod()/exprCollation(), which have no way to get at the
 * plan associated with a SubPlan node.  We really only need the info for
 * EXPR_SUBLINK and ARRAY_SUBLINK subplans, but for consistency we save it
 * always.
 */
static void
get_first_col_type(Plan *plan, Oid *coltype, int32 *coltypmod,
				   Oid *colcollation)
{
	/* In cases such as EXISTS, tlist might be empty; arbitrarily use VOID */
	if (plan->targetlist)
	{
		TargetEntry *tent = (TargetEntry *) linitial(plan->targetlist);

		Assert(IsA(tent, TargetEntry));
		if (!tent->resjunk)
		{
			*coltype = exprType((Node *) tent->expr);
			*coltypmod = exprTypmod((Node *) tent->expr);
			*colcollation = exprCollation((Node *) tent->expr);
			return;
		}
	}
	*coltype = VOIDOID;
	*coltypmod = -1;
	*colcollation = InvalidOid;
}

/*
 * Convert a SubLink (as created by the parser) into a SubPlan.
 *
 * We are given the SubLink's contained query, type, ID, and testexpr.  We are
 * also told if this expression appears at top level of a WHERE/HAVING qual.
 *
 * Note: we assume that the testexpr has been AND/OR flattened (actually,
 * it's been through eval_const_expressions), but not converted to
 * implicit-AND form; and any SubLinks in it should already have been
 * converted to SubPlans.  The subquery is as yet untouched, however.
 *
 * The result is whatever we need to substitute in place of the SubLink node
 * in the executable expression.  If we're going to do the subplan as a
 * regular subplan, this will be the constructed SubPlan node.  If we're going
 * to do the subplan as an InitPlan, the SubPlan node instead goes into
 * root->init_plans, and what we return here is an expression tree
 * representing the InitPlan's result: usually just a Param node representing
 * a single scalar result, but possibly a row comparison tree containing
 * multiple Param nodes, or for a MULTIEXPR subquery a simple NULL constant
 * (since the real output Params are elsewhere in the tree, and the MULTIEXPR
 * subquery itself is in a resjunk tlist entry whose value is uninteresting).
 */
static Node *
make_subplan(PlannerInfo *root, Query *orig_subquery,
			 SubLinkType subLinkType, int subLinkId,
			 Node *testexpr, bool isTopQual)
{
	Query	   *subquery;
	bool		simple_exists = false;
	double		tuple_fraction;
	Plan	   *plan;
	PlannerInfo *subroot;
	List	   *plan_params;
	Node	   *result;

	/*
	 * Copy the source Query node.  This is a quick and dirty kluge to resolve
	 * the fact that the parser can generate trees with multiple links to the
	 * same sub-Query node, but the planner wants to scribble on the Query.
	 * Try to clean this up when we do querytree redesign...
	 */
	subquery = (Query *) copyObject(orig_subquery);

	/*
	 * If it's an EXISTS subplan, we might be able to simplify it.
	 */
	if (subLinkType == EXISTS_SUBLINK)
		simple_exists = simplify_EXISTS_query(root, subquery);

	/*
	 * For an EXISTS subplan, tell lower-level planner to expect that only the
	 * first tuple will be retrieved.  For ALL and ANY subplans, we will be
	 * able to stop evaluating if the test condition fails or matches, so very
	 * often not all the tuples will be retrieved; for lack of a better idea,
	 * specify 50% retrieval.  For EXPR, MULTIEXPR, and ROWCOMPARE subplans,
	 * use default behavior (we're only expecting one row out, anyway).
	 *
	 * NOTE: if you change these numbers, also change cost_subplan() in
	 * path/costsize.c.
	 *
	 * XXX If an ANY subplan is uncorrelated, build_subplan may decide to hash
	 * its output.  In that case it would've been better to specify full
	 * retrieval.  At present, however, we can only check hashability after
	 * we've made the subplan :-(.  (Determining whether it'll fit in work_mem
	 * is the really hard part.)  Therefore, we don't want to be too
	 * optimistic about the percentage of tuples retrieved, for fear of
	 * selecting a plan that's bad for the materialization case.
	 */
	if (subLinkType == EXISTS_SUBLINK)
		tuple_fraction = 1.0;	/* just like a LIMIT 1 */
	else if (subLinkType == ALL_SUBLINK ||
			 subLinkType == ANY_SUBLINK)
		tuple_fraction = 0.5;	/* 50% */
	else
		tuple_fraction = 0.0;	/* default behavior */

	/* plan_params should not be in use in current query level */
	Assert(root->plan_params == NIL);

	/*
	 * Generate the plan for the subquery.
	 */
	plan = subquery_planner(root->glob, subquery,
							root,
							false, tuple_fraction,
							&subroot);

	/* Isolate the params needed by this specific subplan */
	plan_params = root->plan_params;
	root->plan_params = NIL;

	/* And convert to SubPlan or InitPlan format. */
	result = build_subplan(root, plan, subroot, plan_params,
						   subLinkType, subLinkId,
						   testexpr, true, isTopQual);

	/*
	 * If it's a correlated EXISTS with an unimportant targetlist, we might be
	 * able to transform it to the equivalent of an IN and then implement it
	 * by hashing.  We don't have enough information yet to tell which way is
	 * likely to be better (it depends on the expected number of executions of
	 * the EXISTS qual, and we are much too early in planning the outer query
	 * to be able to guess that).  So we generate both plans, if possible, and
	 * leave it to the executor to decide which to use.
	 */
	if (simple_exists && IsA(result, SubPlan))
	{
		Node	   *newtestexpr;
		List	   *paramIds;

		/* Make a second copy of the original subquery */
		subquery = (Query *) copyObject(orig_subquery);
		/* and re-simplify */
		simple_exists = simplify_EXISTS_query(root, subquery);
		Assert(simple_exists);
		/* See if it can be converted to an ANY query */
		subquery = convert_EXISTS_to_ANY(root, subquery,
										 &newtestexpr, &paramIds);
		if (subquery)
		{
			/* Generate the plan for the ANY subquery; we'll need all rows */
			plan = subquery_planner(root->glob, subquery,
									root,
									false, 0.0,
									&subroot);

			/* Isolate the params needed by this specific subplan */
			plan_params = root->plan_params;
			root->plan_params = NIL;

			/* Now we can check if it'll fit in work_mem */
			if (subplan_is_hashable(plan))
			{
				SubPlan    *hashplan;
				AlternativeSubPlan *asplan;

				/* OK, convert to SubPlan format. */
				hashplan = (SubPlan *) build_subplan(root, plan, subroot,
													 plan_params,
													 ANY_SUBLINK, 0,
													 newtestexpr,
													 false, true);
				/* Check we got what we expected */
				Assert(IsA(hashplan, SubPlan));
				Assert(hashplan->parParam == NIL);
				Assert(hashplan->useHashTable);
				/* build_subplan won't have filled in paramIds */
				hashplan->paramIds = paramIds;

				/* Leave it to the executor to decide which plan to use */
				asplan = makeNode(AlternativeSubPlan);
				asplan->subplans = list_make2(result, hashplan);
				result = (Node *) asplan;
			}
		}
	}

	return result;
}

/*
 * Build a SubPlan node given the raw inputs --- subroutine for make_subplan
 *
 * Returns either the SubPlan, or a replacement expression if we decide to
 * make it an InitPlan, as explained in the comments for make_subplan.
 */
static Node *
build_subplan(PlannerInfo *root, Plan *plan, PlannerInfo *subroot,
			  List *plan_params,
			  SubLinkType subLinkType, int subLinkId,
			  Node *testexpr, bool adjust_testexpr,
			  bool unknownEqFalse)
{
	Node	   *result;
	SubPlan    *splan;
	bool		isInitPlan;
	ListCell   *lc;

	/*
	 * Initialize the SubPlan node.  Note plan_id, plan_name, and cost fields
	 * are set further down.
	 */
	splan = makeNode(SubPlan);
	splan->subLinkType = subLinkType;
	splan->testexpr = NULL;
	splan->paramIds = NIL;
	get_first_col_type(plan, &splan->firstColType, &splan->firstColTypmod,
					   &splan->firstColCollation);
	splan->useHashTable = false;
	splan->unknownEqFalse = unknownEqFalse;
	splan->setParam = NIL;
	splan->parParam = NIL;
	splan->args = NIL;

	/*
	 * Make parParam and args lists of param IDs and expressions that current
	 * query level will pass to this child plan.
	 */
	foreach(lc, plan_params)
	{
		PlannerParamItem *pitem = (PlannerParamItem *) lfirst(lc);
		Node	   *arg = pitem->item;

		/*
		 * The Var, PlaceHolderVar, or Aggref has already been adjusted to
		 * have the correct varlevelsup, phlevelsup, or agglevelsup.
		 *
		 * If it's a PlaceHolderVar or Aggref, its arguments might contain
		 * SubLinks, which have not yet been processed (see the comments for
		 * SS_replace_correlation_vars).  Do that now.
		 */
		if (IsA(arg, PlaceHolderVar) ||
			IsA(arg, Aggref))
			arg = SS_process_sublinks(root, arg, false);

		splan->parParam = lappend_int(splan->parParam, pitem->paramId);
		splan->args = lappend(splan->args, arg);
	}

	/*
	 * Un-correlated or undirect correlated plans of EXISTS, EXPR, ARRAY,
	 * ROWCOMPARE, or MULTIEXPR types can be used as initPlans.  For EXISTS,
	 * EXPR, or ARRAY, we return a Param referring to the result of evaluating
	 * the initPlan.  For ROWCOMPARE, we must modify the testexpr tree to
	 * contain PARAM_EXEC Params instead of the PARAM_SUBLINK Params emitted
	 * by the parser, and then return that tree.  For MULTIEXPR, we return a
	 * null constant: the resjunk targetlist item containing the SubLink does
	 * not need to return anything useful, since the referencing Params are
	 * elsewhere.
	 */
	if (splan->parParam == NIL && subLinkType == EXISTS_SUBLINK)
	{
		Param	   *prm;

		Assert(testexpr == NULL);
		prm = generate_new_param(root, BOOLOID, -1, InvalidOid);
		splan->setParam = list_make1_int(prm->paramid);
		isInitPlan = true;
		result = (Node *) prm;
	}
	else if (splan->parParam == NIL && subLinkType == EXPR_SUBLINK)
	{
		TargetEntry *te = linitial(plan->targetlist);
		Param	   *prm;

		Assert(!te->resjunk);
		Assert(testexpr == NULL);
		prm = generate_new_param(root,
								 exprType((Node *) te->expr),
								 exprTypmod((Node *) te->expr),
								 exprCollation((Node *) te->expr));
		splan->setParam = list_make1_int(prm->paramid);
		isInitPlan = true;
		result = (Node *) prm;
	}
	else if (splan->parParam == NIL && subLinkType == ARRAY_SUBLINK)
	{
		TargetEntry *te = linitial(plan->targetlist);
		Oid			arraytype;
		Param	   *prm;

		Assert(!te->resjunk);
		Assert(testexpr == NULL);
		arraytype = get_array_type(exprType((Node *) te->expr));
		if (!OidIsValid(arraytype))
			elog(ERROR, "could not find array type for datatype %s",
				 format_type_be(exprType((Node *) te->expr)));
		prm = generate_new_param(root,
								 arraytype,
								 exprTypmod((Node *) te->expr),
								 exprCollation((Node *) te->expr));
		splan->setParam = list_make1_int(prm->paramid);
		isInitPlan = true;
		result = (Node *) prm;
	}
	else if (splan->parParam == NIL && subLinkType == ROWCOMPARE_SUBLINK)
	{
		/* Adjust the Params */
		List	   *params;

		Assert(testexpr != NULL);
		params = generate_subquery_params(root,
										  plan->targetlist,
										  &splan->paramIds);
		result = convert_testexpr(root,
								  testexpr,
								  params);
		splan->setParam = list_copy(splan->paramIds);
		isInitPlan = true;

		/*
		 * The executable expression is returned to become part of the outer
		 * plan's expression tree; it is not kept in the initplan node.
		 */
	}
	else if (subLinkType == MULTIEXPR_SUBLINK)
	{
		/*
		 * Whether it's an initplan or not, it needs to set a PARAM_EXEC Param
		 * for each output column.
		 */
		List	   *params;

		Assert(testexpr == NULL);
		params = generate_subquery_params(root,
										  plan->targetlist,
										  &splan->setParam);

		/*
		 * Save the list of replacement Params in the n'th cell of
		 * root->multiexpr_params; setrefs.c will use it to replace
		 * PARAM_MULTIEXPR Params.
		 */
		while (list_length(root->multiexpr_params) < subLinkId)
			root->multiexpr_params = lappend(root->multiexpr_params, NIL);
		lc = list_nth_cell(root->multiexpr_params, subLinkId - 1);
		Assert(lfirst(lc) == NIL);
		lfirst(lc) = params;

		/* It can be an initplan if there are no parParams. */
		if (splan->parParam == NIL)
		{
			isInitPlan = true;
			result = (Node *) makeNullConst(RECORDOID, -1, InvalidOid);
		}
		else
		{
			isInitPlan = false;
			result = (Node *) splan;
		}
	}
	else
	{
		/*
		 * Adjust the Params in the testexpr, unless caller said it's not
		 * needed.
		 */
		if (testexpr && adjust_testexpr)
		{
			List	   *params;

			params = generate_subquery_params(root,
											  plan->targetlist,
											  &splan->paramIds);
			splan->testexpr = convert_testexpr(root,
											   testexpr,
											   params);
		}
		else
			splan->testexpr = testexpr;

		/*
		 * We can't convert subplans of ALL_SUBLINK or ANY_SUBLINK types to
		 * initPlans, even when they are uncorrelated or undirect correlated,
		 * because we need to scan the output of the subplan for each outer
		 * tuple.  But if it's a not-direct-correlated IN (= ANY) test, we
		 * might be able to use a hashtable to avoid comparing all the tuples.
		 */
		if (subLinkType == ANY_SUBLINK &&
			splan->parParam == NIL &&
			subplan_is_hashable(plan) &&
			testexpr_is_hashable(splan->testexpr))
			splan->useHashTable = true;

		/*
		 * Otherwise, we have the option to tack a Material node onto the top
		 * of the subplan, to reduce the cost of reading it repeatedly.  This
		 * is pointless for a direct-correlated subplan, since we'd have to
		 * recompute its results each time anyway.  For uncorrelated/undirect
		 * correlated subplans, we add Material unless the subplan's top plan
		 * node would materialize its output anyway.  Also, if enable_material
		 * is false, then the user does not want us to materialize anything
		 * unnecessarily, so we don't.
		 */
		else if (splan->parParam == NIL && enable_material &&
				 !ExecMaterializesOutput(nodeTag(plan)))
			plan = materialize_finished_plan(plan);

		result = (Node *) splan;
		isInitPlan = false;
	}

	/*
	 * Add the subplan and its PlannerInfo to the global lists.
	 */
	root->glob->subplans = lappend(root->glob->subplans, plan);
	root->glob->subroots = lappend(root->glob->subroots, subroot);
	splan->plan_id = list_length(root->glob->subplans);

	if (isInitPlan)
		root->init_plans = lappend(root->init_plans, splan);

	/*
	 * A parameterless subplan (not initplan) should be prepared to handle
	 * REWIND efficiently.  If it has direct parameters then there's no point
	 * since it'll be reset on each scan anyway; and if it's an initplan then
	 * there's no point since it won't get re-run without parameter changes
	 * anyway.  The input of a hashed subplan doesn't need REWIND either.
	 */
	if (splan->parParam == NIL && !isInitPlan && !splan->useHashTable)
		root->glob->rewindPlanIDs = bms_add_member(root->glob->rewindPlanIDs,
												   splan->plan_id);

	/* Label the subplan for EXPLAIN purposes */
	splan->plan_name = palloc(32 + 12 * list_length(splan->setParam));
	sprintf(splan->plan_name, "%s %d",
			isInitPlan ? "InitPlan" : "SubPlan",
			splan->plan_id);
	if (splan->setParam)
	{
		char	   *ptr = splan->plan_name + strlen(splan->plan_name);

		ptr += sprintf(ptr, " (returns ");
		foreach(lc, splan->setParam)
		{
			ptr += sprintf(ptr, "$%d%s",
						   lfirst_int(lc),
						   lnext(lc) ? "," : ")");
		}
	}

	/* Lastly, fill in the cost estimates for use later */
	cost_subplan(root, splan, plan);

	return result;
}

/*
 * generate_subquery_params: build a list of Params representing the output
 * columns of a sublink's sub-select, given the sub-select's targetlist.
 *
 * We also return an integer list of the paramids of the Params.
 */
static List *
generate_subquery_params(PlannerInfo *root, List *tlist, List **paramIds)
{
	List	   *result;
	List	   *ids;
	ListCell   *lc;

	result = ids = NIL;
	foreach(lc, tlist)
	{
		TargetEntry *tent = (TargetEntry *) lfirst(lc);
		Param	   *param;

		if (tent->resjunk)
			continue;

		param = generate_new_param(root,
								   exprType((Node *) tent->expr),
								   exprTypmod((Node *) tent->expr),
								   exprCollation((Node *) tent->expr));
		result = lappend(result, param);
		ids = lappend_int(ids, param->paramid);
	}

	*paramIds = ids;
	return result;
}

/*
 * generate_subquery_vars: build a list of Vars representing the output
 * columns of a sublink's sub-select, given the sub-select's targetlist.
 * The Vars have the specified varno (RTE index).
 */
static List *
generate_subquery_vars(PlannerInfo *root, List *tlist, Index varno)
{
	List	   *result;
	ListCell   *lc;

	result = NIL;
	foreach(lc, tlist)
	{
		TargetEntry *tent = (TargetEntry *) lfirst(lc);
		Var		   *var;

		if (tent->resjunk)
			continue;

		var = makeVarFromTargetEntry(varno, tent);
		result = lappend(result, var);
	}

	return result;
}

/*
 * convert_testexpr: convert the testexpr given by the parser into
 * actually executable form.  This entails replacing PARAM_SUBLINK Params
 * with Params or Vars representing the results of the sub-select.  The
 * nodes to be substituted are passed in as the List result from
 * generate_subquery_params or generate_subquery_vars.
 */
static Node *
convert_testexpr(PlannerInfo *root,
				 Node *testexpr,
				 List *subst_nodes)
{
	convert_testexpr_context context;

	context.root = root;
	context.subst_nodes = subst_nodes;
	return convert_testexpr_mutator(testexpr, &context);
}

static Node *
convert_testexpr_mutator(Node *node,
						 convert_testexpr_context *context)
{
	if (node == NULL)
		return NULL;
	if (IsA(node, Param))
	{
		Param	   *param = (Param *) node;

		if (param->paramkind == PARAM_SUBLINK)
		{
			if (param->paramid <= 0 ||
				param->paramid > list_length(context->subst_nodes))
				elog(ERROR, "unexpected PARAM_SUBLINK ID: %d", param->paramid);

			/*
			 * We copy the list item to avoid having doubly-linked
			 * substructure in the modified parse tree.  This is probably
			 * unnecessary when it's a Param, but be safe.
			 */
			return (Node *) copyObject(list_nth(context->subst_nodes,
												param->paramid - 1));
		}
	}
	if (IsA(node, SubLink))
	{
		/*
		 * If we come across a nested SubLink, it is neither necessary nor
		 * correct to recurse into it: any PARAM_SUBLINKs we might find inside
		 * belong to the inner SubLink not the outer. So just return it as-is.
		 *
		 * This reasoning depends on the assumption that nothing will pull
		 * subexpressions into or out of the testexpr field of a SubLink, at
		 * least not without replacing PARAM_SUBLINKs first.  If we did want
		 * to do that we'd need to rethink the parser-output representation
		 * altogether, since currently PARAM_SUBLINKs are only unique per
		 * SubLink not globally across the query.  The whole point of
		 * replacing them with Vars or PARAM_EXEC nodes is to make them
		 * globally unique before they escape from the SubLink's testexpr.
		 *
		 * Note: this can't happen when called during SS_process_sublinks,
		 * because that recursively processes inner SubLinks first.  It can
		 * happen when called from convert_ANY_sublink_to_join, though.
		 */
		return node;
	}
	return expression_tree_mutator(node,
								   convert_testexpr_mutator,
								   (void *) context);
}

/*
 * subplan_is_hashable: can we implement an ANY subplan by hashing?
 */
static bool
subplan_is_hashable(Plan *plan)
{
	double		subquery_size;

	/*
	 * The estimated size of the subquery result must fit in work_mem. (Note:
	 * we use sizeof(HeapTupleHeaderData) here even though the tuples will
	 * actually be stored as MinimalTuples; this provides some fudge factor
	 * for hashtable overhead.)
	 */
	subquery_size = plan->plan_rows *
		(MAXALIGN(plan->plan_width) + MAXALIGN(sizeof(HeapTupleHeaderData)));
	if (subquery_size > work_mem * 1024L)
		return false;

	return true;
}

/*
 * testexpr_is_hashable: is an ANY SubLink's test expression hashable?
 */
static bool
testexpr_is_hashable(Node *testexpr)
{
	/*
	 * The testexpr must be a single OpExpr, or an AND-clause containing only
	 * OpExprs.
	 *
	 * The combining operators must be hashable and strict. The need for
	 * hashability is obvious, since we want to use hashing. Without
	 * strictness, behavior in the presence of nulls is too unpredictable.  We
	 * actually must assume even more than plain strictness: they can't yield
	 * NULL for non-null inputs, either (see nodeSubplan.c).  However, hash
	 * indexes and hash joins assume that too.
	 */
	if (testexpr && IsA(testexpr, OpExpr))
	{
		if (hash_ok_operator((OpExpr *) testexpr))
			return true;
	}
	else if (and_clause(testexpr))
	{
		ListCell   *l;

		foreach(l, ((BoolExpr *) testexpr)->args)
		{
			Node	   *andarg = (Node *) lfirst(l);

			if (!IsA(andarg, OpExpr))
				return false;
			if (!hash_ok_operator((OpExpr *) andarg))
				return false;
		}
		return true;
	}

	return false;
}

/*
 * Check expression is hashable + strict
 *
 * We could use op_hashjoinable() and op_strict(), but do it like this to
 * avoid a redundant cache lookup.
 */
static bool
hash_ok_operator(OpExpr *expr)
{
	Oid			opid = expr->opno;

	/* quick out if not a binary operator */
	if (list_length(expr->args) != 2)
		return false;
	if (opid == ARRAY_EQ_OP)
	{
		/* array_eq is strict, but must check input type to ensure hashable */
		/* XXX record_eq will need same treatment when it becomes hashable */
		Node	   *leftarg = linitial(expr->args);

		return op_hashjoinable(opid, exprType(leftarg));
	}
	else
	{
		/* else must look up the operator properties */
		HeapTuple	tup;
		Form_pg_operator optup;

		tup = SearchSysCache1(OPEROID, ObjectIdGetDatum(opid));
		if (!HeapTupleIsValid(tup))
			elog(ERROR, "cache lookup failed for operator %u", opid);
		optup = (Form_pg_operator) GETSTRUCT(tup);
		if (!optup->oprcanhash || !func_strict(optup->oprcode))
		{
			ReleaseSysCache(tup);
			return false;
		}
		ReleaseSysCache(tup);
		return true;
	}
}


/*
 * SS_process_ctes: process a query's WITH list
 *
 * We plan each interesting WITH item and convert it to an initplan.
 * A side effect is to fill in root->cte_plan_ids with a list that
 * parallels root->parse->cteList and provides the subplan ID for
 * each CTE's initplan.
 */
void
SS_process_ctes(PlannerInfo *root)
{
	ListCell   *lc;

	Assert(root->cte_plan_ids == NIL);

	foreach(lc, root->parse->cteList)
	{
		CommonTableExpr *cte = (CommonTableExpr *) lfirst(lc);
		CmdType		cmdType = ((Query *) cte->ctequery)->commandType;
		Query	   *subquery;
		Plan	   *plan;
		PlannerInfo *subroot;
		SubPlan    *splan;
		int			paramid;

		/*
		 * Ignore SELECT CTEs that are not actually referenced anywhere.
		 */
		if (cte->cterefcount == 0 && cmdType == CMD_SELECT)
		{
			/* Make a dummy entry in cte_plan_ids */
			root->cte_plan_ids = lappend_int(root->cte_plan_ids, -1);
			continue;
		}

		/*
		 * Copy the source Query node.  Probably not necessary, but let's keep
		 * this similar to make_subplan.
		 */
		subquery = (Query *) copyObject(cte->ctequery);

		/* plan_params should not be in use in current query level */
		Assert(root->plan_params == NIL);

		/*
		 * Generate the plan for the CTE query.  Always plan for full
		 * retrieval --- we don't have enough info to predict otherwise.
		 */
		plan = subquery_planner(root->glob, subquery,
								root,
								cte->cterecursive, 0.0,
								&subroot);

		/*
		 * Since the current query level doesn't yet contain any RTEs, it
		 * should not be possible for the CTE to have requested parameters of
		 * this level.
		 */
		if (root->plan_params)
			elog(ERROR, "unexpected outer reference in CTE query");

		/*
		 * Make a SubPlan node for it.  This is just enough unlike
		 * build_subplan that we can't share code.
		 *
		 * Note plan_id, plan_name, and cost fields are set further down.
		 */
		splan = makeNode(SubPlan);
		splan->subLinkType = CTE_SUBLINK;
		splan->testexpr = NULL;
		splan->paramIds = NIL;
		get_first_col_type(plan, &splan->firstColType, &splan->firstColTypmod,
						   &splan->firstColCollation);
		splan->useHashTable = false;
		splan->unknownEqFalse = false;
		splan->setParam = NIL;
		splan->parParam = NIL;
		splan->args = NIL;

		/*
		 * The node can't have any inputs (since it's an initplan), so the
		 * parParam and args lists remain empty.  (It could contain references
		 * to earlier CTEs' output param IDs, but CTE outputs are not
		 * propagated via the args list.)
		 */

		/*
		 * Assign a param ID to represent the CTE's output.  No ordinary
		 * "evaluation" of this param slot ever happens, but we use the param
		 * ID for setParam/chgParam signaling just as if the CTE plan were
		 * returning a simple scalar output.  (Also, the executor abuses the
		 * ParamExecData slot for this param ID for communication among
		 * multiple CteScan nodes that might be scanning this CTE.)
		 */
		paramid = SS_assign_special_param(root);
		splan->setParam = list_make1_int(paramid);

		/*
		 * Add the subplan and its PlannerInfo to the global lists.
		 */
		root->glob->subplans = lappend(root->glob->subplans, plan);
		root->glob->subroots = lappend(root->glob->subroots, subroot);
		splan->plan_id = list_length(root->glob->subplans);

		root->init_plans = lappend(root->init_plans, splan);

		root->cte_plan_ids = lappend_int(root->cte_plan_ids, splan->plan_id);

		/* Label the subplan for EXPLAIN purposes */
		splan->plan_name = psprintf("CTE %s", cte->ctename);

		/* Lastly, fill in the cost estimates for use later */
		cost_subplan(root, splan, plan);
	}
}

/*
 * convert_ANY_sublink_to_join: try to convert an ANY SubLink to a join
 *
 * The caller has found an ANY SubLink at the top level of one of the query's
 * qual clauses, but has not checked the properties of the SubLink further.
 * Decide whether it is appropriate to process this SubLink in join style.
 * If so, form a JoinExpr and return it.  Return NULL if the SubLink cannot
 * be converted to a join.
 *
 * The only non-obvious input parameter is available_rels: this is the set
 * of query rels that can safely be referenced in the sublink expression.
 * (We must restrict this to avoid changing the semantics when a sublink
 * is present in an outer join's ON qual.)  The conversion must fail if
 * the converted qual would reference any but these parent-query relids.
 *
 * On success, the returned JoinExpr has larg = NULL and rarg = the jointree
 * item representing the pulled-up subquery.  The caller must set larg to
 * represent the relation(s) on the lefthand side of the new join, and insert
 * the JoinExpr into the upper query's jointree at an appropriate place
 * (typically, where the lefthand relation(s) had been).  Note that the
 * passed-in SubLink must also be removed from its original position in the
 * query quals, since the quals of the returned JoinExpr replace it.
 * (Notionally, we replace the SubLink with a constant TRUE, then elide the
 * redundant constant from the qual.)
 *
 * On success, the caller is also responsible for recursively applying
 * pull_up_sublinks processing to the rarg and quals of the returned JoinExpr.
 * (On failure, there is no need to do anything, since pull_up_sublinks will
 * be applied when we recursively plan the sub-select.)
 *
 * Side effects of a successful conversion include adding the SubLink's
 * subselect to the query's rangetable, so that it can be referenced in
 * the JoinExpr's rarg.
 */
JoinExpr *
convert_ANY_sublink_to_join(PlannerInfo *root, SubLink *sublink,
							Relids available_rels)
{
	JoinExpr   *result;
	Query	   *parse = root->parse;
	Query	   *subselect = (Query *) sublink->subselect;
	Relids		upper_varnos;
	int			rtindex;
	RangeTblEntry *rte;
	RangeTblRef *rtr;
	List	   *subquery_vars;
	Node	   *quals;

	Assert(sublink->subLinkType == ANY_SUBLINK);

	/*
	 * The sub-select must not refer to any Vars of the parent query. (Vars of
	 * higher levels should be okay, though.)
	 */
	if (contain_vars_of_level((Node *) subselect, 1))
		return NULL;

	/*
	 * The test expression must contain some Vars of the parent query, else
	 * it's not gonna be a join.  (Note that it won't have Vars referring to
	 * the subquery, rather Params.)
	 */
	upper_varnos = pull_varnos(sublink->testexpr);
	if (bms_is_empty(upper_varnos))
		return NULL;

	/*
	 * However, it can't refer to anything outside available_rels.
	 */
	if (!bms_is_subset(upper_varnos, available_rels))
		return NULL;

	/*
	 * The combining operators and left-hand expressions mustn't be volatile.
	 */
	if (contain_volatile_functions(sublink->testexpr))
		return NULL;

	/*
	 * Okay, pull up the sub-select into upper range table.
	 *
	 * We rely here on the assumption that the outer query has no references
	 * to the inner (necessarily true, other than the Vars that we build
	 * below). Therefore this is a lot easier than what pull_up_subqueries has
	 * to go through.
	 */
	rte = addRangeTableEntryForSubquery(NULL,
										subselect,
										makeAlias("ANY_subquery", NIL),
										false,
										false);
	parse->rtable = lappend(parse->rtable, rte);
	rtindex = list_length(parse->rtable);

	/*
	 * Form a RangeTblRef for the pulled-up sub-select.
	 */
	rtr = makeNode(RangeTblRef);
	rtr->rtindex = rtindex;

	/*
	 * Build a list of Vars representing the subselect outputs.
	 */
	subquery_vars = generate_subquery_vars(root,
										   subselect->targetList,
										   rtindex);

	/*
	 * Build the new join's qual expression, replacing Params with these Vars.
	 */
	quals = convert_testexpr(root, sublink->testexpr, subquery_vars);

	/*
	 * And finally, build the JoinExpr node.
	 */
	result = makeNode(JoinExpr);
	result->jointype = JOIN_SEMI;
	result->isNatural = false;
	result->larg = NULL;		/* caller must fill this in */
	result->rarg = (Node *) rtr;
	result->usingClause = NIL;
	result->quals = quals;
	result->alias = NULL;
	result->rtindex = 0;		/* we don't need an RTE for it */

	return result;
}

/*
 * convert_EXISTS_sublink_to_join: try to convert an EXISTS SubLink to a join
 *
 * The API of this function is identical to convert_ANY_sublink_to_join's,
 * except that we also support the case where the caller has found NOT EXISTS,
 * so we need an additional input parameter "under_not".
 */
JoinExpr *
convert_EXISTS_sublink_to_join(PlannerInfo *root, SubLink *sublink,
							   bool under_not, Relids available_rels)
{
	JoinExpr   *result;
	Query	   *parse = root->parse;
	Query	   *subselect = (Query *) sublink->subselect;
	Node	   *whereClause;
	int			rtoffset;
	int			varno;
	Relids		clause_varnos;
	Relids		upper_varnos;

	Assert(sublink->subLinkType == EXISTS_SUBLINK);

	/*
	 * Can't flatten if it contains WITH.  (We could arrange to pull up the
	 * WITH into the parent query's cteList, but that risks changing the
	 * semantics, since a WITH ought to be executed once per associated query
	 * call.)  Note that convert_ANY_sublink_to_join doesn't have to reject
	 * this case, since it just produces a subquery RTE that doesn't have to
	 * get flattened into the parent query.
	 */
	if (subselect->cteList)
		return NULL;

	/*
	 * Copy the subquery so we can modify it safely (see comments in
	 * make_subplan).
	 */
	subselect = (Query *) copyObject(subselect);

	/*
	 * See if the subquery can be simplified based on the knowledge that it's
	 * being used in EXISTS().  If we aren't able to get rid of its
	 * targetlist, we have to fail, because the pullup operation leaves us
	 * with noplace to evaluate the targetlist.
	 */
	if (!simplify_EXISTS_query(root, subselect))
		return NULL;

	/*
	 * The subquery must have a nonempty jointree, else we won't have a join.
	 */
	if (subselect->jointree->fromlist == NIL)
		return NULL;

	/*
	 * Separate out the WHERE clause.  (We could theoretically also remove
	 * top-level plain JOIN/ON clauses, but it's probably not worth the
	 * trouble.)
	 */
	whereClause = subselect->jointree->quals;
	subselect->jointree->quals = NULL;

	/*
	 * The rest of the sub-select must not refer to any Vars of the parent
	 * query.  (Vars of higher levels should be okay, though.)
	 */
	if (contain_vars_of_level((Node *) subselect, 1))
		return NULL;

	/*
	 * On the other hand, the WHERE clause must contain some Vars of the
	 * parent query, else it's not gonna be a join.
	 */
	if (!contain_vars_of_level(whereClause, 1))
		return NULL;

	/*
	 * We don't risk optimizing if the WHERE clause is volatile, either.
	 */
	if (contain_volatile_functions(whereClause))
		return NULL;

	/*
	 * Prepare to pull up the sub-select into top range table.
	 *
	 * We rely here on the assumption that the outer query has no references
	 * to the inner (necessarily true). Therefore this is a lot easier than
	 * what pull_up_subqueries has to go through.
	 *
	 * In fact, it's even easier than what convert_ANY_sublink_to_join has to
	 * do.  The machinations of simplify_EXISTS_query ensured that there is
	 * nothing interesting in the subquery except an rtable and jointree, and
	 * even the jointree FromExpr no longer has quals.  So we can just append
	 * the rtable to our own and use the FromExpr in our jointree. But first,
	 * adjust all level-zero varnos in the subquery to account for the rtable
	 * merger.
	 */
	rtoffset = list_length(parse->rtable);
	OffsetVarNodes((Node *) subselect, rtoffset, 0);
	OffsetVarNodes(whereClause, rtoffset, 0);

	/*
	 * Upper-level vars in subquery will now be one level closer to their
	 * parent than before; in particular, anything that had been level 1
	 * becomes level zero.
	 */
	IncrementVarSublevelsUp((Node *) subselect, -1, 1);
	IncrementVarSublevelsUp(whereClause, -1, 1);

	/*
	 * Now that the WHERE clause is adjusted to match the parent query
	 * environment, we can easily identify all the level-zero rels it uses.
	 * The ones <= rtoffset belong to the upper query; the ones > rtoffset do
	 * not.
	 */
	clause_varnos = pull_varnos(whereClause);
	upper_varnos = NULL;
	while ((varno = bms_first_member(clause_varnos)) >= 0)
	{
		if (varno <= rtoffset)
			upper_varnos = bms_add_member(upper_varnos, varno);
	}
	bms_free(clause_varnos);
	Assert(!bms_is_empty(upper_varnos));

	/*
	 * Now that we've got the set of upper-level varnos, we can make the last
	 * check: only available_rels can be referenced.
	 */
	if (!bms_is_subset(upper_varnos, available_rels))
		return NULL;

	/* Now we can attach the modified subquery rtable to the parent */
	parse->rtable = list_concat(parse->rtable, subselect->rtable);

	/*
	 * And finally, build the JoinExpr node.
	 */
	result = makeNode(JoinExpr);
	result->jointype = under_not ? JOIN_ANTI : JOIN_SEMI;
	result->isNatural = false;
	result->larg = NULL;		/* caller must fill this in */
	/* flatten out the FromExpr node if it's useless */
	if (list_length(subselect->jointree->fromlist) == 1)
		result->rarg = (Node *) linitial(subselect->jointree->fromlist);
	else
		result->rarg = (Node *) subselect->jointree;
	result->usingClause = NIL;
	result->quals = whereClause;
	result->alias = NULL;
	result->rtindex = 0;		/* we don't need an RTE for it */

	return result;
}

/*
 * simplify_EXISTS_query: remove any useless stuff in an EXISTS's subquery
 *
 * The only thing that matters about an EXISTS query is whether it returns
 * zero or more than zero rows.  Therefore, we can remove certain SQL features
 * that won't affect that.  The only part that is really likely to matter in
 * typical usage is simplifying the targetlist: it's a common habit to write
 * "SELECT * FROM" even though there is no need to evaluate any columns.
 *
 * Note: by suppressing the targetlist we could cause an observable behavioral
 * change, namely that any errors that might occur in evaluating the tlist
 * won't occur, nor will other side-effects of volatile functions.  This seems
 * unlikely to bother anyone in practice.
 *
 * Returns TRUE if was able to discard the targetlist, else FALSE.
 */
static bool
simplify_EXISTS_query(PlannerInfo *root, Query *query)
{
	/*
	 * We don't try to simplify at all if the query uses set operations,
<<<<<<< HEAD
	 * aggregates, grouping sets, modifying CTEs, HAVING, LIMIT/OFFSET, or FOR
	 * UPDATE/SHARE; none of these seem likely in normal usage and their
	 * possible effects are complex.
=======
	 * aggregates, modifying CTEs, HAVING, OFFSET, or FOR UPDATE/SHARE; none
	 * of these seem likely in normal usage and their possible effects are
	 * complex.  (Note: we could ignore an "OFFSET 0" clause, but that
	 * traditionally is used as an optimization fence, so we don't.)
>>>>>>> 49b86fb1
	 */
	if (query->commandType != CMD_SELECT ||
		query->setOperations ||
		query->hasAggs ||
		query->groupingSets ||
		query->hasWindowFuncs ||
		query->hasModifyingCTE ||
		query->havingQual ||
		query->limitOffset ||
		query->rowMarks)
		return false;

	/*
	 * LIMIT with a constant positive (or NULL) value doesn't affect the
	 * semantics of EXISTS, so let's ignore such clauses.  This is worth doing
	 * because people accustomed to certain other DBMSes may be in the habit
	 * of writing EXISTS(SELECT ... LIMIT 1) as an optimization.  If there's a
	 * LIMIT with anything else as argument, though, we can't simplify.
	 */
	if (query->limitCount)
	{
		/*
		 * The LIMIT clause has not yet been through eval_const_expressions,
		 * so we have to apply that here.  It might seem like this is a waste
		 * of cycles, since the only case plausibly worth worrying about is
		 * "LIMIT 1" ... but what we'll actually see is "LIMIT int8(1::int4)",
		 * so we have to fold constants or we're not going to recognize it.
		 */
		Node	   *node = eval_const_expressions(root, query->limitCount);
		Const	   *limit;

		/* Might as well update the query if we simplified the clause. */
		query->limitCount = node;

		if (!IsA(node, Const))
			return false;

		limit = (Const *) node;
		Assert(limit->consttype == INT8OID);
		if (!limit->constisnull && DatumGetInt64(limit->constvalue) <= 0)
			return false;

		/* Whether or not the targetlist is safe, we can drop the LIMIT. */
		query->limitCount = NULL;
	}

	/*
	 * Mustn't throw away the targetlist if it contains set-returning
	 * functions; those could affect whether zero rows are returned!
	 */
	if (expression_returns_set((Node *) query->targetList))
		return false;

	/*
	 * Otherwise, we can throw away the targetlist, as well as any GROUP,
	 * WINDOW, DISTINCT, and ORDER BY clauses; none of those clauses will
	 * change a nonzero-rows result to zero rows or vice versa.  (Furthermore,
	 * since our parsetree representation of these clauses depends on the
	 * targetlist, we'd better throw them away if we drop the targetlist.)
	 */
	query->targetList = NIL;
	query->groupClause = NIL;
	query->windowClause = NIL;
	query->distinctClause = NIL;
	query->sortClause = NIL;
	query->hasDistinctOn = false;

	return true;
}

/*
 * convert_EXISTS_to_ANY: try to convert EXISTS to a hashable ANY sublink
 *
 * The subselect is expected to be a fresh copy that we can munge up,
 * and to have been successfully passed through simplify_EXISTS_query.
 *
 * On success, the modified subselect is returned, and we store a suitable
 * upper-level test expression at *testexpr, plus a list of the subselect's
 * output Params at *paramIds.  (The test expression is already Param-ified
 * and hence need not go through convert_testexpr, which is why we have to
 * deal with the Param IDs specially.)
 *
 * On failure, returns NULL.
 */
static Query *
convert_EXISTS_to_ANY(PlannerInfo *root, Query *subselect,
					  Node **testexpr, List **paramIds)
{
	Node	   *whereClause;
	List	   *leftargs,
			   *rightargs,
			   *opids,
			   *opcollations,
			   *newWhere,
			   *tlist,
			   *testlist,
			   *paramids;
	ListCell   *lc,
			   *rc,
			   *oc,
			   *cc;
	AttrNumber	resno;

	/*
	 * Query must not require a targetlist, since we have to insert a new one.
	 * Caller should have dealt with the case already.
	 */
	Assert(subselect->targetList == NIL);

	/*
	 * Separate out the WHERE clause.  (We could theoretically also remove
	 * top-level plain JOIN/ON clauses, but it's probably not worth the
	 * trouble.)
	 */
	whereClause = subselect->jointree->quals;
	subselect->jointree->quals = NULL;

	/*
	 * The rest of the sub-select must not refer to any Vars of the parent
	 * query.  (Vars of higher levels should be okay, though.)
	 *
	 * Note: we need not check for Aggrefs separately because we know the
	 * sub-select is as yet unoptimized; any uplevel Aggref must therefore
	 * contain an uplevel Var reference.  This is not the case below ...
	 */
	if (contain_vars_of_level((Node *) subselect, 1))
		return NULL;

	/*
	 * We don't risk optimizing if the WHERE clause is volatile, either.
	 */
	if (contain_volatile_functions(whereClause))
		return NULL;

	/*
	 * Clean up the WHERE clause by doing const-simplification etc on it.
	 * Aside from simplifying the processing we're about to do, this is
	 * important for being able to pull chunks of the WHERE clause up into the
	 * parent query.  Since we are invoked partway through the parent's
	 * preprocess_expression() work, earlier steps of preprocess_expression()
	 * wouldn't get applied to the pulled-up stuff unless we do them here. For
	 * the parts of the WHERE clause that get put back into the child query,
	 * this work is partially duplicative, but it shouldn't hurt.
	 *
	 * Note: we do not run flatten_join_alias_vars.  This is OK because any
	 * parent aliases were flattened already, and we're not going to pull any
	 * child Vars (of any description) into the parent.
	 *
	 * Note: passing the parent's root to eval_const_expressions is
	 * technically wrong, but we can get away with it since only the
	 * boundParams (if any) are used, and those would be the same in a
	 * subroot.
	 */
	whereClause = eval_const_expressions(root, whereClause);
	whereClause = (Node *) canonicalize_qual((Expr *) whereClause);
	whereClause = (Node *) make_ands_implicit((Expr *) whereClause);

	/*
	 * We now have a flattened implicit-AND list of clauses, which we try to
	 * break apart into "outervar = innervar" hash clauses. Anything that
	 * can't be broken apart just goes back into the newWhere list.  Note that
	 * we aren't trying hard yet to ensure that we have only outer or only
	 * inner on each side; we'll check that if we get to the end.
	 */
	leftargs = rightargs = opids = opcollations = newWhere = NIL;
	foreach(lc, (List *) whereClause)
	{
		OpExpr	   *expr = (OpExpr *) lfirst(lc);

		if (IsA(expr, OpExpr) &&
			hash_ok_operator(expr))
		{
			Node	   *leftarg = (Node *) linitial(expr->args);
			Node	   *rightarg = (Node *) lsecond(expr->args);

			if (contain_vars_of_level(leftarg, 1))
			{
				leftargs = lappend(leftargs, leftarg);
				rightargs = lappend(rightargs, rightarg);
				opids = lappend_oid(opids, expr->opno);
				opcollations = lappend_oid(opcollations, expr->inputcollid);
				continue;
			}
			if (contain_vars_of_level(rightarg, 1))
			{
				/*
				 * We must commute the clause to put the outer var on the
				 * left, because the hashing code in nodeSubplan.c expects
				 * that.  This probably shouldn't ever fail, since hashable
				 * operators ought to have commutators, but be paranoid.
				 */
				expr->opno = get_commutator(expr->opno);
				if (OidIsValid(expr->opno) && hash_ok_operator(expr))
				{
					leftargs = lappend(leftargs, rightarg);
					rightargs = lappend(rightargs, leftarg);
					opids = lappend_oid(opids, expr->opno);
					opcollations = lappend_oid(opcollations, expr->inputcollid);
					continue;
				}
				/* If no commutator, no chance to optimize the WHERE clause */
				return NULL;
			}
		}
		/* Couldn't handle it as a hash clause */
		newWhere = lappend(newWhere, expr);
	}

	/*
	 * If we didn't find anything we could convert, fail.
	 */
	if (leftargs == NIL)
		return NULL;

	/*
	 * There mustn't be any parent Vars or Aggs in the stuff that we intend to
	 * put back into the child query.  Note: you might think we don't need to
	 * check for Aggs separately, because an uplevel Agg must contain an
	 * uplevel Var in its argument.  But it is possible that the uplevel Var
	 * got optimized away by eval_const_expressions.  Consider
	 *
	 * SUM(CASE WHEN false THEN uplevelvar ELSE 0 END)
	 */
	if (contain_vars_of_level((Node *) newWhere, 1) ||
		contain_vars_of_level((Node *) rightargs, 1))
		return NULL;
	if (root->parse->hasAggs &&
		(contain_aggs_of_level((Node *) newWhere, 1) ||
		 contain_aggs_of_level((Node *) rightargs, 1)))
		return NULL;

	/*
	 * And there can't be any child Vars in the stuff we intend to pull up.
	 * (Note: we'd need to check for child Aggs too, except we know the child
	 * has no aggs at all because of simplify_EXISTS_query's check. The same
	 * goes for window functions.)
	 */
	if (contain_vars_of_level((Node *) leftargs, 0))
		return NULL;

	/*
	 * Also reject sublinks in the stuff we intend to pull up.  (It might be
	 * possible to support this, but doesn't seem worth the complication.)
	 */
	if (contain_subplans((Node *) leftargs))
		return NULL;

	/*
	 * Okay, adjust the sublevelsup in the stuff we're pulling up.
	 */
	IncrementVarSublevelsUp((Node *) leftargs, -1, 1);

	/*
	 * Put back any child-level-only WHERE clauses.
	 */
	if (newWhere)
		subselect->jointree->quals = (Node *) make_ands_explicit(newWhere);

	/*
	 * Build a new targetlist for the child that emits the expressions we
	 * need.  Concurrently, build a testexpr for the parent using Params to
	 * reference the child outputs.  (Since we generate Params directly here,
	 * there will be no need to convert the testexpr in build_subplan.)
	 */
	tlist = testlist = paramids = NIL;
	resno = 1;
	/* there's no "forfour" so we have to chase one of the lists manually */
	cc = list_head(opcollations);
	forthree(lc, leftargs, rc, rightargs, oc, opids)
	{
		Node	   *leftarg = (Node *) lfirst(lc);
		Node	   *rightarg = (Node *) lfirst(rc);
		Oid			opid = lfirst_oid(oc);
		Oid			opcollation = lfirst_oid(cc);
		Param	   *param;

		cc = lnext(cc);
		param = generate_new_param(root,
								   exprType(rightarg),
								   exprTypmod(rightarg),
								   exprCollation(rightarg));
		tlist = lappend(tlist,
						makeTargetEntry((Expr *) rightarg,
										resno++,
										NULL,
										false));
		testlist = lappend(testlist,
						   make_opclause(opid, BOOLOID, false,
										 (Expr *) leftarg, (Expr *) param,
										 InvalidOid, opcollation));
		paramids = lappend_int(paramids, param->paramid);
	}

	/* Put everything where it should go, and we're done */
	subselect->targetList = tlist;
	*testexpr = (Node *) make_ands_explicit(testlist);
	*paramIds = paramids;

	return subselect;
}


/*
 * Replace correlation vars (uplevel vars) with Params.
 *
 * Uplevel PlaceHolderVars and aggregates are replaced, too.
 *
 * Note: it is critical that this runs immediately after SS_process_sublinks.
 * Since we do not recurse into the arguments of uplevel PHVs and aggregates,
 * they will get copied to the appropriate subplan args list in the parent
 * query with uplevel vars not replaced by Params, but only adjusted in level
 * (see replace_outer_placeholdervar and replace_outer_agg).  That's exactly
 * what we want for the vars of the parent level --- but if a PHV's or
 * aggregate's argument contains any further-up variables, they have to be
 * replaced with Params in their turn. That will happen when the parent level
 * runs SS_replace_correlation_vars.  Therefore it must do so after expanding
 * its sublinks to subplans.  And we don't want any steps in between, else
 * those steps would never get applied to the argument expressions, either in
 * the parent or the child level.
 *
 * Another fairly tricky thing going on here is the handling of SubLinks in
 * the arguments of uplevel PHVs/aggregates.  Those are not touched inside the
 * intermediate query level, either.  Instead, SS_process_sublinks recurses on
 * them after copying the PHV or Aggref expression into the parent plan level
 * (this is actually taken care of in build_subplan).
 */
Node *
SS_replace_correlation_vars(PlannerInfo *root, Node *expr)
{
	/* No setup needed for tree walk, so away we go */
	return replace_correlation_vars_mutator(expr, root);
}

static Node *
replace_correlation_vars_mutator(Node *node, PlannerInfo *root)
{
	if (node == NULL)
		return NULL;
	if (IsA(node, Var))
	{
		if (((Var *) node)->varlevelsup > 0)
			return (Node *) replace_outer_var(root, (Var *) node);
	}
	if (IsA(node, PlaceHolderVar))
	{
		if (((PlaceHolderVar *) node)->phlevelsup > 0)
			return (Node *) replace_outer_placeholdervar(root,
													(PlaceHolderVar *) node);
	}
	if (IsA(node, Aggref))
	{
		if (((Aggref *) node)->agglevelsup > 0)
			return (Node *) replace_outer_agg(root, (Aggref *) node);
	}
	if (IsA(node, Grouping))
	{
		if (((Grouping *) node)->agglevelsup > 0)
			return (Node *) replace_outer_grouping(root, (Grouping *) node);
	}
	return expression_tree_mutator(node,
								   replace_correlation_vars_mutator,
								   (void *) root);
}

/*
 * Expand SubLinks to SubPlans in the given expression.
 *
 * The isQual argument tells whether or not this expression is a WHERE/HAVING
 * qualifier expression.  If it is, any sublinks appearing at top level need
 * not distinguish FALSE from UNKNOWN return values.
 */
Node *
SS_process_sublinks(PlannerInfo *root, Node *expr, bool isQual)
{
	process_sublinks_context context;

	context.root = root;
	context.isTopQual = isQual;
	return process_sublinks_mutator(expr, &context);
}

static Node *
process_sublinks_mutator(Node *node, process_sublinks_context *context)
{
	process_sublinks_context locContext;

	locContext.root = context->root;

	if (node == NULL)
		return NULL;
	if (IsA(node, SubLink))
	{
		SubLink    *sublink = (SubLink *) node;
		Node	   *testexpr;

		/*
		 * First, recursively process the lefthand-side expressions, if any.
		 * They're not top-level anymore.
		 */
		locContext.isTopQual = false;
		testexpr = process_sublinks_mutator(sublink->testexpr, &locContext);

		/*
		 * Now build the SubPlan node and make the expr to return.
		 */
		return make_subplan(context->root,
							(Query *) sublink->subselect,
							sublink->subLinkType,
							sublink->subLinkId,
							testexpr,
							context->isTopQual);
	}

	/*
	 * Don't recurse into the arguments of an outer PHV or aggregate here. Any
	 * SubLinks in the arguments have to be dealt with at the outer query
	 * level; they'll be handled when build_subplan collects the PHV or Aggref
	 * into the arguments to be passed down to the current subplan.
	 */
	if (IsA(node, PlaceHolderVar))
	{
		if (((PlaceHolderVar *) node)->phlevelsup > 0)
			return node;
	}
	else if (IsA(node, Aggref))
	{
		if (((Aggref *) node)->agglevelsup > 0)
			return node;
	}

	/*
	 * We should never see a SubPlan expression in the input (since this is
	 * the very routine that creates 'em to begin with).  We shouldn't find
	 * ourselves invoked directly on a Query, either.
	 */
	Assert(!IsA(node, SubPlan));
	Assert(!IsA(node, AlternativeSubPlan));
	Assert(!IsA(node, Query));

	/*
	 * Because make_subplan() could return an AND or OR clause, we have to
	 * take steps to preserve AND/OR flatness of a qual.  We assume the input
	 * has been AND/OR flattened and so we need no recursion here.
	 *
	 * (Due to the coding here, we will not get called on the List subnodes of
	 * an AND; and the input is *not* yet in implicit-AND format.  So no check
	 * is needed for a bare List.)
	 *
	 * Anywhere within the top-level AND/OR clause structure, we can tell
	 * make_subplan() that NULL and FALSE are interchangeable.  So isTopQual
	 * propagates down in both cases.  (Note that this is unlike the meaning
	 * of "top level qual" used in most other places in Postgres.)
	 */
	if (and_clause(node))
	{
		List	   *newargs = NIL;
		ListCell   *l;

		/* Still at qual top-level */
		locContext.isTopQual = context->isTopQual;

		foreach(l, ((BoolExpr *) node)->args)
		{
			Node	   *newarg;

			newarg = process_sublinks_mutator(lfirst(l), &locContext);
			if (and_clause(newarg))
				newargs = list_concat(newargs, ((BoolExpr *) newarg)->args);
			else
				newargs = lappend(newargs, newarg);
		}
		return (Node *) make_andclause(newargs);
	}

	if (or_clause(node))
	{
		List	   *newargs = NIL;
		ListCell   *l;

		/* Still at qual top-level */
		locContext.isTopQual = context->isTopQual;

		foreach(l, ((BoolExpr *) node)->args)
		{
			Node	   *newarg;

			newarg = process_sublinks_mutator(lfirst(l), &locContext);
			if (or_clause(newarg))
				newargs = list_concat(newargs, ((BoolExpr *) newarg)->args);
			else
				newargs = lappend(newargs, newarg);
		}
		return (Node *) make_orclause(newargs);
	}

	/*
	 * If we recurse down through anything other than an AND or OR node, we
	 * are definitely not at top qual level anymore.
	 */
	locContext.isTopQual = false;

	return expression_tree_mutator(node,
								   process_sublinks_mutator,
								   (void *) &locContext);
}

/*
 * SS_finalize_plan - do final sublink and parameter processing for a
 * completed Plan.
 *
 * This recursively computes the extParam and allParam sets for every Plan
 * node in the given plan tree.  It also optionally attaches any previously
 * generated InitPlans to the top plan node.  (Any InitPlans should already
 * have been put through SS_finalize_plan.)
 */
void
SS_finalize_plan(PlannerInfo *root, Plan *plan, bool attach_initplans)
{
	Bitmapset  *valid_params,
			   *initExtParam,
			   *initSetParam;
	Cost		initplan_cost;
	PlannerInfo *proot;
	ListCell   *l;

	/*
	 * Examine any initPlans to determine the set of external params they
	 * reference, the set of output params they supply, and their total cost.
	 * We'll use at least some of this info below.  (Note we are assuming that
	 * finalize_plan doesn't touch the initPlans.)
	 *
	 * In the case where attach_initplans is false, we are assuming that the
	 * existing initPlans are siblings that might supply params needed by the
	 * current plan.
	 */
	initExtParam = initSetParam = NULL;
	initplan_cost = 0;
	foreach(l, root->init_plans)
	{
		SubPlan    *initsubplan = (SubPlan *) lfirst(l);
		Plan	   *initplan = planner_subplan_get_plan(root, initsubplan);
		ListCell   *l2;

		initExtParam = bms_add_members(initExtParam, initplan->extParam);
		foreach(l2, initsubplan->setParam)
		{
			initSetParam = bms_add_member(initSetParam, lfirst_int(l2));
		}
		initplan_cost += initsubplan->startup_cost + initsubplan->per_call_cost;
	}

	/*
	 * Now determine the set of params that are validly referenceable in this
	 * query level; to wit, those available from outer query levels plus the
	 * output parameters of any local initPlans.  (We do not include output
	 * parameters of regular subplans.  Those should only appear within the
	 * testexpr of SubPlan nodes, and are taken care of locally within
	 * finalize_primnode.  Likewise, special parameters that are generated by
	 * nodes such as ModifyTable are handled within finalize_plan.)
	 */
	valid_params = bms_copy(initSetParam);
	for (proot = root->parent_root; proot != NULL; proot = proot->parent_root)
	{
		/* Include ordinary Var/PHV/Aggref params */
		foreach(l, proot->plan_params)
		{
			PlannerParamItem *pitem = (PlannerParamItem *) lfirst(l);

			valid_params = bms_add_member(valid_params, pitem->paramId);
		}
		/* Include any outputs of outer-level initPlans */
		foreach(l, proot->init_plans)
		{
			SubPlan    *initsubplan = (SubPlan *) lfirst(l);
			ListCell   *l2;

			foreach(l2, initsubplan->setParam)
			{
				valid_params = bms_add_member(valid_params, lfirst_int(l2));
			}
		}
		/* Include worktable ID, if a recursive query is being planned */
		if (proot->wt_param_id >= 0)
			valid_params = bms_add_member(valid_params, proot->wt_param_id);
	}

	/*
	 * Now recurse through plan tree.
	 */
	(void) finalize_plan(root, plan, valid_params, NULL, NULL);

	bms_free(valid_params);

	/*
	 * Finally, attach any initPlans to the topmost plan node, and add their
	 * extParams to the topmost node's, too.  However, any setParams of the
	 * initPlans should not be present in the topmost node's extParams, only
	 * in its allParams.  (As of PG 8.1, it's possible that some initPlans
	 * have extParams that are setParams of other initPlans, so we have to
	 * take care of this situation explicitly.)
	 *
	 * We also add the eval cost of each initPlan to the startup cost of the
	 * top node.  This is a conservative overestimate, since in fact each
	 * initPlan might be executed later than plan startup, or even not at all.
	 */
	if (attach_initplans)
	{
		plan->initPlan = root->init_plans;
		root->init_plans = NIL; /* make sure they're not attached twice */

		/* allParam must include all these params */
		plan->allParam = bms_add_members(plan->allParam, initExtParam);
		plan->allParam = bms_add_members(plan->allParam, initSetParam);
		/* extParam must include any child extParam */
		plan->extParam = bms_add_members(plan->extParam, initExtParam);
		/* but extParam shouldn't include any setParams */
		plan->extParam = bms_del_members(plan->extParam, initSetParam);
		/* ensure extParam is exactly NULL if it's empty */
		if (bms_is_empty(plan->extParam))
			plan->extParam = NULL;

		plan->startup_cost += initplan_cost;
		plan->total_cost += initplan_cost;
	}
}

/*
 * Recursive processing of all nodes in the plan tree
 *
 * valid_params is the set of param IDs considered valid to reference in
 * this plan node or its children.
 * scan_params is a set of param IDs to force scan plan nodes to reference.
 * This is for EvalPlanQual support, and is always NULL at the top of the
 * recursion.
 *
 * The return value is the computed allParam set for the given Plan node.
 * This is just an internal notational convenience.
 */
static Bitmapset *
finalize_plan(PlannerInfo *root, Plan *plan, Bitmapset *valid_params,
			  Bitmapset *scan_params, Agg *agg_chain_head)
{
	finalize_primnode_context context;
	int			locally_added_param;
	Bitmapset  *nestloop_params;
	Bitmapset  *child_params;

	if (plan == NULL)
		return NULL;

	context.root = root;
	context.paramids = NULL;	/* initialize set to empty */
	locally_added_param = -1;	/* there isn't one */
	nestloop_params = NULL;		/* there aren't any */

	/*
	 * When we call finalize_primnode, context.paramids sets are automatically
	 * merged together.  But when recursing to self, we have to do it the hard
	 * way.  We want the paramids set to include params in subplans as well as
	 * at this level.
	 */

	/* Find params in targetlist and qual */
	finalize_primnode((Node *) plan->targetlist, &context);
	finalize_primnode((Node *) plan->qual, &context);

	/* Check additional node-type-specific fields */
	switch (nodeTag(plan))
	{
		case T_Result:
			finalize_primnode(((Result *) plan)->resconstantqual,
							  &context);
			break;

		case T_SeqScan:
			context.paramids = bms_add_members(context.paramids, scan_params);
			break;

		case T_IndexScan:
			finalize_primnode((Node *) ((IndexScan *) plan)->indexqual,
							  &context);
			finalize_primnode((Node *) ((IndexScan *) plan)->indexorderby,
							  &context);

			/*
			 * we need not look at indexqualorig, since it will have the same
			 * param references as indexqual.  Likewise, we can ignore
			 * indexorderbyorig.
			 */
			context.paramids = bms_add_members(context.paramids, scan_params);
			break;

		case T_IndexOnlyScan:
			finalize_primnode((Node *) ((IndexOnlyScan *) plan)->indexqual,
							  &context);
			finalize_primnode((Node *) ((IndexOnlyScan *) plan)->indexorderby,
							  &context);

			/*
			 * we need not look at indextlist, since it cannot contain Params.
			 */
			context.paramids = bms_add_members(context.paramids, scan_params);
			break;

		case T_BitmapIndexScan:
			finalize_primnode((Node *) ((BitmapIndexScan *) plan)->indexqual,
							  &context);

			/*
			 * we need not look at indexqualorig, since it will have the same
			 * param references as indexqual.
			 */
			break;

		case T_BitmapHeapScan:
			finalize_primnode((Node *) ((BitmapHeapScan *) plan)->bitmapqualorig,
							  &context);
			context.paramids = bms_add_members(context.paramids, scan_params);
			break;

		case T_TidScan:
			finalize_primnode((Node *) ((TidScan *) plan)->tidquals,
							  &context);
			context.paramids = bms_add_members(context.paramids, scan_params);
			break;

		case T_SubqueryScan:

			/*
			 * In a SubqueryScan, SS_finalize_plan has already been run on the
			 * subplan by the inner invocation of subquery_planner, so there's
			 * no need to do it again.  Instead, just pull out the subplan's
			 * extParams list, which represents the params it needs from my
			 * level and higher levels.
			 */
			context.paramids = bms_add_members(context.paramids,
								 ((SubqueryScan *) plan)->subplan->extParam);
			/* We need scan_params too, though */
			context.paramids = bms_add_members(context.paramids, scan_params);
			break;

		case T_FunctionScan:
			{
				FunctionScan *fscan = (FunctionScan *) plan;
				ListCell   *lc;

				/*
				 * Call finalize_primnode independently on each function
				 * expression, so that we can record which params are
				 * referenced in each, in order to decide which need
				 * re-evaluating during rescan.
				 */
				foreach(lc, fscan->functions)
				{
					RangeTblFunction *rtfunc = (RangeTblFunction *) lfirst(lc);
					finalize_primnode_context funccontext;

					funccontext = context;
					funccontext.paramids = NULL;

					finalize_primnode(rtfunc->funcexpr, &funccontext);

					/* remember results for execution */
					rtfunc->funcparams = funccontext.paramids;

					/* add the function's params to the overall set */
					context.paramids = bms_add_members(context.paramids,
													   funccontext.paramids);
				}

				context.paramids = bms_add_members(context.paramids,
												   scan_params);
			}
			break;

		case T_ValuesScan:
			finalize_primnode((Node *) ((ValuesScan *) plan)->values_lists,
							  &context);
			context.paramids = bms_add_members(context.paramids, scan_params);
			break;

		case T_CteScan:
			{
				/*
				 * You might think we should add the node's cteParam to
				 * paramids, but we shouldn't because that param is just a
				 * linkage mechanism for multiple CteScan nodes for the same
				 * CTE; it is never used for changed-param signaling.  What we
				 * have to do instead is to find the referenced CTE plan and
				 * incorporate its external paramids, so that the correct
				 * things will happen if the CTE references outer-level
				 * variables.  See test cases for bug #4902.
				 */
				int			plan_id = ((CteScan *) plan)->ctePlanId;
				Plan	   *cteplan;

				/* so, do this ... */
				if (plan_id < 1 || plan_id > list_length(root->glob->subplans))
					elog(ERROR, "could not find plan for CteScan referencing plan ID %d",
						 plan_id);
				cteplan = (Plan *) list_nth(root->glob->subplans, plan_id - 1);
				context.paramids =
					bms_add_members(context.paramids, cteplan->extParam);

#ifdef NOT_USED
				/* ... but not this */
				context.paramids =
					bms_add_member(context.paramids,
								   ((CteScan *) plan)->cteParam);
#endif

				context.paramids = bms_add_members(context.paramids,
												   scan_params);
			}
			break;

		case T_WorkTableScan:
			context.paramids =
				bms_add_member(context.paramids,
							   ((WorkTableScan *) plan)->wtParam);
			context.paramids = bms_add_members(context.paramids, scan_params);
			break;

		case T_ForeignScan:
			finalize_primnode((Node *) ((ForeignScan *) plan)->fdw_exprs,
							  &context);
			context.paramids = bms_add_members(context.paramids, scan_params);
			break;

		case T_CustomScan:
			finalize_primnode((Node *) ((CustomScan *) plan)->custom_exprs,
							  &context);
			context.paramids = bms_add_members(context.paramids, scan_params);
			break;

		case T_ModifyTable:
			{
				ModifyTable *mtplan = (ModifyTable *) plan;
				ListCell   *l;

				/* Force descendant scan nodes to reference epqParam */
				locally_added_param = mtplan->epqParam;
				valid_params = bms_add_member(bms_copy(valid_params),
											  locally_added_param);
				scan_params = bms_add_member(bms_copy(scan_params),
											 locally_added_param);
				finalize_primnode((Node *) mtplan->returningLists,
								  &context);
				foreach(l, mtplan->plans)
				{
					context.paramids =
						bms_add_members(context.paramids,
										finalize_plan(root,
													  (Plan *) lfirst(l),
													  valid_params,
													  scan_params,
													  NULL));
				}
			}
			break;

		case T_Append:
			{
				ListCell   *l;

				foreach(l, ((Append *) plan)->appendplans)
				{
					context.paramids =
						bms_add_members(context.paramids,
										finalize_plan(root,
													  (Plan *) lfirst(l),
													  valid_params,
													  scan_params,
													  NULL));
				}
			}
			break;

		case T_MergeAppend:
			{
				ListCell   *l;

				foreach(l, ((MergeAppend *) plan)->mergeplans)
				{
					context.paramids =
						bms_add_members(context.paramids,
										finalize_plan(root,
													  (Plan *) lfirst(l),
													  valid_params,
													  scan_params,
													  NULL));
				}
			}
			break;

		case T_BitmapAnd:
			{
				ListCell   *l;

				foreach(l, ((BitmapAnd *) plan)->bitmapplans)
				{
					context.paramids =
						bms_add_members(context.paramids,
										finalize_plan(root,
													  (Plan *) lfirst(l),
													  valid_params,
													  scan_params,
													  NULL));
				}
			}
			break;

		case T_BitmapOr:
			{
				ListCell   *l;

				foreach(l, ((BitmapOr *) plan)->bitmapplans)
				{
					context.paramids =
						bms_add_members(context.paramids,
										finalize_plan(root,
													  (Plan *) lfirst(l),
													  valid_params,
													  scan_params,
													  NULL));
				}
			}
			break;

		case T_NestLoop:
			{
				ListCell   *l;

				finalize_primnode((Node *) ((Join *) plan)->joinqual,
								  &context);
				/* collect set of params that will be passed to right child */
				foreach(l, ((NestLoop *) plan)->nestParams)
				{
					NestLoopParam *nlp = (NestLoopParam *) lfirst(l);

					nestloop_params = bms_add_member(nestloop_params,
													 nlp->paramno);
				}
			}
			break;

		case T_MergeJoin:
			finalize_primnode((Node *) ((Join *) plan)->joinqual,
							  &context);
			finalize_primnode((Node *) ((MergeJoin *) plan)->mergeclauses,
							  &context);
			break;

		case T_HashJoin:
			finalize_primnode((Node *) ((Join *) plan)->joinqual,
							  &context);
			finalize_primnode((Node *) ((HashJoin *) plan)->hashclauses,
							  &context);
			break;

		case T_Limit:
			finalize_primnode(((Limit *) plan)->limitOffset,
							  &context);
			finalize_primnode(((Limit *) plan)->limitCount,
							  &context);
			break;

		case T_RecursiveUnion:
			/* child nodes are allowed to reference wtParam */
			locally_added_param = ((RecursiveUnion *) plan)->wtParam;
			valid_params = bms_add_member(bms_copy(valid_params),
										  locally_added_param);
			/* wtParam does *not* get added to scan_params */
			break;

		case T_LockRows:
			/* Force descendant scan nodes to reference epqParam */
			locally_added_param = ((LockRows *) plan)->epqParam;
			valid_params = bms_add_member(bms_copy(valid_params),
										  locally_added_param);
			scan_params = bms_add_member(bms_copy(scan_params),
										 locally_added_param);
			break;

		case T_WindowAgg:
			finalize_primnode(((WindowAgg *) plan)->startOffset,
							  &context);
			finalize_primnode(((WindowAgg *) plan)->endOffset,
							  &context);
			break;

		case T_Agg:
			{
				Agg	   *agg = (Agg *) plan;

				if (agg->aggstrategy == AGG_CHAINED)
				{
					Assert(agg_chain_head);

					/*
					 * our real tlist and qual are the ones in the chain head,
					 * not the local ones which are dummy for passthrough.
					 * Fortunately we can call finalize_primnode more than
					 * once.
					 */

					finalize_primnode((Node *) agg_chain_head->plan.targetlist, &context);
					finalize_primnode((Node *) agg_chain_head->plan.qual, &context);
				}
				else if (agg->chain_head)
					agg_chain_head = agg;
			}
			break;

		case T_Hash:
		case T_Material:
		case T_Sort:
		case T_Unique:
		case T_SetOp:
		case T_Group:
			break;

		default:
			elog(ERROR, "unrecognized node type: %d",
				 (int) nodeTag(plan));
	}

	/* Process left and right child plans, if any */
	child_params = finalize_plan(root,
								 plan->lefttree,
								 valid_params,
								 scan_params,
								 agg_chain_head);
	context.paramids = bms_add_members(context.paramids, child_params);

	if (nestloop_params)
	{
		/* right child can reference nestloop_params as well as valid_params */
		child_params = finalize_plan(root,
									 plan->righttree,
									 bms_union(nestloop_params, valid_params),
									 scan_params,
									 agg_chain_head);
		/* ... and they don't count as parameters used at my level */
		child_params = bms_difference(child_params, nestloop_params);
		bms_free(nestloop_params);
	}
	else
	{
		/* easy case */
		child_params = finalize_plan(root,
									 plan->righttree,
									 valid_params,
									 scan_params,
									 agg_chain_head);
	}
	context.paramids = bms_add_members(context.paramids, child_params);

	/*
	 * Any locally generated parameter doesn't count towards its generating
	 * plan node's external dependencies.  (Note: if we changed valid_params
	 * and/or scan_params, we leak those bitmapsets; not worth the notational
	 * trouble to clean them up.)
	 */
	if (locally_added_param >= 0)
	{
		context.paramids = bms_del_member(context.paramids,
										  locally_added_param);
	}

	/* Now we have all the paramids */

	if (!bms_is_subset(context.paramids, valid_params))
		elog(ERROR, "plan should not reference subplan's variable");

	/*
	 * Note: by definition, extParam and allParam should have the same value
	 * in any plan node that doesn't have child initPlans.  We set them equal
	 * here, and later SS_finalize_plan will update them properly in node(s)
	 * that it attaches initPlans to.
	 *
	 * For speed at execution time, make sure extParam/allParam are actually
	 * NULL if they are empty sets.
	 */
	if (bms_is_empty(context.paramids))
	{
		plan->extParam = NULL;
		plan->allParam = NULL;
	}
	else
	{
		plan->extParam = context.paramids;
		plan->allParam = bms_copy(context.paramids);
	}

	return plan->allParam;
}

/*
 * finalize_primnode: add IDs of all PARAM_EXEC params appearing in the given
 * expression tree to the result set.
 */
static bool
finalize_primnode(Node *node, finalize_primnode_context *context)
{
	if (node == NULL)
		return false;
	if (IsA(node, Param))
	{
		if (((Param *) node)->paramkind == PARAM_EXEC)
		{
			int			paramid = ((Param *) node)->paramid;

			context->paramids = bms_add_member(context->paramids, paramid);
		}
		return false;			/* no more to do here */
	}
	if (IsA(node, SubPlan))
	{
		SubPlan    *subplan = (SubPlan *) node;
		Plan	   *plan = planner_subplan_get_plan(context->root, subplan);
		ListCell   *lc;
		Bitmapset  *subparamids;

		/* Recurse into the testexpr, but not into the Plan */
		finalize_primnode(subplan->testexpr, context);

		/*
		 * Remove any param IDs of output parameters of the subplan that were
		 * referenced in the testexpr.  These are not interesting for
		 * parameter change signaling since we always re-evaluate the subplan.
		 * Note that this wouldn't work too well if there might be uses of the
		 * same param IDs elsewhere in the plan, but that can't happen because
		 * generate_new_param never tries to merge params.
		 */
		foreach(lc, subplan->paramIds)
		{
			context->paramids = bms_del_member(context->paramids,
											   lfirst_int(lc));
		}

		/* Also examine args list */
		finalize_primnode((Node *) subplan->args, context);

		/*
		 * Add params needed by the subplan to paramids, but excluding those
		 * we will pass down to it.
		 */
		subparamids = bms_copy(plan->extParam);
		foreach(lc, subplan->parParam)
		{
			subparamids = bms_del_member(subparamids, lfirst_int(lc));
		}
		context->paramids = bms_join(context->paramids, subparamids);

		return false;			/* no more to do here */
	}
	return expression_tree_walker(node, finalize_primnode,
								  (void *) context);
}

/*
 * SS_make_initplan_from_plan - given a plan tree, make it an InitPlan
 *
 * The plan is expected to return a scalar value of the given type/collation.
 * We build an EXPR_SUBLINK SubPlan node and put it into the initplan
 * list for the current query level.  A Param that represents the initplan's
 * output is returned.
 *
 * We assume the plan hasn't been put through SS_finalize_plan.
 */
Param *
SS_make_initplan_from_plan(PlannerInfo *root, Plan *plan,
						   Oid resulttype, int32 resulttypmod,
						   Oid resultcollation)
{
	SubPlan    *node;
	Param	   *prm;

	/*
	 * We must run SS_finalize_plan(), since that's normally done before a
	 * subplan gets put into the initplan list.  Tell it not to attach any
	 * pre-existing initplans to this one, since they are siblings not
	 * children of this initplan.  (This is something else that could perhaps
	 * be cleaner if we did extParam/allParam processing in setrefs.c instead
	 * of here?  See notes for materialize_finished_plan.)
	 */

	/*
	 * Build extParam/allParam sets for plan nodes.
	 */
	SS_finalize_plan(root, plan, false);

	/*
	 * Add the subplan and its PlannerInfo to the global lists.
	 */
	root->glob->subplans = lappend(root->glob->subplans, plan);
	root->glob->subroots = lappend(root->glob->subroots, root);

	/*
	 * Create a SubPlan node and add it to the outer list of InitPlans. Note
	 * it has to appear after any other InitPlans it might depend on (see
	 * comments in ExecReScan).
	 */
	node = makeNode(SubPlan);
	node->subLinkType = EXPR_SUBLINK;
	get_first_col_type(plan, &node->firstColType, &node->firstColTypmod,
					   &node->firstColCollation);
	node->plan_id = list_length(root->glob->subplans);

	root->init_plans = lappend(root->init_plans, node);

	/*
	 * The node can't have any inputs (since it's an initplan), so the
	 * parParam and args lists remain empty.
	 */

	cost_subplan(root, node, plan);

	/*
	 * Make a Param that will be the subplan's output.
	 */
	prm = generate_new_param(root, resulttype, resulttypmod, resultcollation);
	node->setParam = list_make1_int(prm->paramid);

	/* Label the subplan for EXPLAIN purposes */
	node->plan_name = psprintf("InitPlan %d (returns $%d)",
							   node->plan_id, prm->paramid);

	return prm;
}<|MERGE_RESOLUTION|>--- conflicted
+++ resolved
@@ -1533,16 +1533,11 @@
 {
 	/*
 	 * We don't try to simplify at all if the query uses set operations,
-<<<<<<< HEAD
-	 * aggregates, grouping sets, modifying CTEs, HAVING, LIMIT/OFFSET, or FOR
+	 * aggregates, grouping sets, modifying CTEs, HAVING, OFFSET, or FOR
 	 * UPDATE/SHARE; none of these seem likely in normal usage and their
-	 * possible effects are complex.
-=======
-	 * aggregates, modifying CTEs, HAVING, OFFSET, or FOR UPDATE/SHARE; none
-	 * of these seem likely in normal usage and their possible effects are
-	 * complex.  (Note: we could ignore an "OFFSET 0" clause, but that
-	 * traditionally is used as an optimization fence, so we don't.)
->>>>>>> 49b86fb1
+	 * possible effects are complex.  (Note: we could ignore an "OFFSET 0"
+	 * clause, but that traditionally is used as an optimization fence, so we
+	 * don't.)
 	 */
 	if (query->commandType != CMD_SELECT ||
 		query->setOperations ||
