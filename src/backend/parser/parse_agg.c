/*-------------------------------------------------------------------------
 *
 * parse_agg.c
 *	  handle aggregates and window functions in parser
 *
 * Portions Copyright (c) 1996-2013, PostgreSQL Global Development Group
 * Portions Copyright (c) 1994, Regents of the University of California
 *
 *
 * IDENTIFICATION
 *	  src/backend/parser/parse_agg.c
 *
 *-------------------------------------------------------------------------
 */
#include "postgres.h"

#include "catalog/pg_constraint.h"
#include "nodes/makefuncs.h"
#include "nodes/nodeFuncs.h"
#include "optimizer/tlist.h"
#include "parser/parse_agg.h"
#include "parser/parse_clause.h"
#include "parser/parse_expr.h"
#include "parser/parsetree.h"
#include "rewrite/rewriteManip.h"
#include "utils/builtins.h"


typedef struct
{
	ParseState *pstate;
	int			min_varlevel;
	int			min_agglevel;
	int			sublevels_up;
} check_agg_arguments_context;

typedef struct
{
	ParseState *pstate;
	Query	   *qry;
	List	   *groupClauses;
	bool		have_non_var_grouping;
	List	  **func_grouped_rels;
	int			sublevels_up;
} check_ungrouped_columns_context;

static int	check_agg_arguments(ParseState *pstate, List *args, List *agg_ordset, Expr *filter);
static bool check_agg_arguments_walker(Node *node,
						   check_agg_arguments_context *context);
static void check_ungrouped_columns(Node *node, ParseState *pstate, Query *qry,
						List *groupClauses, bool have_non_var_grouping,
						List **func_grouped_rels);
static bool check_ungrouped_columns_walker(Node *node,
							   check_ungrouped_columns_context *context);


/*
 * transformAggregateCall -
 *		Finish initial transformation of an aggregate call
 *
 * parse_func.c has recognized the function as an aggregate, and has set up
 * all the fields of the Aggref except args, aggorder, aggdistinct and
 * agglevelsup.  The passed-in args list has been through standard expression
 * transformation, while the passed-in aggorder list hasn't been transformed
 * at all.
 *
 * Here we convert the args list into a targetlist by inserting TargetEntry
 * nodes, and then transform the aggorder and agg_distinct specifications to
 * produce lists of SortGroupClause nodes.	(That might also result in adding
 * resjunk expressions to the targetlist.)
 *
 * We must also determine which query level the aggregate actually belongs to,
 * set agglevelsup accordingly, and mark p_hasAggs true in the corresponding
 * pstate level.
 */
void
transformAggregateCall(ParseState *pstate, Aggref *agg,
					   List *args, List *aggorder, bool agg_distinct, bool agg_within_group)
{
	List	   *tlist;
	List	   *torder;
	List	   *tdistinct = NIL;
	AttrNumber	attno;
	int			save_next_resno;
	int			min_varlevel;
	ListCell   *lc;
	const char *err;
	bool		errkind;

	/*
	 * Transform the plain list of Exprs into a targetlist.  We don't bother
	 * to assign column names to the entries.
	 */
	tlist = NIL;
	attno = 1;

	if (agg_within_group)
<<<<<<< HEAD
	{
		agg->isordset = TRUE;
		agg->orddirectargs = args;
	}
	else
	{
=======
	{
		agg->isordset = TRUE;
		agg->orddirectargs = args;
	}
	else
	{
>>>>>>> 0d2b6a0e
		foreach(lc, args)
		{
			Expr	   *arg = (Expr *) lfirst(lc);
			TargetEntry *tle = makeTargetEntry(arg, attno++, NULL, false);
<<<<<<< HEAD

			tlist = lappend(tlist, tle);
		}

=======

			tlist = lappend(tlist, tle);
		}

>>>>>>> 0d2b6a0e
		agg->isordset = FALSE;
		agg->orddirectargs = NIL;
	}

	/*
	 * If we have an ORDER BY, transform it.  This will add columns to the
	 * tlist if they appear in ORDER BY but weren't already in the arg list.
	 * They will be marked resjunk = true so we can tell them apart from
	 * regular aggregate arguments later.
	 *
	 * We need to mess with p_next_resno since it will be used to number any
	 * new targetlist entries.
	 *
	 * If and only if we're doing a WITHIN GROUP list, we preserve any
	 * duplicate expressions in the sort clause. This is needed because the
	 * sort clause of WITHIN GROUP is really an argument list, and we must
	 * keep the number and content of entries matching the specified input.
	 */
	save_next_resno = pstate->p_next_resno;
	pstate->p_next_resno = attno;

	torder = transformSortClause(pstate,
								 aggorder,
								 &tlist,
								 EXPR_KIND_ORDER_BY,
								 true /* fix unknowns */ ,
								 true /* force SQL99 rules */ ,
								 agg_within_group /* keep duplicates? */ );

	/*
	 * If we have DISTINCT, transform that to produce a distinctList.
	 */
	if (agg_distinct)
	{
		tdistinct = transformDistinctClause(pstate, &tlist, torder, true);

		/*
		 * Remove this check if executor support for hashed distinct for
		 * aggregates is ever added.
		 */
		foreach(lc, tdistinct)
		{
			SortGroupClause *sortcl = (SortGroupClause *) lfirst(lc);

			if (!OidIsValid(sortcl->sortop))
			{
				Node	   *expr = get_sortgroupclause_expr(sortcl, tlist);

				ereport(ERROR,
						(errcode(ERRCODE_UNDEFINED_FUNCTION),
				errmsg("could not identify an ordering operator for type %s",
					   format_type_be(exprType(expr))),
						 errdetail("Aggregates with DISTINCT must be able to sort their inputs."),
						 parser_errposition(pstate, exprLocation(expr))));
			}
		}
	}

	/* Update the Aggref with the transformation results */
	agg->args = tlist;
	agg->aggorder = torder;
	agg->aggdistinct = tdistinct;

	pstate->p_next_resno = save_next_resno;

	/*
	 * Check the arguments to compute the aggregate's level and detect
	 * improper nesting.
	 */
	min_varlevel = check_agg_arguments(pstate, agg->args, agg->orddirectargs, agg->aggfilter);
	agg->agglevelsup = min_varlevel;

	/* Mark the correct pstate level as having aggregates */
	while (min_varlevel-- > 0)
		pstate = pstate->parentParseState;
	pstate->p_hasAggs = true;

	/*
	 * Check to see if the aggregate function is in an invalid place within
	 * its aggregation query.
	 *
	 * For brevity we support two schemes for reporting an error here: set
	 * "err" to a custom message, or set "errkind" true if the error context
	 * is sufficiently identified by what ParseExprKindName will return, *and*
	 * what it will return is just a SQL keyword.  (Otherwise, use a custom
	 * message to avoid creating translation problems.)
	 */
	err = NULL;
	errkind = false;
	switch (pstate->p_expr_kind)
	{
		case EXPR_KIND_NONE:
			Assert(false);		/* can't happen */
			break;
		case EXPR_KIND_OTHER:
			/* Accept aggregate here; caller must throw error if wanted */
			break;
		case EXPR_KIND_JOIN_ON:
		case EXPR_KIND_JOIN_USING:
			err = _("aggregate functions are not allowed in JOIN conditions");
			break;
		case EXPR_KIND_FROM_SUBSELECT:
			/* Should only be possible in a LATERAL subquery */
			Assert(pstate->p_lateral_active);
			/* Aggregate scope rules make it worth being explicit here */
			err = _("aggregate functions are not allowed in FROM clause of their own query level");
			break;
		case EXPR_KIND_FROM_FUNCTION:
			err = _("aggregate functions are not allowed in functions in FROM");
			break;
		case EXPR_KIND_WHERE:
			errkind = true;
			break;
		case EXPR_KIND_HAVING:
			/* okay */
			break;
		case EXPR_KIND_FILTER:
			errkind = true;
			break;
		case EXPR_KIND_WINDOW_PARTITION:
			/* okay */
			break;
		case EXPR_KIND_WINDOW_ORDER:
			/* okay */
			break;
		case EXPR_KIND_WINDOW_FRAME_RANGE:
			err = _("aggregate functions are not allowed in window RANGE");
			break;
		case EXPR_KIND_WINDOW_FRAME_ROWS:
			err = _("aggregate functions are not allowed in window ROWS");
			break;
		case EXPR_KIND_SELECT_TARGET:
			/* okay */
			break;
		case EXPR_KIND_INSERT_TARGET:
		case EXPR_KIND_UPDATE_SOURCE:
		case EXPR_KIND_UPDATE_TARGET:
			errkind = true;
			break;
		case EXPR_KIND_GROUP_BY:
			errkind = true;
			break;
		case EXPR_KIND_ORDER_BY:
			/* okay */
			break;
		case EXPR_KIND_DISTINCT_ON:
			/* okay */
			break;
		case EXPR_KIND_LIMIT:
		case EXPR_KIND_OFFSET:
			errkind = true;
			break;
		case EXPR_KIND_RETURNING:
			errkind = true;
			break;
		case EXPR_KIND_VALUES:
			errkind = true;
			break;
		case EXPR_KIND_CHECK_CONSTRAINT:
		case EXPR_KIND_DOMAIN_CHECK:
			err = _("aggregate functions are not allowed in check constraints");
			break;
		case EXPR_KIND_COLUMN_DEFAULT:
		case EXPR_KIND_FUNCTION_DEFAULT:
			err = _("aggregate functions are not allowed in DEFAULT expressions");
			break;
		case EXPR_KIND_INDEX_EXPRESSION:
			err = _("aggregate functions are not allowed in index expressions");
			break;
		case EXPR_KIND_INDEX_PREDICATE:
			err = _("aggregate functions are not allowed in index predicates");
			break;
		case EXPR_KIND_ALTER_COL_TRANSFORM:
			err = _("aggregate functions are not allowed in transform expressions");
			break;
		case EXPR_KIND_EXECUTE_PARAMETER:
			err = _("aggregate functions are not allowed in EXECUTE parameters");
			break;
		case EXPR_KIND_TRIGGER_WHEN:
			err = _("aggregate functions are not allowed in trigger WHEN conditions");
			break;

			/*
			 * There is intentionally no default: case here, so that the
			 * compiler will warn if we add a new ParseExprKind without
			 * extending this switch.  If we do see an unrecognized value at
			 * runtime, the behavior will be the same as for EXPR_KIND_OTHER,
			 * which is sane anyway.
			 */
	}
	if (err)
		ereport(ERROR,
				(errcode(ERRCODE_GROUPING_ERROR),
				 errmsg_internal("%s", err),
				 parser_errposition(pstate, agg->location)));
	if (errkind)
		ereport(ERROR,
				(errcode(ERRCODE_GROUPING_ERROR),
		/* translator: %s is name of a SQL construct, eg GROUP BY */
				 errmsg("aggregate functions are not allowed in %s",
						ParseExprKindName(pstate->p_expr_kind)),
				 parser_errposition(pstate, agg->location)));
}

/*
 * check_agg_arguments
 *	  Scan the arguments of an aggregate function to determine the
 *	  aggregate's semantic level (zero is the current select's level,
 *	  one is its parent, etc).
 *
 * The aggregate's level is the same as the level of the lowest-level variable
 * or aggregate in its arguments or filter expression; or if it contains no
 * variables at all, we presume it to be local.
 *
 * We also take this opportunity to detect any aggregates or window functions
 * nested within the arguments.  We can throw error immediately if we find
 * a window function.  Aggregates are a bit trickier because it's only an
 * error if the inner aggregate is of the same semantic level as the outer,
 * which we can't know until we finish scanning the arguments.
 */
static int
check_agg_arguments(ParseState *pstate, List *args, List *agg_ordset, Expr *filter)
{
	int			agglevel;
	check_agg_arguments_context context;

	context.pstate = pstate;
	context.min_varlevel = -1;	/* signifies nothing found yet */
	context.min_agglevel = -1;
	context.sublevels_up = 0;

	(void) expression_tree_walker((Node *) args,
								  check_agg_arguments_walker,
								  (void *) &context);

	(void) expression_tree_walker((Node *) filter,
								  check_agg_arguments_walker,
								  (void *) &context);

	(void) expression_tree_walker((Node *) agg_ordset,	  check_agg_arguments_walker,
								  (void *) &context);

	/*
	 * If we found no vars nor aggs at all, it's a level-zero aggregate;
	 * otherwise, its level is the minimum of vars or aggs.
	 */
	if (context.min_varlevel < 0)
	{
		if (context.min_agglevel < 0)
			return 0;
		agglevel = context.min_agglevel;
	}
	else if (context.min_agglevel < 0)
		agglevel = context.min_varlevel;
	else
		agglevel = Min(context.min_varlevel, context.min_agglevel);

	/*
	 * If there's a nested aggregate of the same semantic level, complain.
	 */
	if (agglevel == context.min_agglevel)
		ereport(ERROR,
				(errcode(ERRCODE_GROUPING_ERROR),
				 errmsg("aggregate function calls cannot be nested"),
				 parser_errposition(pstate,
								locate_agg_of_level((Node *) args,
								agglevel))));

	return agglevel;
}

static bool
check_agg_arguments_walker(Node *node,
						   check_agg_arguments_context *context)
{
	if (node == NULL)
		return false;
	if (IsA(node, Var))
	{
		int			varlevelsup = ((Var *) node)->varlevelsup;

		/* convert levelsup to frame of reference of original query */
		varlevelsup -= context->sublevels_up;
		/* ignore local vars of subqueries */
		if (varlevelsup >= 0)
		{
			if (context->min_varlevel < 0 ||
				context->min_varlevel > varlevelsup)
				context->min_varlevel = varlevelsup;
		}
		return false;
	}
	if (IsA(node, Aggref))
	{
		int			agglevelsup = ((Aggref *) node)->agglevelsup;

		/* convert levelsup to frame of reference of original query */
		agglevelsup -= context->sublevels_up;
		/* ignore local aggs of subqueries */
		if (agglevelsup >= 0)
		{
			if (context->min_agglevel < 0 ||
				context->min_agglevel > agglevelsup)
				context->min_agglevel = agglevelsup;
		}
		/* no need to examine args of the inner aggregate */
		return false;
	}
	/* We can throw error on sight for a window function */
	if (IsA(node, WindowFunc))
		ereport(ERROR,
				(errcode(ERRCODE_GROUPING_ERROR),
				 errmsg("aggregate function calls cannot contain window function calls"),
				 parser_errposition(context->pstate,
									((WindowFunc *) node)->location)));
	if (IsA(node, Query))
	{
		/* Recurse into subselects */
		bool		result;

		context->sublevels_up++;
		result = query_tree_walker((Query *) node,
								   check_agg_arguments_walker,
								   (void *) context,
								   0);
		context->sublevels_up--;
		return result;
	}
	return expression_tree_walker(node,
								  check_agg_arguments_walker,
								  (void *) context);
}

/*
 * transformWindowFuncCall -
 *		Finish initial transformation of a window function call
 *
 * parse_func.c has recognized the function as a window function, and has set
 * up all the fields of the WindowFunc except winref.  Here we must (1) add
 * the WindowDef to the pstate (if not a duplicate of one already present) and
 * set winref to link to it; and (2) mark p_hasWindowFuncs true in the pstate.
 * Unlike aggregates, only the most closely nested pstate level need be
 * considered --- there are no "outer window functions" per SQL spec.
 */
void
transformWindowFuncCall(ParseState *pstate, WindowFunc *wfunc,
						WindowDef *windef)
{
	const char *err;
	bool		errkind;

	/*
	 * A window function call can't contain another one (but aggs are OK). XXX
	 * is this required by spec, or just an unimplemented feature?
	 */
	if (pstate->p_hasWindowFuncs &&
		contain_windowfuncs((Node *) wfunc->args))
		ereport(ERROR,
				(errcode(ERRCODE_WINDOWING_ERROR),
				 errmsg("window function calls cannot be nested"),
				 parser_errposition(pstate,
								  locate_windowfunc((Node *) wfunc->args))));

	/*
	 * Check to see if the window function is in an invalid place within the
	 * query.
	 *
	 * For brevity we support two schemes for reporting an error here: set
	 * "err" to a custom message, or set "errkind" true if the error context
	 * is sufficiently identified by what ParseExprKindName will return, *and*
	 * what it will return is just a SQL keyword.  (Otherwise, use a custom
	 * message to avoid creating translation problems.)
	 */
	err = NULL;
	errkind = false;
	switch (pstate->p_expr_kind)
	{
		case EXPR_KIND_NONE:
			Assert(false);		/* can't happen */
			break;
		case EXPR_KIND_OTHER:
			/* Accept window func here; caller must throw error if wanted */
			break;
		case EXPR_KIND_JOIN_ON:
		case EXPR_KIND_JOIN_USING:
			err = _("window functions are not allowed in JOIN conditions");
			break;
		case EXPR_KIND_FROM_SUBSELECT:
			/* can't get here, but just in case, throw an error */
			errkind = true;
			break;
		case EXPR_KIND_FROM_FUNCTION:
			err = _("window functions are not allowed in functions in FROM");
			break;
		case EXPR_KIND_WHERE:
			errkind = true;
			break;
		case EXPR_KIND_HAVING:
			errkind = true;
			break;
		case EXPR_KIND_FILTER:
			errkind = true;
			break;
		case EXPR_KIND_WINDOW_PARTITION:
		case EXPR_KIND_WINDOW_ORDER:
		case EXPR_KIND_WINDOW_FRAME_RANGE:
		case EXPR_KIND_WINDOW_FRAME_ROWS:
			err = _("window functions are not allowed in window definitions");
			break;
		case EXPR_KIND_SELECT_TARGET:
			/* okay */
			break;
		case EXPR_KIND_INSERT_TARGET:
		case EXPR_KIND_UPDATE_SOURCE:
		case EXPR_KIND_UPDATE_TARGET:
			errkind = true;
			break;
		case EXPR_KIND_GROUP_BY:
			errkind = true;
			break;
		case EXPR_KIND_ORDER_BY:
			/* okay */
			break;
		case EXPR_KIND_DISTINCT_ON:
			/* okay */
			break;
		case EXPR_KIND_LIMIT:
		case EXPR_KIND_OFFSET:
			errkind = true;
			break;
		case EXPR_KIND_RETURNING:
			errkind = true;
			break;
		case EXPR_KIND_VALUES:
			errkind = true;
			break;
		case EXPR_KIND_CHECK_CONSTRAINT:
		case EXPR_KIND_DOMAIN_CHECK:
			err = _("window functions are not allowed in check constraints");
			break;
		case EXPR_KIND_COLUMN_DEFAULT:
		case EXPR_KIND_FUNCTION_DEFAULT:
			err = _("window functions are not allowed in DEFAULT expressions");
			break;
		case EXPR_KIND_INDEX_EXPRESSION:
			err = _("window functions are not allowed in index expressions");
			break;
		case EXPR_KIND_INDEX_PREDICATE:
			err = _("window functions are not allowed in index predicates");
			break;
		case EXPR_KIND_ALTER_COL_TRANSFORM:
			err = _("window functions are not allowed in transform expressions");
			break;
		case EXPR_KIND_EXECUTE_PARAMETER:
			err = _("window functions are not allowed in EXECUTE parameters");
			break;
		case EXPR_KIND_TRIGGER_WHEN:
			err = _("window functions are not allowed in trigger WHEN conditions");
			break;

			/*
			 * There is intentionally no default: case here, so that the
			 * compiler will warn if we add a new ParseExprKind without
			 * extending this switch.  If we do see an unrecognized value at
			 * runtime, the behavior will be the same as for EXPR_KIND_OTHER,
			 * which is sane anyway.
			 */
	}
	if (err)
		ereport(ERROR,
				(errcode(ERRCODE_WINDOWING_ERROR),
				 errmsg_internal("%s", err),
				 parser_errposition(pstate, wfunc->location)));
	if (errkind)
		ereport(ERROR,
				(errcode(ERRCODE_WINDOWING_ERROR),
		/* translator: %s is name of a SQL construct, eg GROUP BY */
				 errmsg("window functions are not allowed in %s",
						ParseExprKindName(pstate->p_expr_kind)),
				 parser_errposition(pstate, wfunc->location)));

	/*
	 * If the OVER clause just specifies a window name, find that WINDOW
	 * clause (which had better be present).  Otherwise, try to match all the
	 * properties of the OVER clause, and make a new entry in the p_windowdefs
	 * list if no luck.
	 */
	if (windef->name)
	{
		Index		winref = 0;
		ListCell   *lc;

		Assert(windef->refname == NULL &&
			   windef->partitionClause == NIL &&
			   windef->orderClause == NIL &&
			   windef->frameOptions == FRAMEOPTION_DEFAULTS);

		foreach(lc, pstate->p_windowdefs)
		{
			WindowDef  *refwin = (WindowDef *) lfirst(lc);

			winref++;
			if (refwin->name && strcmp(refwin->name, windef->name) == 0)
			{
				wfunc->winref = winref;
				break;
			}
		}
		if (lc == NULL)			/* didn't find it? */
			ereport(ERROR,
					(errcode(ERRCODE_UNDEFINED_OBJECT),
					 errmsg("window \"%s\" does not exist", windef->name),
					 parser_errposition(pstate, windef->location)));
	}
	else
	{
		Index		winref = 0;
		ListCell   *lc;

		foreach(lc, pstate->p_windowdefs)
		{
			WindowDef  *refwin = (WindowDef *) lfirst(lc);

			winref++;
			if (refwin->refname && windef->refname &&
				strcmp(refwin->refname, windef->refname) == 0)
				 /* matched on refname */ ;
			else if (!refwin->refname && !windef->refname)
				 /* matched, no refname */ ;
			else
				continue;
			if (equal(refwin->partitionClause, windef->partitionClause) &&
				equal(refwin->orderClause, windef->orderClause) &&
				refwin->frameOptions == windef->frameOptions &&
				equal(refwin->startOffset, windef->startOffset) &&
				equal(refwin->endOffset, windef->endOffset))
			{
				/* found a duplicate window specification */
				wfunc->winref = winref;
				break;
			}
		}
		if (lc == NULL)			/* didn't find it? */
		{
			pstate->p_windowdefs = lappend(pstate->p_windowdefs, windef);
			wfunc->winref = list_length(pstate->p_windowdefs);
		}
	}

	pstate->p_hasWindowFuncs = true;
}

/*
 * parseCheckAggregates
 *	Check for aggregates where they shouldn't be and improper grouping.
 *	This function should be called after the target list and qualifications
 *	are finalized.
 *
 *	Misplaced aggregates are now mostly detected in transformAggregateCall,
 *	but it seems more robust to check for aggregates in recursive queries
 *	only after everything is finalized.  In any case it's hard to detect
 *	improper grouping on-the-fly, so we have to make another pass over the
 *	query for that.
 */
void
parseCheckAggregates(ParseState *pstate, Query *qry)
{
	List	   *groupClauses = NIL;
	bool		have_non_var_grouping;
	List	   *func_grouped_rels = NIL;
	ListCell   *l;
	bool		hasJoinRTEs;
	bool		hasSelfRefRTEs;
	PlannerInfo *root;
	Node	   *clause;

	/* This should only be called if we found aggregates or grouping */
	Assert(pstate->p_hasAggs || qry->groupClause || qry->havingQual);

	/*
	 * Scan the range table to see if there are JOIN or self-reference CTE
	 * entries.  We'll need this info below.
	 */
	hasJoinRTEs = hasSelfRefRTEs = false;
	foreach(l, pstate->p_rtable)
	{
		RangeTblEntry *rte = (RangeTblEntry *) lfirst(l);

		if (rte->rtekind == RTE_JOIN)
			hasJoinRTEs = true;
		else if (rte->rtekind == RTE_CTE && rte->self_reference)
			hasSelfRefRTEs = true;
	}

	/*
	 * Build a list of the acceptable GROUP BY expressions for use by
	 * check_ungrouped_columns().
	 */
	foreach(l, qry->groupClause)
	{
		SortGroupClause *grpcl = (SortGroupClause *) lfirst(l);
		Node	   *expr;

		expr = get_sortgroupclause_expr(grpcl, qry->targetList);
		if (expr == NULL)
			continue;			/* probably cannot happen */
		groupClauses = lcons(expr, groupClauses);
	}

	/*
	 * If there are join alias vars involved, we have to flatten them to the
	 * underlying vars, so that aliased and unaliased vars will be correctly
	 * taken as equal.	We can skip the expense of doing this if no rangetable
	 * entries are RTE_JOIN kind. We use the planner's flatten_join_alias_vars
	 * routine to do the flattening; it wants a PlannerInfo root node, which
	 * fortunately can be mostly dummy.
	 */
	if (hasJoinRTEs)
	{
		root = makeNode(PlannerInfo);
		root->parse = qry;
		root->planner_cxt = CurrentMemoryContext;
		root->hasJoinRTEs = true;

		groupClauses = (List *) flatten_join_alias_vars(root,
													  (Node *) groupClauses);
	}
	else
		root = NULL;			/* keep compiler quiet */

	/*
	 * Detect whether any of the grouping expressions aren't simple Vars; if
	 * they're all Vars then we don't have to work so hard in the recursive
	 * scans.  (Note we have to flatten aliases before this.)
	 */
	have_non_var_grouping = false;
	foreach(l, groupClauses)
	{
		if (!IsA((Node *) lfirst(l), Var))
		{
			have_non_var_grouping = true;
			break;
		}
	}

	/*
	 * Check the targetlist and HAVING clause for ungrouped variables.
	 *
	 * Note: because we check resjunk tlist elements as well as regular ones,
	 * this will also find ungrouped variables that came from ORDER BY and
	 * WINDOW clauses.	For that matter, it's also going to examine the
	 * grouping expressions themselves --- but they'll all pass the test ...
	 */
	clause = (Node *) qry->targetList;
	if (hasJoinRTEs)
		clause = flatten_join_alias_vars(root, clause);
	check_ungrouped_columns(clause, pstate, qry,
							groupClauses, have_non_var_grouping,
							&func_grouped_rels);

	clause = (Node *) qry->havingQual;
	if (hasJoinRTEs)
		clause = flatten_join_alias_vars(root, clause);
	check_ungrouped_columns(clause, pstate, qry,
							groupClauses, have_non_var_grouping,
							&func_grouped_rels);

	/*
	 * Per spec, aggregates can't appear in a recursive term.
	 */
	if (pstate->p_hasAggs && hasSelfRefRTEs)
		ereport(ERROR,
				(errcode(ERRCODE_INVALID_RECURSION),
				 errmsg("aggregate functions are not allowed in a recursive query's recursive term"),
				 parser_errposition(pstate,
									locate_agg_of_level((Node *) qry, 0))));
}

/*
 * check_ungrouped_columns -
 *	  Scan the given expression tree for ungrouped variables (variables
 *	  that are not listed in the groupClauses list and are not within
 *	  the arguments of aggregate functions).  Emit a suitable error message
 *	  if any are found.
 *
 * NOTE: we assume that the given clause has been transformed suitably for
 * parser output.  This means we can use expression_tree_walker.
 *
 * NOTE: we recognize grouping expressions in the main query, but only
 * grouping Vars in subqueries.  For example, this will be rejected,
 * although it could be allowed:
 *		SELECT
 *			(SELECT x FROM bar where y = (foo.a + foo.b))
 *		FROM foo
 *		GROUP BY a + b;
 * The difficulty is the need to account for different sublevels_up.
 * This appears to require a whole custom version of equal(), which is
 * way more pain than the feature seems worth.
 */
static void
check_ungrouped_columns(Node *node, ParseState *pstate, Query *qry,
						List *groupClauses, bool have_non_var_grouping,
						List **func_grouped_rels)
{
	check_ungrouped_columns_context context;

	context.pstate = pstate;
	context.qry = qry;
	context.groupClauses = groupClauses;
	context.have_non_var_grouping = have_non_var_grouping;
	context.func_grouped_rels = func_grouped_rels;
	context.sublevels_up = 0;
	check_ungrouped_columns_walker(node, &context);
}

static bool
check_ungrouped_columns_walker(Node *node,
							   check_ungrouped_columns_context *context)
{
	ListCell   *gl;

	if (node == NULL)
		return false;
	if (IsA(node, Const) ||
		IsA(node, Param))
		return false;			/* constants are always acceptable */

	/*
	 * If we find an aggregate call of the original level, do not recurse into
	 * its arguments or filter; ungrouped vars there are not an error. We can
	 * also skip looking at aggregates of higher levels, since they could not
	 * possibly contain Vars of concern to us (see transformAggregateCall).
	 * We do need to look at aggregates of lower levels, however.
	 */
	if (IsA(node, Aggref) &&
		(int) ((Aggref *) node)->agglevelsup > context->sublevels_up)
	{
		return false;
	}
	else if (IsA(node, Aggref) &&
			(int) ((Aggref *) node)->agglevelsup == context->sublevels_up)
	{
<<<<<<< HEAD
		return check_ungrouped_columns_walker(((Aggref *)node)->orddirectargs, context);
=======
		return check_ungrouped_columns_walker((Node*)(((Aggref *)node)->orddirectargs), context);
>>>>>>> 0d2b6a0e
	}

	/*
	 * If we have any GROUP BY items that are not simple Vars, check to see if
	 * subexpression as a whole matches any GROUP BY item. We need to do this
	 * at every recursion level so that we recognize GROUPed-BY expressions
	 * before reaching variables within them. But this only works at the outer
	 * query level, as noted above.
	 */
	if (context->have_non_var_grouping && context->sublevels_up == 0)
	{
		foreach(gl, context->groupClauses)
		{
			if (equal(node, lfirst(gl)))
				return false;	/* acceptable, do not descend more */
		}
	}

	/*
	 * If we have an ungrouped Var of the original query level, we have a
	 * failure.  Vars below the original query level are not a problem, and
	 * neither are Vars from above it.	(If such Vars are ungrouped as far as
	 * their own query level is concerned, that's someone else's problem...)
	 */
	if (IsA(node, Var))
	{
		Var		   *var = (Var *) node;
		RangeTblEntry *rte;
		char	   *attname;

		if (var->varlevelsup != context->sublevels_up)
			return false;		/* it's not local to my query, ignore */

		/*
		 * Check for a match, if we didn't do it above.
		 */
		if (!context->have_non_var_grouping || context->sublevels_up != 0)
		{
			foreach(gl, context->groupClauses)
			{
				Var		   *gvar = (Var *) lfirst(gl);

				if (IsA(gvar, Var) &&
					gvar->varno == var->varno &&
					gvar->varattno == var->varattno &&
					gvar->varlevelsup == 0)
					return false;		/* acceptable, we're okay */
			}
		}

		/*
		 * Check whether the Var is known functionally dependent on the GROUP
		 * BY columns.	If so, we can allow the Var to be used, because the
		 * grouping is really a no-op for this table.  However, this deduction
		 * depends on one or more constraints of the table, so we have to add
		 * those constraints to the query's constraintDeps list, because it's
		 * not semantically valid anymore if the constraint(s) get dropped.
		 * (Therefore, this check must be the last-ditch effort before raising
		 * error: we don't want to add dependencies unnecessarily.)
		 *
		 * Because this is a pretty expensive check, and will have the same
		 * outcome for all columns of a table, we remember which RTEs we've
		 * already proven functional dependency for in the func_grouped_rels
		 * list.  This test also prevents us from adding duplicate entries to
		 * the constraintDeps list.
		 */
		if (list_member_int(*context->func_grouped_rels, var->varno))
			return false;		/* previously proven acceptable */

		Assert(var->varno > 0 &&
			   (int) var->varno <= list_length(context->pstate->p_rtable));
		rte = rt_fetch(var->varno, context->pstate->p_rtable);
		if (rte->rtekind == RTE_RELATION)
		{
			if (check_functional_grouping(rte->relid,
										  var->varno,
										  0,
										  context->groupClauses,
										  &context->qry->constraintDeps))
			{
				*context->func_grouped_rels =
					lappend_int(*context->func_grouped_rels, var->varno);
				return false;	/* acceptable */
			}
		}

		/* Found an ungrouped local variable; generate error message */
		attname = get_rte_attribute_name(rte, var->varattno);
		if (context->sublevels_up == 0)
			ereport(ERROR,
					(errcode(ERRCODE_GROUPING_ERROR),
					 errmsg("column \"%s.%s\" must appear in the GROUP BY clause or be used in an aggregate function",
							rte->eref->aliasname, attname),
					 parser_errposition(context->pstate, var->location)));
		else
			ereport(ERROR,
					(errcode(ERRCODE_GROUPING_ERROR),
					 errmsg("subquery uses ungrouped column \"%s.%s\" from outer query",
							rte->eref->aliasname, attname),
					 parser_errposition(context->pstate, var->location)));
	}

	if (IsA(node, Query))
	{
		/* Recurse into subselects */
		bool		result;

		context->sublevels_up++;
		result = query_tree_walker((Query *) node,
								   check_ungrouped_columns_walker,
								   (void *) context,
								   0);
		context->sublevels_up--;
		return result;
	}
	return expression_tree_walker(node, check_ungrouped_columns_walker,
								  (void *) context);
}

/*
 * Create expression trees for the transition and final functions
 * of an aggregate.  These are needed so that polymorphic functions
 * can be used within an aggregate --- without the expression trees,
 * such functions would not know the datatypes they are supposed to use.
 * (The trees will never actually be executed, however, so we can skimp
 * a bit on correctness.)
 *
 * agg_input_types, agg_state_type, agg_result_type identify the input,
 * transition, and result types of the aggregate.  These should all be
 * resolved to actual types (ie, none should ever be ANYELEMENT etc).
 * agg_input_collation is the aggregate function's input collation.
 *
 * transfn_oid and finalfn_oid identify the funcs to be called; the latter
 * may be InvalidOid.
 *
 * Pointers to the constructed trees are returned into *transfnexpr and
 * *finalfnexpr.  The latter is set to NULL if there's no finalfn.
 */
void
build_aggregate_fnexprs(Oid *agg_input_types,
						int agg_num_inputs,
						Oid agg_state_type,
						Oid agg_result_type,
						Oid agg_input_collation,
						Oid transfn_oid,
						Oid finalfn_oid,
						Expr **transfnexpr,
						Expr **finalfnexpr)
{
	Param	   *argp;
	List	   *args;
	int			i;

	/*
	 * Build arg list to use in the transfn FuncExpr node. We really only care
	 * that transfn can discover the actual argument types at runtime using
	 * get_fn_expr_argtype(), so it's okay to use Param nodes that don't
	 * correspond to any real Param.
	 */
	argp = makeNode(Param);
	argp->paramkind = PARAM_EXEC;
	argp->paramid = -1;
	argp->paramtype = agg_state_type;
	argp->paramtypmod = -1;
	argp->paramcollid = agg_input_collation;
	argp->location = -1;

	args = list_make1(argp);

	for (i = 0; i < agg_num_inputs; i++)
	{
		argp = makeNode(Param);
		argp->paramkind = PARAM_EXEC;
		argp->paramid = -1;
		argp->paramtype = agg_input_types[i];
		argp->paramtypmod = -1;
		argp->paramcollid = agg_input_collation;
		argp->location = -1;
		args = lappend(args, argp);
	}

	if (OidIsValid(transfn_oid))
	{
		*transfnexpr = (Expr *) makeFuncExpr(transfn_oid,
										agg_state_type,
										args,
										InvalidOid,
										agg_input_collation,
										COERCE_EXPLICIT_CALL);
	}
	else
	{
		transfnexpr = NULL;
	}

	/* see if we have a final function */
	if (!OidIsValid(finalfn_oid))
	{
		*finalfnexpr = NULL;
		return;
	}

	/*
	 * Build expr tree for final function
	 */
	argp = makeNode(Param);
	argp->paramkind = PARAM_EXEC;
	argp->paramid = -1;
	argp->paramtype = agg_state_type;
	argp->paramtypmod = -1;
	argp->paramcollid = agg_input_collation;
	argp->location = -1;
	args = list_make1(argp);

	*finalfnexpr = (Expr *) makeFuncExpr(finalfn_oid,
										 agg_result_type,
										 args,
										 InvalidOid,
										 agg_input_collation,
										 COERCE_EXPLICIT_CALL);
}

void
build_orderedset_fnexprs(Oid *agg_input_types,
						int agg_num_inputs,
						Oid agg_result_type,
						Oid agg_input_collation,
						Oid *agg_input_collation_array,
						Oid finalfn_oid,
						Expr **finalfnexpr)
{

	Param	   *argp;
	List	   *args;
	int			i = 0;

	/*
	 * Build arg list to use in the finalfn FuncExpr node. We really only care
	 * that finalfn can discover the actual argument types at runtime using
	 * get_fn_expr_argtype(), so it's okay to use Param nodes that don't
	 * correspond to any real Param.
	 */
	

	args = NIL;

	for (i = 0; i < agg_num_inputs; i++)
	{
		argp = makeNode(Param);
		argp->paramkind = PARAM_EXEC;
		argp->paramid = -1;
		argp->paramtype = agg_input_types[i];
		argp->paramtypmod = -1;
		argp->paramcollid = agg_input_collation_array[i];
		argp->location = -1;
		args = lappend(args, argp);
	}

	*finalfnexpr = (Expr *) makeFuncExpr(finalfn_oid,
										 agg_result_type,
										 args,
										 InvalidOid,
										 agg_input_collation,
										 COERCE_EXPLICIT_CALL);
<<<<<<< HEAD
=======
}

int get_aggregate_argtype(Aggref *aggref, Oid *inputTypes, Oid *inputCollations)
{
	int numArguments = 0;
	ListCell   *lc;

	if (!(aggref->isordset))
		{
			foreach(lc, aggref->args)
			{
				TargetEntry *tle = (TargetEntry *) lfirst(lc);

				if (!tle->resjunk)
					inputTypes[numArguments++] = exprType((Node *) tle->expr);
			}
		}
		else
		{
			foreach(lc, aggref->orddirectargs)
			{
				Expr *expr_orddirectargs = (Expr *) lfirst(lc);
				inputTypes[numArguments] = exprType((Node *) expr_orddirectargs);
				if (inputCollations != NULL)
					inputCollations[numArguments] = exprCollation((Node *) expr_orddirectargs);

				++numArguments;
			}

			foreach(lc, aggref->args)
			{
				TargetEntry *tle = (TargetEntry *) lfirst(lc);
				inputTypes[numArguments] = exprType((Node *) tle->expr);
				if (inputCollations != NULL)
					inputCollations[numArguments] = exprCollation((Node *) tle->expr);

				++numArguments;
			}
		}

	return numArguments;
>>>>>>> 0d2b6a0e
}<|MERGE_RESOLUTION|>--- conflicted
+++ resolved
@@ -95,36 +95,20 @@
 	attno = 1;
 
 	if (agg_within_group)
-<<<<<<< HEAD
 	{
 		agg->isordset = TRUE;
 		agg->orddirectargs = args;
 	}
 	else
 	{
-=======
-	{
-		agg->isordset = TRUE;
-		agg->orddirectargs = args;
-	}
-	else
-	{
->>>>>>> 0d2b6a0e
 		foreach(lc, args)
 		{
 			Expr	   *arg = (Expr *) lfirst(lc);
 			TargetEntry *tle = makeTargetEntry(arg, attno++, NULL, false);
-<<<<<<< HEAD
 
 			tlist = lappend(tlist, tle);
 		}
 
-=======
-
-			tlist = lappend(tlist, tle);
-		}
-
->>>>>>> 0d2b6a0e
 		agg->isordset = FALSE;
 		agg->orddirectargs = NIL;
 	}
@@ -867,11 +851,7 @@
 	else if (IsA(node, Aggref) &&
 			(int) ((Aggref *) node)->agglevelsup == context->sublevels_up)
 	{
-<<<<<<< HEAD
-		return check_ungrouped_columns_walker(((Aggref *)node)->orddirectargs, context);
-=======
 		return check_ungrouped_columns_walker((Node*)(((Aggref *)node)->orddirectargs), context);
->>>>>>> 0d2b6a0e
 	}
 
 	/*
@@ -1136,8 +1116,6 @@
 										 InvalidOid,
 										 agg_input_collation,
 										 COERCE_EXPLICIT_CALL);
-<<<<<<< HEAD
-=======
 }
 
 int get_aggregate_argtype(Aggref *aggref, Oid *inputTypes, Oid *inputCollations)
@@ -1179,5 +1157,4 @@
 		}
 
 	return numArguments;
->>>>>>> 0d2b6a0e
 }