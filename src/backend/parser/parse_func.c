/*-------------------------------------------------------------------------
 *
 * parse_func.c
 *		handle function calls in parser
 *
 * Portions Copyright (c) 1996-2013, PostgreSQL Global Development Group
 * Portions Copyright (c) 1994, Regents of the University of California
 *
 *
 * IDENTIFICATION
 *	  src/backend/parser/parse_func.c
 *
 *-------------------------------------------------------------------------
 */
#include "postgres.h"

#include "access/htup_details.h"
#include "catalog/pg_proc.h"
#include "catalog/pg_type.h"
#include "catalog/pg_aggregate.h"
#include "funcapi.h"
#include "lib/stringinfo.h"
#include "nodes/makefuncs.h"
#include "nodes/nodeFuncs.h"
#include "parser/parse_agg.h"
#include "parser/parse_coerce.h"
#include "parser/parse_func.h"
#include "parser/parse_relation.h"
#include "parser/parse_target.h"
#include "parser/parse_type.h"
#include "parser/parse_expr.h"
#include "utils/builtins.h"
#include "utils/lsyscache.h"
#include "utils/syscache.h"


static Oid	FuncNameAsType(List *funcname);
static Node *ParseComplexProjection(ParseState *pstate, char *funcname,
					   Node *first_arg, int location);


/*
 *	Parse a function call
 *
 *	For historical reasons, Postgres tries to treat the notations tab.col
 *	and col(tab) as equivalent: if a single-argument function call has an
 *	argument of complex type and the (unqualified) function name matches
 *	any attribute of the type, we take it as a column projection.  Conversely
 *	a function of a single complex-type argument can be written like a
 *	column reference, allowing functions to act like computed columns.
 *
 *	Hence, both cases come through here.  The is_column parameter tells us
 *	which syntactic construct is actually being dealt with, but this is
 *	intended to be used only to deliver an appropriate error message,
 *	not to affect the semantics.  When is_column is true, we should have
 *	a single argument (the putative table), unqualified function name
 *	equal to the column name, and no aggregate or variadic decoration.
 *	Also, when is_column is true, we return NULL on failure rather than
 *	reporting a no-such-function error.
 *
 *	The argument expressions (in fargs) and filter must have been transformed
 *	already.  But the agg_order expressions, if any, have not been.
 */
Node *
ParseFuncOrColumn(ParseState *pstate, List *funcname, List *fargs,
<<<<<<< HEAD
				  List *agg_order, bool agg_star, bool agg_distinct,
				  bool func_variadic, bool agg_within_group,
				  Expr *agg_filter, WindowDef *over, bool is_column, int location)
=======
				  List *agg_order, Expr *agg_filter,
				  bool agg_star, bool agg_distinct, bool func_variadic,
				  WindowDef *over, bool is_column, int location)
>>>>>>> c86b4b37
{
	Oid			rettype;
	Oid			funcid;
	ListCell   *l;
	ListCell   *nextl;
	Node	   *first_arg = NULL;
	int			nargs;
	int			nargsplusdefs;
	Oid			actual_arg_types[FUNC_MAX_ARGS];
	Oid		   *declared_arg_types;
	List	   *argnames;
	List	   *argdefaults;
	Node	   *retval;
	bool		retset;
	int			nvargs;
	FuncDetailCode fdresult;
	HeapTuple	tup;
	Oid		aggfinalfn;
	int		number_of_args;

	/* Check if the function has WITHIN GROUP as well as distinct. */
	Assert(!(agg_within_group && agg_distinct));

	/*
	 * Most of the rest of the parser just assumes that functions do not have
	 * more than FUNC_MAX_ARGS parameters.	We have to test here to protect
	 * against array overruns, etc.  Of course, this may not be a function,
	 * but the test doesn't hurt.
	 */
	if (list_length(fargs) > FUNC_MAX_ARGS)
		ereport(ERROR,
				(errcode(ERRCODE_TOO_MANY_ARGUMENTS),
			 errmsg_plural("cannot pass more than %d argument to a function",
						   "cannot pass more than %d arguments to a function",
						   FUNC_MAX_ARGS,
						   FUNC_MAX_ARGS),
				 parser_errposition(pstate, location)));

	/*
	 * Extract arg type info in preparation for function lookup.
	 *
	 * If any arguments are Param markers of type VOID, we discard them from
	 * the parameter list.	This is a hack to allow the JDBC driver to not
	 * have to distinguish "input" and "output" parameter symbols while
	 * parsing function-call constructs.  We can't use foreach() because we
	 * may modify the list ...
	 */
	nargs = 0;
	for (l = list_head(fargs); l != NULL; l = nextl)
	{
		Node	   *arg = lfirst(l);
		Oid			argtype = exprType(arg);

		nextl = lnext(l);

		if (argtype == VOIDOID && IsA(arg, Param) &&!is_column)
		{
			fargs = list_delete_ptr(fargs, arg);
			continue;
		}

		actual_arg_types[nargs++] = argtype;
	}

	/*
	 * Check for named arguments; if there are any, build a list of names.
	 *
	 * We allow mixed notation (some named and some not), but only with all
	 * the named parameters after all the unnamed ones.  So the name list
	 * corresponds to the last N actual parameters and we don't need any extra
	 * bookkeeping to match things up.
	 */
	argnames = NIL;
	foreach(l, fargs)
	{
		Node	   *arg = lfirst(l);

		if (IsA(arg, NamedArgExpr))
		{
			NamedArgExpr *na = (NamedArgExpr *) arg;
			ListCell   *lc;

			/* Reject duplicate arg names */
			foreach(lc, argnames)
			{
				if (strcmp(na->name, (char *) lfirst(lc)) == 0)
					ereport(ERROR,
							(errcode(ERRCODE_SYNTAX_ERROR),
						   errmsg("argument name \"%s\" used more than once",
								  na->name),
							 parser_errposition(pstate, na->location)));
			}
			argnames = lappend(argnames, na->name);
		}
		else
		{
			if (argnames != NIL)
				ereport(ERROR,
						(errcode(ERRCODE_SYNTAX_ERROR),
				  errmsg("positional argument cannot follow named argument"),
						 parser_errposition(pstate, exprLocation(arg))));
		}
	}

	if(agg_within_group && argnames)
	{
		ereport(ERROR,
				(errcode(ERRCODE_SYNTAX_ERROR),
			errmsg("Named arguments not allowed in WITHIN GROUP")));
	}

	if (fargs)
	{
		first_arg = linitial(fargs);
		Assert(first_arg != NULL);
	}

	/* If WITHIN GROUP is present, we need to call transformExpr on each
	 * SortBy node in agg_order, then call exprType and append to
	 * actual_arg_types, in order to get the types of values in
	 * WITHIN BY clause.
	 */
	if(agg_within_group)
	{
		Assert(agg_order != NULL);

		foreach(l, agg_order)
		{
			SortBy	   *arg = (SortBy *) lfirst(l);

			arg->node = transformExpr(pstate, arg->node, EXPR_KIND_ORDER_BY);

			actual_arg_types[nargs++] = exprType(arg->node);
		}
	}

	/*
	 * Check for column projection: if function has one argument, and that
	 * argument is of complex type, and function name is not qualified, then
	 * the "function call" could be a projection.  We also check that there
	 * wasn't any aggregate or variadic decoration, nor an argument name.
	 */
	if (nargs == 1 && agg_order == NIL && agg_filter == NULL && !agg_star &&
		!agg_distinct && over == NULL && !func_variadic && argnames == NIL &&
		list_length(funcname) == 1)
	{
		Oid			argtype = actual_arg_types[0];

		if (argtype == RECORDOID || ISCOMPLEX(argtype))
		{
			retval = ParseComplexProjection(pstate,
											strVal(linitial(funcname)),
											first_arg,
											location);
			if (retval)
				return retval;

			/*
			 * If ParseComplexProjection doesn't recognize it as a projection,
			 * just press on.
			 */
		}
	}

	/*
	 * Okay, it's not a column projection, so it must really be a function.
	 * func_get_detail looks up the function in the catalogs, does
	 * disambiguation for polymorphic functions, handles inheritance, and
	 * returns the funcid and type and set or singleton status of the
	 * function's return value.  It also returns the true argument types to
	 * the function.
	 *
	 * Note: for a named-notation or variadic function call, the reported
	 * "true" types aren't really what is in pg_proc: the types are reordered
	 * to match the given argument order of named arguments, and a variadic
	 * argument is replaced by a suitable number of copies of its element
	 * type.  We'll fix up the variadic case below.  We may also have to deal
	 * with default arguments.
	 */
	fdresult = func_get_detail(funcname, fargs, argnames, nargs,
							   actual_arg_types,
							   !func_variadic, true,
							   &funcid, &rettype, &retset, &nvargs,
							   &declared_arg_types, &argdefaults);
	if (fdresult == FUNCDETAIL_COERCION)
	{
		/*
		 * We interpreted it as a type coercion. coerce_type can handle these
		 * cases, so why duplicate code...
		 */
		return coerce_type(pstate, linitial(fargs),
						   actual_arg_types[0], rettype, -1,
						   COERCION_EXPLICIT, COERCE_EXPLICIT_CALL, location);
	}
	else if (fdresult == FUNCDETAIL_NORMAL)
	{
		/*
		 * Normal function found; was there anything indicating it must be an
		 * aggregate?
		 */
		if (agg_star)
			ereport(ERROR,
					(errcode(ERRCODE_WRONG_OBJECT_TYPE),
			   errmsg("%s(*) specified, but %s is not an aggregate function",
					  NameListToString(funcname),
					  NameListToString(funcname)),
					 parser_errposition(pstate, location)));
		if (agg_distinct)
			ereport(ERROR,
					(errcode(ERRCODE_WRONG_OBJECT_TYPE),
			errmsg("DISTINCT specified, but %s is not an aggregate function",
				   NameListToString(funcname)),
					 parser_errposition(pstate, location)));
		if (agg_within_group)
			ereport(ERROR,
					(errcode(ERRCODE_WRONG_OBJECT_TYPE),
			errmsg("WITHIN GROUP specified, but %s is not an ordered set function",
				   NameListToString(funcname)),
					 parser_errposition(pstate, location)));
		if (agg_order != NIL)
			ereport(ERROR,
					(errcode(ERRCODE_WRONG_OBJECT_TYPE),
			errmsg("ORDER BY specified, but %s is not an aggregate function",
				   NameListToString(funcname)),
					 parser_errposition(pstate, location)));
		if (agg_filter)
			ereport(ERROR,
					(errcode(ERRCODE_WRONG_OBJECT_TYPE),
			  errmsg("FILTER specified, but %s is not an aggregate function",
					 NameListToString(funcname)),
					 parser_errposition(pstate, location)));
		if (over)
			ereport(ERROR,
					(errcode(ERRCODE_WRONG_OBJECT_TYPE),
					 errmsg("OVER specified, but %s is not a window function nor an aggregate function",
							NameListToString(funcname)),
					 parser_errposition(pstate, location)));
	}
	else if (fdresult == FUNCDETAIL_ORDERED)
	{
		if(!agg_within_group)
		{
			ereport(ERROR,
					(errcode(ERRCODE_WRONG_OBJECT_TYPE),
					 errmsg("Ordered set function specified, but WITHIN GROUP not present"),
					 parser_errposition(pstate, location)));
		}
		
		if(over)
		{
			ereport(ERROR,
					(errcode(ERRCODE_FEATURE_NOT_SUPPORTED),
					 errmsg("OVER clause in ordered set function not supported"),
					 parser_errposition(pstate, location)));
		}
	}
	else if (!(fdresult == FUNCDETAIL_AGGREGATE ||
			   fdresult == FUNCDETAIL_WINDOWFUNC))
	{
		/*
		 * Oops.  Time to die.
		 *
		 * If we are dealing with the attribute notation rel.function, let the
		 * caller handle failure.
		 */
		if (is_column)
			return NULL;

		/*
		 * Else generate a detailed complaint for a function
		 */
		if (fdresult == FUNCDETAIL_MULTIPLE)
			ereport(ERROR,
					(errcode(ERRCODE_AMBIGUOUS_FUNCTION),
					 errmsg("function %s is not unique",
							func_signature_string(funcname, nargs, argnames,
												  actual_arg_types)),
					 errhint("Could not choose a best candidate function. "
							 "You might need to add explicit type casts."),
					 parser_errposition(pstate, location)));
		else if (list_length(agg_order) > 1)
		{
			/* It's agg(x, ORDER BY y,z) ... perhaps misplaced ORDER BY */
			ereport(ERROR,
					(errcode(ERRCODE_UNDEFINED_FUNCTION),
					 errmsg("function %s does not exist",
							func_signature_string(funcname, nargs, argnames,
												  actual_arg_types)),
					 errhint("No aggregate function matches the given name and argument types. "
					  "Perhaps you misplaced ORDER BY; ORDER BY must appear "
							 "after all regular arguments of the aggregate."),
					 parser_errposition(pstate, location)));
		}
		else
			ereport(ERROR,
					(errcode(ERRCODE_UNDEFINED_FUNCTION),
					 errmsg("function %s does not exist",
							func_signature_string(funcname, nargs, argnames,
												  actual_arg_types)),
			errhint("No function matches the given name and argument types. "
					"You might need to add explicit type casts."),
					 parser_errposition(pstate, location)));
	}

	/*
	 * If there are default arguments, we have to include their types in
	 * actual_arg_types for the purpose of checking generic type consistency.
	 * However, we do NOT put them into the generated parse node, because
	 * their actual values might change before the query gets run.	The
	 * planner has to insert the up-to-date values at plan time.
	 */
	nargsplusdefs = nargs;
	foreach(l, argdefaults)
	{
		Node	   *expr = (Node *) lfirst(l);

		/* probably shouldn't happen ... */
		if (nargsplusdefs >= FUNC_MAX_ARGS)
			ereport(ERROR,
					(errcode(ERRCODE_TOO_MANY_ARGUMENTS),
			 errmsg_plural("cannot pass more than %d argument to a function",
						   "cannot pass more than %d arguments to a function",
						   FUNC_MAX_ARGS,
						   FUNC_MAX_ARGS),
					 parser_errposition(pstate, location)));

		actual_arg_types[nargsplusdefs++] = exprType(expr);
	}

	/*
	 * enforce consistency with polymorphic argument and return types,
	 * possibly adjusting return type or declared_arg_types (which will be
	 * used as the cast destination by make_fn_arguments)
	 */
	rettype = enforce_generic_type_consistency(actual_arg_types,
											   declared_arg_types,
											   nargsplusdefs,
											   rettype,
											   false);

	/* perform the necessary typecasting of arguments */
	make_fn_arguments(pstate, fargs, (fdresult==FUNCDETAIL_ORDERED) ? agg_order : NIL, 
				actual_arg_types, 
				declared_arg_types);

	/*
	 * If it's a variadic function call, transform the last nvargs arguments
	 * into an array --- unless it's an "any" variadic.
	 */
	if (nvargs > 0 && declared_arg_types[nargs - 1] != ANYOID)
	{
		ArrayExpr  *newa = makeNode(ArrayExpr);
		int			non_var_args = nargs - nvargs;
		List	   *vargs;

		Assert(non_var_args >= 0);
		vargs = list_copy_tail(fargs, non_var_args);
		fargs = list_truncate(fargs, non_var_args);

		newa->elements = vargs;
		/* assume all the variadic arguments were coerced to the same type */
		newa->element_typeid = exprType((Node *) linitial(vargs));
		newa->array_typeid = get_array_type(newa->element_typeid);
		if (!OidIsValid(newa->array_typeid))
			ereport(ERROR,
					(errcode(ERRCODE_UNDEFINED_OBJECT),
					 errmsg("could not find array type for data type %s",
							format_type_be(newa->element_typeid)),
				  parser_errposition(pstate, exprLocation((Node *) vargs))));
		/* array_collid will be set by parse_collate.c */
		newa->multidims = false;
		newa->location = exprLocation((Node *) vargs);

		fargs = lappend(fargs, newa);
	}

	/* build the appropriate output structure */
	if (fdresult == FUNCDETAIL_NORMAL)
	{
		FuncExpr   *funcexpr = makeNode(FuncExpr);

		funcexpr->funcid = funcid;
		funcexpr->funcresulttype = rettype;
		funcexpr->funcretset = retset;
		funcexpr->funcvariadic = func_variadic;
		funcexpr->funcformat = COERCE_EXPLICIT_CALL;
		/* funccollid and inputcollid will be set by parse_collate.c */
		funcexpr->args = fargs;
		funcexpr->location = location;

		retval = (Node *) funcexpr;
	}
	else if ((fdresult == FUNCDETAIL_AGGREGATE && !over) || fdresult == FUNCDETAIL_ORDERED)
	{
		/* aggregate function */
		Aggref	   *aggref = makeNode(Aggref);
		if(agg_within_group && fdresult == FUNCDETAIL_AGGREGATE)
		{
			ereport(ERROR,
					(errcode(ERRCODE_WRONG_OBJECT_TYPE),
					 errmsg("%s is not an ordered set function",func_signature_string(funcname, nargs,
											  NIL, actual_arg_types))));
		}

		aggref->aggfnoid = funcid;
		aggref->aggtype = rettype;
		/* aggcollid and inputcollid will be set by parse_collate.c */
		/* args, aggorder, aggdistinct will be set by transformAggregateCall */
		aggref->aggstar = agg_star;
		aggref->aggfilter = agg_filter;
		/* agglevelsup will be set by transformAggregateCall */
		aggref->location = location;

		if (fdresult == FUNCDETAIL_ORDERED)
		{
			Form_pg_aggregate classForm;
			tup = SearchSysCache1(AGGFNOID, ObjectIdGetDatum(funcid));
			if (!HeapTupleIsValid(tup)) /* should not happen */
				elog(ERROR, "cache lookup failed for aggregate %u", funcid);

			classForm = (Form_pg_aggregate) GETSTRUCT(tup);
			aggfinalfn = classForm->aggfinalfn;
			number_of_args = get_func_nargs(aggfinalfn);
			if (number_of_args != list_length(fargs))
			{
				ereport(ERROR,
					(errcode(ERRCODE_WRONG_OBJECT_TYPE),
					 errmsg("Number of arguments does not match fargs")));
			}

			ReleaseSysCache(tup);
		}

		/*
		 * Reject attempt to call a parameterless aggregate without (*)
		 * syntax.	This is mere pedantry but some folks insisted ...
		 */
		if (fargs == NIL && !agg_star)
			ereport(ERROR,
					(errcode(ERRCODE_WRONG_OBJECT_TYPE),
					 errmsg("%s(*) must be used to call a parameterless aggregate function",
							NameListToString(funcname)),
					 parser_errposition(pstate, location)));

		if (retset)
			ereport(ERROR,
					(errcode(ERRCODE_INVALID_FUNCTION_DEFINITION),
					 errmsg("aggregates cannot return sets"),
					 parser_errposition(pstate, location)));

		/*
		 * Currently it's not possible to define an aggregate with named
		 * arguments, so this case should be impossible.  Check anyway because
		 * the planner and executor wouldn't cope with NamedArgExprs in an
		 * Aggref node.
		 */
		if (argnames != NIL)
			ereport(ERROR,
					(errcode(ERRCODE_FEATURE_NOT_SUPPORTED),
					 errmsg("aggregates cannot use named arguments"),
					 parser_errposition(pstate, location)));

		/* parse_agg.c does additional aggregate-specific processing */
		transformAggregateCall(pstate, aggref, fargs, agg_order, agg_distinct, agg_within_group);

		retval = (Node *) aggref;
	}
	else
	{
		/* window function */
		WindowFunc *wfunc = makeNode(WindowFunc);

		if(agg_within_group)
		{
			ereport(ERROR,
					(errcode(ERRCODE_WRONG_OBJECT_TYPE),
					 errmsg("WITHIN GROUP not allowed in window functions"),
					 parser_errposition(pstate, location)));
		}

		/*
		 * True window functions must be called with a window definition.
		 */
		if (!over)
			ereport(ERROR,
					(errcode(ERRCODE_WRONG_OBJECT_TYPE),
					 errmsg("window function call requires an OVER clause"),
					 parser_errposition(pstate, location)));

		wfunc->winfnoid = funcid;
		wfunc->wintype = rettype;
		/* wincollid and inputcollid will be set by parse_collate.c */
		wfunc->args = fargs;
		/* winref will be set by transformWindowFuncCall */
		wfunc->winstar = agg_star;
		wfunc->winagg = (fdresult == FUNCDETAIL_AGGREGATE);
		wfunc->aggfilter = agg_filter;
		wfunc->location = location;

		/*
		 * agg_star is allowed for aggregate functions but distinct isn't
		 */
		if (agg_distinct)
			ereport(ERROR,
					(errcode(ERRCODE_FEATURE_NOT_SUPPORTED),
				  errmsg("DISTINCT is not implemented for window functions"),
					 parser_errposition(pstate, location)));

		/*
		 * Reject attempt to call a parameterless aggregate without (*)
		 * syntax.	This is mere pedantry but some folks insisted ...
		 */
		if (wfunc->winagg && fargs == NIL && !agg_star)
			ereport(ERROR,
					(errcode(ERRCODE_WRONG_OBJECT_TYPE),
					 errmsg("%s(*) must be used to call a parameterless aggregate function",
							NameListToString(funcname)),
					 parser_errposition(pstate, location)));

		/*
		 * Reject window functions which are not aggregates in the case of
		 * FILTER.
		 */
		if (!wfunc->winagg && agg_filter)
			ereport(ERROR,
					(errcode(ERRCODE_WRONG_OBJECT_TYPE),
					 errmsg("FILTER is not implemented in non-aggregate window functions"),
					 parser_errposition(pstate, location)));

		/*
		 * ordered aggs not allowed in windows yet
		 */
		if (agg_order != NIL)
			ereport(ERROR,
					(errcode(ERRCODE_FEATURE_NOT_SUPPORTED),
					 errmsg("aggregate ORDER BY is not implemented for window functions"),
					 parser_errposition(pstate, location)));

		if (retset)
			ereport(ERROR,
					(errcode(ERRCODE_INVALID_FUNCTION_DEFINITION),
					 errmsg("window functions cannot return sets"),
					 parser_errposition(pstate, location)));

		/*
		 * We might want to support this later, but for now reject it because
		 * the planner and executor wouldn't cope with NamedArgExprs in a
		 * WindowFunc node.
		 */
		if (argnames != NIL)
			ereport(ERROR,
					(errcode(ERRCODE_FEATURE_NOT_SUPPORTED),
					 errmsg("window functions cannot use named arguments"),
					 parser_errposition(pstate, location)));

		/* parse_agg.c does additional window-func-specific processing */
		transformWindowFuncCall(pstate, wfunc, over);

		retval = (Node *) wfunc;
	}

	return retval;
}


/* func_match_argtypes()
 *
 * Given a list of candidate functions (having the right name and number
 * of arguments) and an array of input datatype OIDs, produce a shortlist of
 * those candidates that actually accept the input datatypes (either exactly
 * or by coercion), and return the number of such candidates.
 *
 * Note that can_coerce_type will assume that UNKNOWN inputs are coercible to
 * anything, so candidates will not be eliminated on that basis.
 *
 * NB: okay to modify input list structure, as long as we find at least
 * one match.  If no match at all, the list must remain unmodified.
 */
int
func_match_argtypes(int nargs,
					Oid *input_typeids,
					FuncCandidateList raw_candidates,
					FuncCandidateList *candidates)		/* return value */
{
	FuncCandidateList current_candidate;
	FuncCandidateList next_candidate;
	int			ncandidates = 0;

	*candidates = NULL;

	for (current_candidate = raw_candidates;
		 current_candidate != NULL;
		 current_candidate = next_candidate)
	{
		next_candidate = current_candidate->next;
		if (can_coerce_type(nargs, input_typeids, current_candidate->args,
							COERCION_IMPLICIT))
		{
			current_candidate->next = *candidates;
			*candidates = current_candidate;
			ncandidates++;
		}
	}

	return ncandidates;
}	/* func_match_argtypes() */


/* func_select_candidate()
 *		Given the input argtype array and more than one candidate
 *		for the function, attempt to resolve the conflict.
 *
 * Returns the selected candidate if the conflict can be resolved,
 * otherwise returns NULL.
 *
 * Note that the caller has already determined that there is no candidate
 * exactly matching the input argtypes, and has pruned away any "candidates"
 * that aren't actually coercion-compatible with the input types.
 *
 * This is also used for resolving ambiguous operator references.  Formerly
 * parse_oper.c had its own, essentially duplicate code for the purpose.
 * The following comments (formerly in parse_oper.c) are kept to record some
 * of the history of these heuristics.
 *
 * OLD COMMENTS:
 *
 * This routine is new code, replacing binary_oper_select_candidate()
 * which dates from v4.2/v1.0.x days. It tries very hard to match up
 * operators with types, including allowing type coercions if necessary.
 * The important thing is that the code do as much as possible,
 * while _never_ doing the wrong thing, where "the wrong thing" would
 * be returning an operator when other better choices are available,
 * or returning an operator which is a non-intuitive possibility.
 * - thomas 1998-05-21
 *
 * The comments below came from binary_oper_select_candidate(), and
 * illustrate the issues and choices which are possible:
 * - thomas 1998-05-20
 *
 * current wisdom holds that the default operator should be one in which
 * both operands have the same type (there will only be one such
 * operator)
 *
 * 7.27.93 - I have decided not to do this; it's too hard to justify, and
 * it's easy enough to typecast explicitly - avi
 * [the rest of this routine was commented out since then - ay]
 *
 * 6/23/95 - I don't complete agree with avi. In particular, casting
 * floats is a pain for users. Whatever the rationale behind not doing
 * this is, I need the following special case to work.
 *
 * In the WHERE clause of a query, if a float is specified without
 * quotes, we treat it as float8. I added the float48* operators so
 * that we can operate on float4 and float8. But now we have more than
 * one matching operator if the right arg is unknown (eg. float
 * specified with quotes). This break some stuff in the regression
 * test where there are floats in quotes not properly casted. Below is
 * the solution. In addition to requiring the operator operates on the
 * same type for both operands [as in the code Avi originally
 * commented out], we also require that the operators be equivalent in
 * some sense. (see equivalentOpersAfterPromotion for details.)
 * - ay 6/95
 */
FuncCandidateList
func_select_candidate(int nargs,
					  Oid *input_typeids,
					  FuncCandidateList candidates)
{
	FuncCandidateList current_candidate,
				first_candidate,
				last_candidate;
	Oid		   *current_typeids;
	Oid			current_type;
	int			i;
	int			ncandidates;
	int			nbestMatch,
				nmatch,
				nunknowns;
	Oid			input_base_typeids[FUNC_MAX_ARGS];
	TYPCATEGORY slot_category[FUNC_MAX_ARGS],
				current_category;
	bool		current_is_preferred;
	bool		slot_has_preferred_type[FUNC_MAX_ARGS];
	bool		resolved_unknowns;

	/* protect local fixed-size arrays */
	if (nargs > FUNC_MAX_ARGS)
		ereport(ERROR,
				(errcode(ERRCODE_TOO_MANY_ARGUMENTS),
			 errmsg_plural("cannot pass more than %d argument to a function",
						   "cannot pass more than %d arguments to a function",
						   FUNC_MAX_ARGS,
						   FUNC_MAX_ARGS)));

	/*
	 * If any input types are domains, reduce them to their base types. This
	 * ensures that we will consider functions on the base type to be "exact
	 * matches" in the exact-match heuristic; it also makes it possible to do
	 * something useful with the type-category heuristics. Note that this
	 * makes it difficult, but not impossible, to use functions declared to
	 * take a domain as an input datatype.	Such a function will be selected
	 * over the base-type function only if it is an exact match at all
	 * argument positions, and so was already chosen by our caller.
	 *
	 * While we're at it, count the number of unknown-type arguments for use
	 * later.
	 */
	nunknowns = 0;
	for (i = 0; i < nargs; i++)
	{
		if (input_typeids[i] != UNKNOWNOID)
			input_base_typeids[i] = getBaseType(input_typeids[i]);
		else
		{
			/* no need to call getBaseType on UNKNOWNOID */
			input_base_typeids[i] = UNKNOWNOID;
			nunknowns++;
		}
	}

	/*
	 * Run through all candidates and keep those with the most matches on
	 * exact types. Keep all candidates if none match.
	 */
	ncandidates = 0;
	nbestMatch = 0;
	last_candidate = NULL;
	for (current_candidate = candidates;
		 current_candidate != NULL;
		 current_candidate = current_candidate->next)
	{
		current_typeids = current_candidate->args;
		nmatch = 0;
		for (i = 0; i < nargs; i++)
		{
			if (input_base_typeids[i] != UNKNOWNOID &&
				current_typeids[i] == input_base_typeids[i])
				nmatch++;
		}

		/* take this one as the best choice so far? */
		if ((nmatch > nbestMatch) || (last_candidate == NULL))
		{
			nbestMatch = nmatch;
			candidates = current_candidate;
			last_candidate = current_candidate;
			ncandidates = 1;
		}
		/* no worse than the last choice, so keep this one too? */
		else if (nmatch == nbestMatch)
		{
			last_candidate->next = current_candidate;
			last_candidate = current_candidate;
			ncandidates++;
		}
		/* otherwise, don't bother keeping this one... */
	}

	if (last_candidate)			/* terminate rebuilt list */
		last_candidate->next = NULL;

	if (ncandidates == 1)
		return candidates;

	/*
	 * Still too many candidates? Now look for candidates which have either
	 * exact matches or preferred types at the args that will require
	 * coercion. (Restriction added in 7.4: preferred type must be of same
	 * category as input type; give no preference to cross-category
	 * conversions to preferred types.)  Keep all candidates if none match.
	 */
	for (i = 0; i < nargs; i++) /* avoid multiple lookups */
		slot_category[i] = TypeCategory(input_base_typeids[i]);
	ncandidates = 0;
	nbestMatch = 0;
	last_candidate = NULL;
	for (current_candidate = candidates;
		 current_candidate != NULL;
		 current_candidate = current_candidate->next)
	{
		current_typeids = current_candidate->args;
		nmatch = 0;
		for (i = 0; i < nargs; i++)
		{
			if (input_base_typeids[i] != UNKNOWNOID)
			{
				if (current_typeids[i] == input_base_typeids[i] ||
					IsPreferredType(slot_category[i], current_typeids[i]))
					nmatch++;
			}
		}

		if ((nmatch > nbestMatch) || (last_candidate == NULL))
		{
			nbestMatch = nmatch;
			candidates = current_candidate;
			last_candidate = current_candidate;
			ncandidates = 1;
		}
		else if (nmatch == nbestMatch)
		{
			last_candidate->next = current_candidate;
			last_candidate = current_candidate;
			ncandidates++;
		}
	}

	if (last_candidate)			/* terminate rebuilt list */
		last_candidate->next = NULL;

	if (ncandidates == 1)
		return candidates;

	/*
	 * Still too many candidates?  Try assigning types for the unknown inputs.
	 *
	 * If there are no unknown inputs, we have no more heuristics that apply,
	 * and must fail.
	 */
	if (nunknowns == 0)
		return NULL;			/* failed to select a best candidate */

	/*
	 * The next step examines each unknown argument position to see if we can
	 * determine a "type category" for it.	If any candidate has an input
	 * datatype of STRING category, use STRING category (this bias towards
	 * STRING is appropriate since unknown-type literals look like strings).
	 * Otherwise, if all the candidates agree on the type category of this
	 * argument position, use that category.  Otherwise, fail because we
	 * cannot determine a category.
	 *
	 * If we are able to determine a type category, also notice whether any of
	 * the candidates takes a preferred datatype within the category.
	 *
	 * Having completed this examination, remove candidates that accept the
	 * wrong category at any unknown position.	Also, if at least one
	 * candidate accepted a preferred type at a position, remove candidates
	 * that accept non-preferred types.  If just one candidate remains, return
	 * that one.  However, if this rule turns out to reject all candidates,
	 * keep them all instead.
	 */
	resolved_unknowns = false;
	for (i = 0; i < nargs; i++)
	{
		bool		have_conflict;

		if (input_base_typeids[i] != UNKNOWNOID)
			continue;
		resolved_unknowns = true;		/* assume we can do it */
		slot_category[i] = TYPCATEGORY_INVALID;
		slot_has_preferred_type[i] = false;
		have_conflict = false;
		for (current_candidate = candidates;
			 current_candidate != NULL;
			 current_candidate = current_candidate->next)
		{
			current_typeids = current_candidate->args;
			current_type = current_typeids[i];
			get_type_category_preferred(current_type,
										&current_category,
										&current_is_preferred);
			if (slot_category[i] == TYPCATEGORY_INVALID)
			{
				/* first candidate */
				slot_category[i] = current_category;
				slot_has_preferred_type[i] = current_is_preferred;
			}
			else if (current_category == slot_category[i])
			{
				/* more candidates in same category */
				slot_has_preferred_type[i] |= current_is_preferred;
			}
			else
			{
				/* category conflict! */
				if (current_category == TYPCATEGORY_STRING)
				{
					/* STRING always wins if available */
					slot_category[i] = current_category;
					slot_has_preferred_type[i] = current_is_preferred;
				}
				else
				{
					/*
					 * Remember conflict, but keep going (might find STRING)
					 */
					have_conflict = true;
				}
			}
		}
		if (have_conflict && slot_category[i] != TYPCATEGORY_STRING)
		{
			/* Failed to resolve category conflict at this position */
			resolved_unknowns = false;
			break;
		}
	}

	if (resolved_unknowns)
	{
		/* Strip non-matching candidates */
		ncandidates = 0;
		first_candidate = candidates;
		last_candidate = NULL;
		for (current_candidate = candidates;
			 current_candidate != NULL;
			 current_candidate = current_candidate->next)
		{
			bool		keepit = true;

			current_typeids = current_candidate->args;
			for (i = 0; i < nargs; i++)
			{
				if (input_base_typeids[i] != UNKNOWNOID)
					continue;
				current_type = current_typeids[i];
				get_type_category_preferred(current_type,
											&current_category,
											&current_is_preferred);
				if (current_category != slot_category[i])
				{
					keepit = false;
					break;
				}
				if (slot_has_preferred_type[i] && !current_is_preferred)
				{
					keepit = false;
					break;
				}
			}
			if (keepit)
			{
				/* keep this candidate */
				last_candidate = current_candidate;
				ncandidates++;
			}
			else
			{
				/* forget this candidate */
				if (last_candidate)
					last_candidate->next = current_candidate->next;
				else
					first_candidate = current_candidate->next;
			}
		}

		/* if we found any matches, restrict our attention to those */
		if (last_candidate)
		{
			candidates = first_candidate;
			/* terminate rebuilt list */
			last_candidate->next = NULL;
		}

		if (ncandidates == 1)
			return candidates;
	}

	/*
	 * Last gasp: if there are both known- and unknown-type inputs, and all
	 * the known types are the same, assume the unknown inputs are also that
	 * type, and see if that gives us a unique match.  If so, use that match.
	 *
	 * NOTE: for a binary operator with one unknown and one non-unknown input,
	 * we already tried this heuristic in binary_oper_exact().	However, that
	 * code only finds exact matches, whereas here we will handle matches that
	 * involve coercion, polymorphic type resolution, etc.
	 */
	if (nunknowns < nargs)
	{
		Oid			known_type = UNKNOWNOID;

		for (i = 0; i < nargs; i++)
		{
			if (input_base_typeids[i] == UNKNOWNOID)
				continue;
			if (known_type == UNKNOWNOID)		/* first known arg? */
				known_type = input_base_typeids[i];
			else if (known_type != input_base_typeids[i])
			{
				/* oops, not all match */
				known_type = UNKNOWNOID;
				break;
			}
		}

		if (known_type != UNKNOWNOID)
		{
			/* okay, just one known type, apply the heuristic */
			for (i = 0; i < nargs; i++)
				input_base_typeids[i] = known_type;
			ncandidates = 0;
			last_candidate = NULL;
			for (current_candidate = candidates;
				 current_candidate != NULL;
				 current_candidate = current_candidate->next)
			{
				current_typeids = current_candidate->args;
				if (can_coerce_type(nargs, input_base_typeids, current_typeids,
									COERCION_IMPLICIT))
				{
					if (++ncandidates > 1)
						break;	/* not unique, give up */
					last_candidate = current_candidate;
				}
			}
			if (ncandidates == 1)
			{
				/* successfully identified a unique match */
				last_candidate->next = NULL;
				return last_candidate;
			}
		}
	}

	return NULL;				/* failed to select a best candidate */
}	/* func_select_candidate() */


/* func_get_detail()
 *
 * Find the named function in the system catalogs.
 *
 * Attempt to find the named function in the system catalogs with
 * arguments exactly as specified, so that the normal case (exact match)
 * is as quick as possible.
 *
 * If an exact match isn't found:
 *	1) check for possible interpretation as a type coercion request
 *	2) apply the ambiguous-function resolution rules
 *
 * Return values *funcid through *true_typeids receive info about the function.
 * If argdefaults isn't NULL, *argdefaults receives a list of any default
 * argument expressions that need to be added to the given arguments.
 *
 * When processing a named- or mixed-notation call (ie, fargnames isn't NIL),
 * the returned true_typeids and argdefaults are ordered according to the
 * call's argument ordering: first any positional arguments, then the named
 * arguments, then defaulted arguments (if needed and allowed by
 * expand_defaults).  Some care is needed if this information is to be compared
 * to the function's pg_proc entry, but in practice the caller can usually
 * just work with the call's argument ordering.
 *
 * We rely primarily on fargnames/nargs/argtypes as the argument description.
 * The actual expression node list is passed in fargs so that we can check
 * for type coercion of a constant.  Some callers pass fargs == NIL indicating
 * they don't need that check made.  Note also that when fargnames isn't NIL,
 * the fargs list must be passed if the caller wants actual argument position
 * information to be returned into the NamedArgExpr nodes.
 */
FuncDetailCode
func_get_detail(List *funcname,
				List *fargs,
				List *fargnames,
				int nargs,
				Oid *argtypes,
				bool expand_variadic,
				bool expand_defaults,
				Oid *funcid,	/* return value */
				Oid *rettype,	/* return value */
				bool *retset,	/* return value */
				int *nvargs,	/* return value */
				Oid **true_typeids,		/* return value */
				List **argdefaults)		/* optional return value */
{
	FuncCandidateList raw_candidates;
	FuncCandidateList best_candidate;

	/* initialize output arguments to silence compiler warnings */
	*funcid = InvalidOid;
	*rettype = InvalidOid;
	*retset = false;
	*nvargs = 0;
	*true_typeids = NULL;
	if (argdefaults)
		*argdefaults = NIL;

	/* Get list of possible candidates from namespace search */
	raw_candidates = FuncnameGetCandidates(funcname, nargs, fargnames,
										   expand_variadic, expand_defaults);

	/*
	 * Quickly check if there is an exact match to the input datatypes (there
	 * can be only one)
	 */
	for (best_candidate = raw_candidates;
		 best_candidate != NULL;
		 best_candidate = best_candidate->next)
	{
		if (memcmp(argtypes, best_candidate->args, nargs * sizeof(Oid)) == 0)
			break;
	}

	if (best_candidate == NULL)
	{
		/*
		 * If we didn't find an exact match, next consider the possibility
		 * that this is really a type-coercion request: a single-argument
		 * function call where the function name is a type name.  If so, and
		 * if the coercion path is RELABELTYPE or COERCEVIAIO, then go ahead
		 * and treat the "function call" as a coercion.
		 *
		 * This interpretation needs to be given higher priority than
		 * interpretations involving a type coercion followed by a function
		 * call, otherwise we can produce surprising results. For example, we
		 * want "text(varchar)" to be interpreted as a simple coercion, not as
		 * "text(name(varchar))" which the code below this point is entirely
		 * capable of selecting.
		 *
		 * We also treat a coercion of a previously-unknown-type literal
		 * constant to a specific type this way.
		 *
		 * The reason we reject COERCION_PATH_FUNC here is that we expect the
		 * cast implementation function to be named after the target type.
		 * Thus the function will be found by normal lookup if appropriate.
		 *
		 * The reason we reject COERCION_PATH_ARRAYCOERCE is mainly that you
		 * can't write "foo[] (something)" as a function call.  In theory
		 * someone might want to invoke it as "_foo (something)" but we have
		 * never supported that historically, so we can insist that people
		 * write it as a normal cast instead.
		 *
		 * We also reject the specific case of COERCEVIAIO for a composite
		 * source type and a string-category target type.  This is a case that
		 * find_coercion_pathway() allows by default, but experience has shown
		 * that it's too commonly invoked by mistake.  So, again, insist that
		 * people use cast syntax if they want to do that.
		 *
		 * NB: it's important that this code does not exceed what coerce_type
		 * can do, because the caller will try to apply coerce_type if we
		 * return FUNCDETAIL_COERCION.	If we return that result for something
		 * coerce_type can't handle, we'll cause infinite recursion between
		 * this module and coerce_type!
		 */
		if (nargs == 1 && fargs != NIL && fargnames == NIL)
		{
			Oid			targetType = FuncNameAsType(funcname);

			if (OidIsValid(targetType))
			{
				Oid			sourceType = argtypes[0];
				Node	   *arg1 = linitial(fargs);
				bool		iscoercion;

				if (sourceType == UNKNOWNOID && IsA(arg1, Const))
				{
					/* always treat typename('literal') as coercion */
					iscoercion = true;
				}
				else
				{
					CoercionPathType cpathtype;
					Oid			cfuncid;

					cpathtype = find_coercion_pathway(targetType, sourceType,
													  COERCION_EXPLICIT,
													  &cfuncid);
					switch (cpathtype)
					{
						case COERCION_PATH_RELABELTYPE:
							iscoercion = true;
							break;
						case COERCION_PATH_COERCEVIAIO:
							if ((sourceType == RECORDOID ||
								 ISCOMPLEX(sourceType)) &&
							  TypeCategory(targetType) == TYPCATEGORY_STRING)
								iscoercion = false;
							else
								iscoercion = true;
							break;
						default:
							iscoercion = false;
							break;
					}
				}

				if (iscoercion)
				{
					/* Treat it as a type coercion */
					*funcid = InvalidOid;
					*rettype = targetType;
					*retset = false;
					*nvargs = 0;
					*true_typeids = argtypes;
					return FUNCDETAIL_COERCION;
				}
			}
		}

		/*
		 * didn't find an exact match, so now try to match up candidates...
		 */
		if (raw_candidates != NULL)
		{
			FuncCandidateList current_candidates;
			int			ncandidates;

			ncandidates = func_match_argtypes(nargs,
											  argtypes,
											  raw_candidates,
											  &current_candidates);

			/* one match only? then run with it... */
			if (ncandidates == 1)
				best_candidate = current_candidates;

			/*
			 * multiple candidates? then better decide or throw an error...
			 */
			else if (ncandidates > 1)
			{
				best_candidate = func_select_candidate(nargs,
													   argtypes,
													   current_candidates);

				/*
				 * If we were able to choose a best candidate, we're done.
				 * Otherwise, ambiguous function call.
				 */
				if (!best_candidate)
					return FUNCDETAIL_MULTIPLE;
			}
		}
	}

	if (best_candidate)
	{
		HeapTuple	ftup;
		Form_pg_proc pform;
		FuncDetailCode result;

		/*
		 * If processing named args or expanding variadics or defaults, the
		 * "best candidate" might represent multiple equivalently good
		 * functions; treat this case as ambiguous.
		 */
		if (!OidIsValid(best_candidate->oid))
			return FUNCDETAIL_MULTIPLE;

		/*
		 * We disallow VARIADIC with named arguments unless the last argument
		 * (the one with VARIADIC attached) actually matched the variadic
		 * parameter.  This is mere pedantry, really, but some folks insisted.
		 */
		if (fargnames != NIL && !expand_variadic && nargs > 0 &&
			best_candidate->argnumbers[nargs - 1] != nargs - 1)
			return FUNCDETAIL_NOTFOUND;

		*funcid = best_candidate->oid;
		*nvargs = best_candidate->nvargs;
		*true_typeids = best_candidate->args;

		/*
		 * If processing named args, return actual argument positions into
		 * NamedArgExpr nodes in the fargs list.  This is a bit ugly but not
		 * worth the extra notation needed to do it differently.
		 */
		if (best_candidate->argnumbers != NULL)
		{
			int			i = 0;
			ListCell   *lc;

			foreach(lc, fargs)
			{
				NamedArgExpr *na = (NamedArgExpr *) lfirst(lc);

				if (IsA(na, NamedArgExpr))
					na->argnumber = best_candidate->argnumbers[i];
				i++;
			}
		}

		ftup = SearchSysCache1(PROCOID,
							   ObjectIdGetDatum(best_candidate->oid));

		
		if (!HeapTupleIsValid(ftup))	/* should not happen */
			elog(ERROR, "cache lookup failed for function %u",
				 best_candidate->oid);
		pform = (Form_pg_proc) GETSTRUCT(ftup);
		*rettype = pform->prorettype;
		*retset = pform->proretset;
		/* fetch default args if caller wants 'em */
		if (argdefaults && best_candidate->ndargs > 0)
		{
			Datum		proargdefaults;
			bool		isnull;
			char	   *str;
			List	   *defaults;

			/* shouldn't happen, FuncnameGetCandidates messed up */
			if (best_candidate->ndargs > pform->pronargdefaults)
				elog(ERROR, "not enough default arguments");

			proargdefaults = SysCacheGetAttr(PROCOID, ftup,
											 Anum_pg_proc_proargdefaults,
											 &isnull);
			Assert(!isnull);
			str = TextDatumGetCString(proargdefaults);
			defaults = (List *) stringToNode(str);
			Assert(IsA(defaults, List));
			pfree(str);

			/* Delete any unused defaults from the returned list */
			if (best_candidate->argnumbers != NULL)
			{
				/*
				 * This is a bit tricky in named notation, since the supplied
				 * arguments could replace any subset of the defaults.	We
				 * work by making a bitmapset of the argnumbers of defaulted
				 * arguments, then scanning the defaults list and selecting
				 * the needed items.  (This assumes that defaulted arguments
				 * should be supplied in their positional order.)
				 */
				Bitmapset  *defargnumbers;
				int		   *firstdefarg;
				List	   *newdefaults;
				ListCell   *lc;
				int			i;

				defargnumbers = NULL;
				firstdefarg = &best_candidate->argnumbers[best_candidate->nargs - best_candidate->ndargs];
				for (i = 0; i < best_candidate->ndargs; i++)
					defargnumbers = bms_add_member(defargnumbers,
												   firstdefarg[i]);
				newdefaults = NIL;
				i = pform->pronargs - pform->pronargdefaults;
				foreach(lc, defaults)
				{
					if (bms_is_member(i, defargnumbers))
						newdefaults = lappend(newdefaults, lfirst(lc));
					i++;
				}
				Assert(list_length(newdefaults) == best_candidate->ndargs);
				bms_free(defargnumbers);
				*argdefaults = newdefaults;
			}
			else
			{
				/*
				 * Defaults for positional notation are lots easier; just
				 * remove any unwanted ones from the front.
				 */
				int			ndelete;

				ndelete = list_length(defaults) - best_candidate->ndargs;
				while (ndelete-- > 0)
					defaults = list_delete_first(defaults);
				*argdefaults = defaults;
			}
		}
		if (pform->proisagg)
		{
			Form_pg_aggregate pfagg;
			HeapTuple	ftup_agg;

			ftup_agg = SearchSysCache1(AGGFNOID, ObjectIdGetDatum(best_candidate->oid));
			pfagg = (Form_pg_aggregate) GETSTRUCT(ftup_agg);
			if (pfagg->aggisordsetfunc)
			{
				result = FUNCDETAIL_ORDERED;
			}
			else
			{
				result = FUNCDETAIL_AGGREGATE;
			}

			ReleaseSysCache(ftup_agg);
		}
		else if (pform->proiswindow)
			result = FUNCDETAIL_WINDOWFUNC;
		else
			result = FUNCDETAIL_NORMAL;
		ReleaseSysCache(ftup);
		return result;
	}

	return FUNCDETAIL_NOTFOUND;
}


/*
 * make_fn_arguments()
 *
 * Given the actual argument expressions for a function, and the desired
 * input types for the function, add any necessary typecasting to the
 * expression tree.  Caller should already have verified that casting is
 * allowed.
 *
 * Caution: given argument list is modified in-place.
 *
 * As with coerce_type, pstate may be NULL if no special unknown-Param
 * processing is wanted.
 */
void
make_fn_arguments(ParseState *pstate,
				  List *fargs,
				  List *agg_order,
				  Oid *actual_arg_types,
				  Oid *declared_arg_types)
{
	ListCell   *current_fargs;
	ListCell   *current_aoargs;
	int			i = 0;

	foreach(current_fargs, fargs)
	{
		/* types don't match? then force coercion using a function call... */
		if (actual_arg_types[i] != declared_arg_types[i])
		{
			Node	   *node = (Node *) lfirst(current_fargs);

			/*
			 * If arg is a NamedArgExpr, coerce its input expr instead --- we
			 * want the NamedArgExpr to stay at the top level of the list.
			 */
			if (IsA(node, NamedArgExpr))
			{
				NamedArgExpr *na = (NamedArgExpr *) node;

				node = coerce_type(pstate,
								   (Node *) na->arg,
								   actual_arg_types[i],
								   declared_arg_types[i], -1,
								   COERCION_IMPLICIT,
								   COERCE_IMPLICIT_CAST,
								   -1);
				na->arg = (Expr *) node;
			}
			else
			{
				node = coerce_type(pstate,
								   node,
								   actual_arg_types[i],
								   declared_arg_types[i], -1,
								   COERCION_IMPLICIT,
								   COERCE_IMPLICIT_CAST,
								   -1);
				lfirst(current_fargs) = node;
			}
		}
		i++;
	}

	foreach(current_aoargs, agg_order)
	{
		if (actual_arg_types[i] != declared_arg_types[i])
		{
			SortBy	   *node = (SortBy *) lfirst(current_aoargs);
			SortBy     *temp = NULL;

			temp = coerce_type(pstate,
							node->node,
							actual_arg_types[i],
							declared_arg_types[i], -1,
							COERCION_IMPLICIT,
							COERCE_IMPLICIT_CAST,
							-1);
			node->node = temp;
		}
		i++;
	}
}

/*
 * FuncNameAsType -
 *	  convenience routine to see if a function name matches a type name
 *
 * Returns the OID of the matching type, or InvalidOid if none.  We ignore
 * shell types and complex types.
 */
static Oid
FuncNameAsType(List *funcname)
{
	Oid			result;
	Type		typtup;

	typtup = LookupTypeName(NULL, makeTypeNameFromNameList(funcname), NULL);
	if (typtup == NULL)
		return InvalidOid;

	if (((Form_pg_type) GETSTRUCT(typtup))->typisdefined &&
		!OidIsValid(typeTypeRelid(typtup)))
		result = typeTypeId(typtup);
	else
		result = InvalidOid;

	ReleaseSysCache(typtup);
	return result;
}

/*
 * ParseComplexProjection -
 *	  handles function calls with a single argument that is of complex type.
 *	  If the function call is actually a column projection, return a suitably
 *	  transformed expression tree.	If not, return NULL.
 */
static Node *
ParseComplexProjection(ParseState *pstate, char *funcname, Node *first_arg,
					   int location)
{
	TupleDesc	tupdesc;
	int			i;

	/*
	 * Special case for whole-row Vars so that we can resolve (foo.*).bar even
	 * when foo is a reference to a subselect, join, or RECORD function. A
	 * bonus is that we avoid generating an unnecessary FieldSelect; our
	 * result can omit the whole-row Var and just be a Var for the selected
	 * field.
	 *
	 * This case could be handled by expandRecordVariable, but it's more
	 * efficient to do it this way when possible.
	 */
	if (IsA(first_arg, Var) &&
		((Var *) first_arg)->varattno == InvalidAttrNumber)
	{
		RangeTblEntry *rte;

		rte = GetRTEByRangeTablePosn(pstate,
									 ((Var *) first_arg)->varno,
									 ((Var *) first_arg)->varlevelsup);
		/* Return a Var if funcname matches a column, else NULL */
		return scanRTEForColumn(pstate, rte, funcname, location);
	}

	/*
	 * Else do it the hard way with get_expr_result_type().
	 *
	 * If it's a Var of type RECORD, we have to work even harder: we have to
	 * find what the Var refers to, and pass that to get_expr_result_type.
	 * That task is handled by expandRecordVariable().
	 */
	if (IsA(first_arg, Var) &&
		((Var *) first_arg)->vartype == RECORDOID)
		tupdesc = expandRecordVariable(pstate, (Var *) first_arg, 0);
	else if (get_expr_result_type(first_arg, NULL, &tupdesc) != TYPEFUNC_COMPOSITE)
		return NULL;			/* unresolvable RECORD type */
	Assert(tupdesc);

	for (i = 0; i < tupdesc->natts; i++)
	{
		Form_pg_attribute att = tupdesc->attrs[i];

		if (strcmp(funcname, NameStr(att->attname)) == 0 &&
			!att->attisdropped)
		{
			/* Success, so generate a FieldSelect expression */
			FieldSelect *fselect = makeNode(FieldSelect);

			fselect->arg = (Expr *) first_arg;
			fselect->fieldnum = i + 1;
			fselect->resulttype = att->atttypid;
			fselect->resulttypmod = att->atttypmod;
			/* save attribute's collation for parse_collate.c */
			fselect->resultcollid = att->attcollation;
			return (Node *) fselect;
		}
	}

	return NULL;				/* funcname does not match any column */
}

/*
 * funcname_signature_string
 *		Build a string representing a function name, including arg types.
 *		The result is something like "foo(integer)".
 *
 * If argnames isn't NIL, it is a list of C strings representing the actual
 * arg names for the last N arguments.	This must be considered part of the
 * function signature too, when dealing with named-notation function calls.
 *
 * This is typically used in the construction of function-not-found error
 * messages.
 */
const char *
funcname_signature_string(const char *funcname, int nargs,
						  List *argnames, const Oid *argtypes)
{
	StringInfoData argbuf;
	int			numposargs;
	ListCell   *lc;
	int			i;

	initStringInfo(&argbuf);

	appendStringInfo(&argbuf, "%s(", funcname);

	numposargs = nargs - list_length(argnames);
	lc = list_head(argnames);

	for (i = 0; i < nargs; i++)
	{
		if (i)
			appendStringInfoString(&argbuf, ", ");
		if (i >= numposargs)
		{
			appendStringInfo(&argbuf, "%s := ", (char *) lfirst(lc));
			lc = lnext(lc);
		}
		appendStringInfoString(&argbuf, format_type_be(argtypes[i]));
	}

	appendStringInfoChar(&argbuf, ')');

	return argbuf.data;			/* return palloc'd string buffer */
}

/*
 * func_signature_string
 *		As above, but function name is passed as a qualified name list.
 */
const char *
func_signature_string(List *funcname, int nargs,
					  List *argnames, const Oid *argtypes)
{
	return funcname_signature_string(NameListToString(funcname),
									 nargs, argnames, argtypes);
}

/*
 * LookupFuncName
 *		Given a possibly-qualified function name and a set of argument types,
 *		look up the function.
 *
 * If the function name is not schema-qualified, it is sought in the current
 * namespace search path.
 *
 * If the function is not found, we return InvalidOid if noError is true,
 * else raise an error.
 */
Oid
LookupFuncName(List *funcname, int nargs, const Oid *argtypes, bool noError)
{
	FuncCandidateList clist;

	clist = FuncnameGetCandidates(funcname, nargs, NIL, false, false);

	while (clist)
	{
		if (memcmp(argtypes, clist->args, nargs * sizeof(Oid)) == 0)
			return clist->oid;
		clist = clist->next;
	}

	if (!noError)
		ereport(ERROR,
				(errcode(ERRCODE_UNDEFINED_FUNCTION),
				 errmsg("function %s does not exist",
						func_signature_string(funcname, nargs,
											  NIL, argtypes))));

	return InvalidOid;
}

/*
 * LookupTypeNameOid
 *		Convenience routine to look up a type, silently accepting shell types
 */
static Oid
LookupTypeNameOid(const TypeName *typename)
{
	Oid			result;
	Type		typtup;

	typtup = LookupTypeName(NULL, typename, NULL);
	if (typtup == NULL)
		ereport(ERROR,
				(errcode(ERRCODE_UNDEFINED_OBJECT),
				 errmsg("type \"%s\" does not exist",
						TypeNameToString(typename))));
	result = typeTypeId(typtup);
	ReleaseSysCache(typtup);
	return result;
}

/*
 * LookupFuncNameTypeNames
 *		Like LookupFuncName, but the argument types are specified by a
 *		list of TypeName nodes.
 */
Oid
LookupFuncNameTypeNames(List *funcname, List *argtypes, bool noError)
{
	Oid			argoids[FUNC_MAX_ARGS];
	int			argcount;
	int			i;
	ListCell   *args_item;

	argcount = list_length(argtypes);
	if (argcount > FUNC_MAX_ARGS)
		ereport(ERROR,
				(errcode(ERRCODE_TOO_MANY_ARGUMENTS),
				 errmsg_plural("functions cannot have more than %d argument",
							   "functions cannot have more than %d arguments",
							   FUNC_MAX_ARGS,
							   FUNC_MAX_ARGS)));

	args_item = list_head(argtypes);
	for (i = 0; i < argcount; i++)
	{
		TypeName   *t = (TypeName *) lfirst(args_item);

		argoids[i] = LookupTypeNameOid(t);
		args_item = lnext(args_item);
	}

	return LookupFuncName(funcname, argcount, argoids, noError);
}

/*
 * LookupAggNameTypeNames
 *		Find an aggregate function given a name and list of TypeName nodes.
 *
 * This is almost like LookupFuncNameTypeNames, but the error messages refer
 * to aggregates rather than plain functions, and we verify that the found
 * function really is an aggregate.
 */
Oid
LookupAggNameTypeNames(List *aggname, List *argtypes, bool noError)
{
	Oid			argoids[FUNC_MAX_ARGS];
	int			argcount;
	int			i;
	ListCell   *lc;
	Oid			oid;
	HeapTuple	ftup;
	Form_pg_proc pform;

	argcount = list_length(argtypes);
	if (argcount > FUNC_MAX_ARGS)
		ereport(ERROR,
				(errcode(ERRCODE_TOO_MANY_ARGUMENTS),
				 errmsg_plural("functions cannot have more than %d argument",
							   "functions cannot have more than %d arguments",
							   FUNC_MAX_ARGS,
							   FUNC_MAX_ARGS)));

	i = 0;
	foreach(lc, argtypes)
	{
		TypeName   *t = (TypeName *) lfirst(lc);

		argoids[i] = LookupTypeNameOid(t);
		i++;
	}

	oid = LookupFuncName(aggname, argcount, argoids, true);

	if (!OidIsValid(oid))
	{
		if (noError)
			return InvalidOid;
		if (argcount == 0)
			ereport(ERROR,
					(errcode(ERRCODE_UNDEFINED_FUNCTION),
					 errmsg("aggregate %s(*) does not exist",
							NameListToString(aggname))));
		else
			ereport(ERROR,
					(errcode(ERRCODE_UNDEFINED_FUNCTION),
					 errmsg("aggregate %s does not exist",
							func_signature_string(aggname, argcount,
												  NIL, argoids))));
	}

	/* Make sure it's an aggregate */
	ftup = SearchSysCache1(PROCOID, ObjectIdGetDatum(oid));
	if (!HeapTupleIsValid(ftup))	/* should not happen */
		elog(ERROR, "cache lookup failed for function %u", oid);
	pform = (Form_pg_proc) GETSTRUCT(ftup);

	if (!pform->proisagg)
	{
		ReleaseSysCache(ftup);
		if (noError)
			return InvalidOid;
		/* we do not use the (*) notation for functions... */
		ereport(ERROR,
				(errcode(ERRCODE_WRONG_OBJECT_TYPE),
				 errmsg("function %s is not an aggregate",
						func_signature_string(aggname, argcount,
											  NIL, argoids))));
	}

	ReleaseSysCache(ftup);

	return oid;
}<|MERGE_RESOLUTION|>--- conflicted
+++ resolved
@@ -63,15 +63,9 @@
  */
 Node *
 ParseFuncOrColumn(ParseState *pstate, List *funcname, List *fargs,
-<<<<<<< HEAD
-				  List *agg_order, bool agg_star, bool agg_distinct,
-				  bool func_variadic, bool agg_within_group,
-				  Expr *agg_filter, WindowDef *over, bool is_column, int location)
-=======
 				  List *agg_order, Expr *agg_filter,
 				  bool agg_star, bool agg_distinct, bool func_variadic,
-				  WindowDef *over, bool is_column, int location)
->>>>>>> c86b4b37
+				  bool agg_within_group, WindowDef *over, bool is_column, int location)
 {
 	Oid			rettype;
 	Oid			funcid;
