/*-------------------------------------------------------------------------
 *
 * plannodes.h
 *	  definitions for query plan nodes
 *
 *
 * Portions Copyright (c) 1996-2014, PostgreSQL Global Development Group
 * Portions Copyright (c) 1994, Regents of the University of California
 *
 * src/include/nodes/plannodes.h
 *
 *-------------------------------------------------------------------------
 */
#ifndef PLANNODES_H
#define PLANNODES_H

#include "access/sdir.h"
#include "nodes/bitmapset.h"
#include "nodes/primnodes.h"
#include "utils/lockwaitpolicy.h"


/* ----------------------------------------------------------------
 *						node definitions
 * ----------------------------------------------------------------
 */

/* ----------------
 *		PlannedStmt node
 *
 * The output of the planner is a Plan tree headed by a PlannedStmt node.
 * PlannedStmt holds the "one time" information needed by the executor.
 * ----------------
 */
typedef struct PlannedStmt
{
	NodeTag		type;

	CmdType		commandType;	/* select|insert|update|delete */

	uint32		queryId;		/* query identifier (copied from Query) */

	bool		hasReturning;	/* is it insert|update|delete RETURNING? */

	bool		hasModifyingCTE;	/* has insert|update|delete in WITH? */

	bool		canSetTag;		/* do I set the command result tag? */

	bool		transientPlan;	/* redo plan when TransactionXmin changes? */

	struct Plan *planTree;		/* tree of Plan nodes */

	List	   *rtable;			/* list of RangeTblEntry nodes */

	/* rtable indexes of target relations for INSERT/UPDATE/DELETE */
	List	   *resultRelations;	/* integer list of RT indexes, or NIL */

	Node	   *utilityStmt;	/* non-null if this is DECLARE CURSOR */

	List	   *subplans;		/* Plan trees for SubPlan expressions */

	Bitmapset  *rewindPlanIDs;	/* indices of subplans that require REWIND */

	List	   *rowMarks;		/* a list of PlanRowMark's */

	List	   *relationOids;	/* OIDs of relations the plan depends on */

	List	   *invalItems;		/* other dependencies, as PlanInvalItems */

	int			nParamExec;		/* number of PARAM_EXEC Params used */

	bool		has_rls;		/* row-security applied? */

} PlannedStmt;

/* macro for fetching the Plan associated with a SubPlan node */
#define exec_subplan_get_plan(plannedstmt, subplan) \
	((Plan *) list_nth((plannedstmt)->subplans, (subplan)->plan_id - 1))


/* ----------------
 *		Plan node
 *
 * All plan nodes "derive" from the Plan structure by having the
 * Plan structure as the first field.  This ensures that everything works
 * when nodes are cast to Plan's.  (node pointers are frequently cast to Plan*
 * when passed around generically in the executor)
 *
 * We never actually instantiate any Plan nodes; this is just the common
 * abstract superclass for all Plan-type nodes.
 * ----------------
 */
typedef struct Plan
{
	NodeTag		type;

	/*
	 * estimated execution costs for plan (see costsize.c for more info)
	 */
	Cost		startup_cost;	/* cost expended before fetching any tuples */
	Cost		total_cost;		/* total cost (assuming all tuples fetched) */

	/*
	 * planner's estimate of result size of this plan step
	 */
	double		plan_rows;		/* number of rows plan is expected to emit */
	int			plan_width;		/* average row width in bytes */

	/*
	 * Common structural data for all Plan types.
	 */
	List	   *targetlist;		/* target list to be computed at this node */
	List	   *qual;			/* implicitly-ANDed qual conditions */
	struct Plan *lefttree;		/* input plan tree(s) */
	struct Plan *righttree;
	List	   *initPlan;		/* Init Plan nodes (un-correlated expr
								 * subselects) */

	/*
	 * Information for management of parameter-change-driven rescanning
	 *
	 * extParam includes the paramIDs of all external PARAM_EXEC params
	 * affecting this plan node or its children.  setParam params from the
	 * node's initPlans are not included, but their extParams are.
	 *
	 * allParam includes all the extParam paramIDs, plus the IDs of local
	 * params that affect the node (i.e., the setParams of its initplans).
	 * These are _all_ the PARAM_EXEC params that affect this node.
	 */
	Bitmapset  *extParam;
	Bitmapset  *allParam;
} Plan;

/* ----------------
 *	these are defined to avoid confusion problems with "left"
 *	and "right" and "inner" and "outer".  The convention is that
 *	the "left" plan is the "outer" plan and the "right" plan is
 *	the inner plan, but these make the code more readable.
 * ----------------
 */
#define innerPlan(node)			(((Plan *)(node))->righttree)
#define outerPlan(node)			(((Plan *)(node))->lefttree)


/* ----------------
 *	 Result node -
 *		If no outer plan, evaluate a variable-free targetlist.
 *		If outer plan, return tuples from outer plan (after a level of
 *		projection as shown by targetlist).
 *
 * If resconstantqual isn't NULL, it represents a one-time qualification
 * test (i.e., one that doesn't depend on any variables from the outer plan,
 * so needs to be evaluated only once).
 * ----------------
 */
typedef struct Result
{
	Plan		plan;
	Node	   *resconstantqual;
} Result;

/* ----------------
 *	 ModifyTable node -
 *		Apply rows produced by subplan(s) to result table(s),
 *		by inserting, updating, or deleting.
 *
 * Note that rowMarks and epqParam are presumed to be valid for all the
 * subplan(s); they can't contain any info that varies across subplans.
 * ----------------
 */
typedef struct ModifyTable
{
	Plan		plan;
	CmdType		operation;		/* INSERT, UPDATE, or DELETE */
	bool		canSetTag;		/* do we set the command tag/es_processed? */
	List	   *resultRelations;	/* integer list of RT indexes */
	int			resultRelIndex; /* index of first resultRel in plan's list */
	List	   *plans;			/* plan(s) producing source data */
	List	   *withCheckOptionLists;	/* per-target-table WCO lists */
	List	   *returningLists; /* per-target-table RETURNING tlists */
	List	   *fdwPrivLists;	/* per-target-table FDW private data lists */
	List	   *rowMarks;		/* PlanRowMarks (non-locking only) */
	int			epqParam;		/* ID of Param for EvalPlanQual re-eval */
} ModifyTable;

/* ----------------
 *	 Append node -
 *		Generate the concatenation of the results of sub-plans.
 * ----------------
 */
typedef struct Append
{
	Plan		plan;
	List	   *appendplans;
} Append;

/* ----------------
 *	 MergeAppend node -
 *		Merge the results of pre-sorted sub-plans to preserve the ordering.
 * ----------------
 */
typedef struct MergeAppend
{
	Plan		plan;
	List	   *mergeplans;
	/* remaining fields are just like the sort-key info in struct Sort */
	int			numCols;		/* number of sort-key columns */
	AttrNumber *sortColIdx;		/* their indexes in the target list */
	Oid		   *sortOperators;	/* OIDs of operators to sort them by */
	Oid		   *collations;		/* OIDs of collations */
	bool	   *nullsFirst;		/* NULLS FIRST/LAST directions */
} MergeAppend;

/* ----------------
 *	RecursiveUnion node -
 *		Generate a recursive union of two subplans.
 *
 * The "outer" subplan is always the non-recursive term, and the "inner"
 * subplan is the recursive term.
 * ----------------
 */
typedef struct RecursiveUnion
{
	Plan		plan;
	int			wtParam;		/* ID of Param representing work table */
	/* Remaining fields are zero/null in UNION ALL case */
	int			numCols;		/* number of columns to check for
								 * duplicate-ness */
	AttrNumber *dupColIdx;		/* their indexes in the target list */
	Oid		   *dupOperators;	/* equality operators to compare with */
	long		numGroups;		/* estimated number of groups in input */
} RecursiveUnion;

/* ----------------
 *	 BitmapAnd node -
 *		Generate the intersection of the results of sub-plans.
 *
 * The subplans must be of types that yield tuple bitmaps.  The targetlist
 * and qual fields of the plan are unused and are always NIL.
 * ----------------
 */
typedef struct BitmapAnd
{
	Plan		plan;
	List	   *bitmapplans;
} BitmapAnd;

/* ----------------
 *	 BitmapOr node -
 *		Generate the union of the results of sub-plans.
 *
 * The subplans must be of types that yield tuple bitmaps.  The targetlist
 * and qual fields of the plan are unused and are always NIL.
 * ----------------
 */
typedef struct BitmapOr
{
	Plan		plan;
	List	   *bitmapplans;
} BitmapOr;

/*
 * ==========
 * Scan nodes
 * ==========
 */
typedef struct Scan
{
	Plan		plan;
	Index		scanrelid;		/* relid is index into the range table */
} Scan;

/* ----------------
 *		sequential scan node
 * ----------------
 */
typedef Scan SeqScan;

/* ----------------
 *		index scan node
 *
 * indexqualorig is an implicitly-ANDed list of index qual expressions, each
 * in the same form it appeared in the query WHERE condition.  Each should
 * be of the form (indexkey OP comparisonval) or (comparisonval OP indexkey).
 * The indexkey is a Var or expression referencing column(s) of the index's
 * base table.  The comparisonval might be any expression, but it won't use
 * any columns of the base table.  The expressions are ordered by index
 * column position (but items referencing the same index column can appear
 * in any order).  indexqualorig is used at runtime only if we have to recheck
 * a lossy indexqual.
 *
 * indexqual has the same form, but the expressions have been commuted if
 * necessary to put the indexkeys on the left, and the indexkeys are replaced
 * by Var nodes identifying the index columns (their varno is INDEX_VAR and
 * their varattno is the index column number).
 *
 * indexorderbyorig is similarly the original form of any ORDER BY expressions
 * that are being implemented by the index, while indexorderby is modified to
 * have index column Vars on the left-hand side.  Here, multiple expressions
 * must appear in exactly the ORDER BY order, and this is not necessarily the
 * index column order.  Only the expressions are provided, not the auxiliary
 * sort-order information from the ORDER BY SortGroupClauses; it's assumed
 * that the sort ordering is fully determinable from the top-level operators.
 * indexorderbyorig is unused at run time, but is needed for EXPLAIN.
 * (Note these fields are used for amcanorderbyop cases, not amcanorder cases.)
 *
 * indexorderdir specifies the scan ordering, for indexscans on amcanorder
 * indexes (for other indexes it should be "don't care").
 * ----------------
 */
typedef struct IndexScan
{
	Scan		scan;
	Oid			indexid;		/* OID of index to scan */
	List	   *indexqual;		/* list of index quals (usually OpExprs) */
	List	   *indexqualorig;	/* the same in original form */
	List	   *indexorderby;	/* list of index ORDER BY exprs */
	List	   *indexorderbyorig;		/* the same in original form */
	ScanDirection indexorderdir;	/* forward or backward or don't care */
} IndexScan;

/* ----------------
 *		index-only scan node
 *
 * IndexOnlyScan is very similar to IndexScan, but it specifies an
 * index-only scan, in which the data comes from the index not the heap.
 * Because of this, *all* Vars in the plan node's targetlist, qual, and
 * index expressions reference index columns and have varno = INDEX_VAR.
 * Hence we do not need separate indexqualorig and indexorderbyorig lists,
 * since their contents would be equivalent to indexqual and indexorderby.
 *
 * To help EXPLAIN interpret the index Vars for display, we provide
 * indextlist, which represents the contents of the index as a targetlist
 * with one TLE per index column.  Vars appearing in this list reference
 * the base table, and this is the only field in the plan node that may
 * contain such Vars.
 * ----------------
 */
typedef struct IndexOnlyScan
{
	Scan		scan;
	Oid			indexid;		/* OID of index to scan */
	List	   *indexqual;		/* list of index quals (usually OpExprs) */
	List	   *indexorderby;	/* list of index ORDER BY exprs */
	List	   *indextlist;		/* TargetEntry list describing index's cols */
	ScanDirection indexorderdir;	/* forward or backward or don't care */
} IndexOnlyScan;

/* ----------------
 *		bitmap index scan node
 *
 * BitmapIndexScan delivers a bitmap of potential tuple locations;
 * it does not access the heap itself.  The bitmap is used by an
 * ancestor BitmapHeapScan node, possibly after passing through
 * intermediate BitmapAnd and/or BitmapOr nodes to combine it with
 * the results of other BitmapIndexScans.
 *
 * The fields have the same meanings as for IndexScan, except we don't
 * store a direction flag because direction is uninteresting.
 *
 * In a BitmapIndexScan plan node, the targetlist and qual fields are
 * not used and are always NIL.  The indexqualorig field is unused at
 * run time too, but is saved for the benefit of EXPLAIN.
 * ----------------
 */
typedef struct BitmapIndexScan
{
	Scan		scan;
	Oid			indexid;		/* OID of index to scan */
	List	   *indexqual;		/* list of index quals (OpExprs) */
	List	   *indexqualorig;	/* the same in original form */
} BitmapIndexScan;

/* ----------------
 *		bitmap sequential scan node
 *
 * This needs a copy of the qual conditions being used by the input index
 * scans because there are various cases where we need to recheck the quals;
 * for example, when the bitmap is lossy about the specific rows on a page
 * that meet the index condition.
 * ----------------
 */
typedef struct BitmapHeapScan
{
	Scan		scan;
	List	   *bitmapqualorig; /* index quals, in standard expr form */
} BitmapHeapScan;

/* ----------------
 *		tid scan node
 *
 * tidquals is an implicitly OR'ed list of qual expressions of the form
 * "CTID = pseudoconstant" or "CTID = ANY(pseudoconstant_array)".
 * ----------------
 */
typedef struct TidScan
{
	Scan		scan;
	List	   *tidquals;		/* qual(s) involving CTID = something */
} TidScan;

/* ----------------
 *		subquery scan node
 *
 * SubqueryScan is for scanning the output of a sub-query in the range table.
 * We often need an extra plan node above the sub-query's plan to perform
 * expression evaluations (which we can't push into the sub-query without
 * risking changing its semantics).  Although we are not scanning a physical
 * relation, we make this a descendant of Scan anyway for code-sharing
 * purposes.
 *
 * Note: we store the sub-plan in the type-specific subplan field, not in
 * the generic lefttree field as you might expect.  This is because we do
 * not want plan-tree-traversal routines to recurse into the subplan without
 * knowing that they are changing Query contexts.
 * ----------------
 */
typedef struct SubqueryScan
{
	Scan		scan;
	Plan	   *subplan;
} SubqueryScan;

/* ----------------
 *		FunctionScan node
 * ----------------
 */
typedef struct FunctionScan
{
	Scan		scan;
	List	   *functions;		/* list of RangeTblFunction nodes */
	bool		funcordinality; /* WITH ORDINALITY */
} FunctionScan;

/* ----------------
 *		ValuesScan node
 * ----------------
 */
typedef struct ValuesScan
{
	Scan		scan;
	List	   *values_lists;	/* list of expression lists */
} ValuesScan;

/* ----------------
 *		CteScan node
 * ----------------
 */
typedef struct CteScan
{
	Scan		scan;
	int			ctePlanId;		/* ID of init SubPlan for CTE */
	int			cteParam;		/* ID of Param representing CTE output */
} CteScan;

/* ----------------
 *		WorkTableScan node
 * ----------------
 */
typedef struct WorkTableScan
{
	Scan		scan;
	int			wtParam;		/* ID of Param representing work table */
} WorkTableScan;

/* ----------------
 *		ForeignScan node
 *
 * fdw_exprs and fdw_private are both under the control of the foreign-data
 * wrapper, but fdw_exprs is presumed to contain expression trees and will
 * be post-processed accordingly by the planner; fdw_private won't be.
 * Note that everything in both lists must be copiable by copyObject().
 * One way to store an arbitrary blob of bytes is to represent it as a bytea
 * Const.  Usually, though, you'll be better off choosing a representation
 * that can be dumped usefully by nodeToString().
 * ----------------
 */
typedef struct ForeignScan
{
	Scan		scan;
	List	   *fdw_exprs;		/* expressions that FDW may evaluate */
	List	   *fdw_private;	/* private data for FDW */
	bool		fsSystemCol;	/* true if any "system column" is needed */
} ForeignScan;


/*
 * ==========
 * Join nodes
 * ==========
 */

/* ----------------
 *		Join node
 *
 * jointype:	rule for joining tuples from left and right subtrees
 * joinqual:	qual conditions that came from JOIN/ON or JOIN/USING
 *				(plan.qual contains conditions that came from WHERE)
 *
 * When jointype is INNER, joinqual and plan.qual are semantically
 * interchangeable.  For OUTER jointypes, the two are *not* interchangeable;
 * only joinqual is used to determine whether a match has been found for
 * the purpose of deciding whether to generate null-extended tuples.
 * (But plan.qual is still applied before actually returning a tuple.)
 * For an outer join, only joinquals are allowed to be used as the merge
 * or hash condition of a merge or hash join.
 * ----------------
 */
typedef struct Join
{
	Plan		plan;
	JoinType	jointype;
	List	   *joinqual;		/* JOIN quals (in addition to plan.qual) */
} Join;

/* ----------------
 *		nest loop join node
 *
 * The nestParams list identifies any executor Params that must be passed
 * into execution of the inner subplan carrying values from the current row
 * of the outer subplan.  Currently we restrict these values to be simple
 * Vars, but perhaps someday that'd be worth relaxing.  (Note: during plan
 * creation, the paramval can actually be a PlaceHolderVar expression; but it
 * must be a Var with varno OUTER_VAR by the time it gets to the executor.)
 * ----------------
 */
typedef struct NestLoop
{
	Join		join;
	List	   *nestParams;		/* list of NestLoopParam nodes */
} NestLoop;

typedef struct NestLoopParam
{
	NodeTag		type;
	int			paramno;		/* number of the PARAM_EXEC Param to set */
	Var		   *paramval;		/* outer-relation Var to assign to Param */
} NestLoopParam;

/* ----------------
 *		merge join node
 *
 * The expected ordering of each mergeable column is described by a btree
 * opfamily OID, a collation OID, a direction (BTLessStrategyNumber or
 * BTGreaterStrategyNumber) and a nulls-first flag.  Note that the two sides
 * of each mergeclause may be of different datatypes, but they are ordered the
 * same way according to the common opfamily and collation.  The operator in
 * each mergeclause must be an equality operator of the indicated opfamily.
 * ----------------
 */
typedef struct MergeJoin
{
	Join		join;
	List	   *mergeclauses;	/* mergeclauses as expression trees */
	/* these are arrays, but have the same length as the mergeclauses list: */
	Oid		   *mergeFamilies;	/* per-clause OIDs of btree opfamilies */
	Oid		   *mergeCollations;	/* per-clause OIDs of collations */
	int		   *mergeStrategies;	/* per-clause ordering (ASC or DESC) */
	bool	   *mergeNullsFirst;	/* per-clause nulls ordering */
} MergeJoin;

/* ----------------
 *		hash join node
 * ----------------
 */
typedef struct HashJoin
{
	Join		join;
	List	   *hashclauses;
} HashJoin;

/* ----------------
 *		materialization node
 * ----------------
 */
typedef struct Material
{
	Plan		plan;
} Material;

/* ----------------
 *		sort node
 * ----------------
 */
typedef struct Sort
{
	Plan		plan;
	int			numCols;		/* number of sort-key columns */
	AttrNumber *sortColIdx;		/* their indexes in the target list */
	Oid		   *sortOperators;	/* OIDs of operators to sort them by */
	Oid		   *collations;		/* OIDs of collations */
	bool	   *nullsFirst;		/* NULLS FIRST/LAST directions */
} Sort;

/* ---------------
 *	 group node -
 *		Used for queries with GROUP BY (but no aggregates) specified.
 *		The input must be presorted according to the grouping columns.
 * ---------------
 */
typedef struct Group
{
	Plan		plan;
	int			numCols;		/* number of grouping columns */
	AttrNumber *grpColIdx;		/* their indexes in the target list */
	Oid		   *grpOperators;	/* equality operators to compare with */
} Group;

/* ---------------
 *		aggregate node
 *
 * An Agg node implements plain or grouped aggregation.  For grouped
 * aggregation, we can work with presorted input or unsorted input;
 * the latter strategy uses an internal hashtable.
 *
 * Notice the lack of any direct info about the aggregate functions to be
 * computed.  They are found by scanning the node's tlist and quals during
 * executor startup.  (It is possible that there are no aggregate functions;
 * this could happen if they get optimized away by constant-folding, or if
 * we are using the Agg node to implement hash-based grouping.)
 * ---------------
 */
typedef enum AggStrategy
{
	AGG_PLAIN,					/* simple agg across all input rows */
	AGG_SORTED,					/* grouped agg, input must be sorted */
	AGG_HASHED					/* grouped agg, use internal hashtable */
} AggStrategy;

typedef struct Agg
{
	Plan		plan;
	AggStrategy aggstrategy;
	int			numCols;		/* number of grouping columns */
	bool		hasRollup;			/* if current query has ROLLUP clause */
	AttrNumber *grpColIdx;		/* their indexes in the target list */
	Oid		   *grpOperators;	/* equality operators to compare with */
	long		numGroups;		/* estimated number of groups in input */
<<<<<<< HEAD
	List        *groupIds;      /* group IDs of the groups present in current Agg */
	List        *currentMatchCols;  /* current  number of matching cols */
=======
	List	   *groupingSets;	/* grouping sets to use */
>>>>>>> 00a23d0d
} Agg;

/* ----------------
 *		window aggregate node
 * ----------------
 */
typedef struct WindowAgg
{
	Plan		plan;
	Index		winref;			/* ID referenced by window functions */
	int			partNumCols;	/* number of columns in partition clause */
	AttrNumber *partColIdx;		/* their indexes in the target list */
	Oid		   *partOperators;	/* equality operators for partition columns */
	int			ordNumCols;		/* number of columns in ordering clause */
	AttrNumber *ordColIdx;		/* their indexes in the target list */
	Oid		   *ordOperators;	/* equality operators for ordering columns */
	int			frameOptions;	/* frame_clause options, see WindowDef */
	Node	   *startOffset;	/* expression for starting bound, if any */
	Node	   *endOffset;		/* expression for ending bound, if any */
} WindowAgg;

/* ----------------
 *		unique node
 * ----------------
 */
typedef struct Unique
{
	Plan		plan;
	int			numCols;		/* number of columns to check for uniqueness */
	AttrNumber *uniqColIdx;		/* their indexes in the target list */
	Oid		   *uniqOperators;	/* equality operators to compare with */
} Unique;

/* ----------------
 *		hash build node
 *
 * If the executor is supposed to try to apply skew join optimization, then
 * skewTable/skewColumn/skewInherit identify the outer relation's join key
 * column, from which the relevant MCV statistics can be fetched.  Also, its
 * type information is provided to save a lookup.
 * ----------------
 */
typedef struct Hash
{
	Plan		plan;
	Oid			skewTable;		/* outer join key's table OID, or InvalidOid */
	AttrNumber	skewColumn;		/* outer join key's column #, or zero */
	bool		skewInherit;	/* is outer join rel an inheritance tree? */
	Oid			skewColType;	/* datatype of the outer key column */
	int32		skewColTypmod;	/* typmod of the outer key column */
	/* all other info is in the parent HashJoin node */
} Hash;

/* ----------------
 *		setop node
 * ----------------
 */
typedef enum SetOpCmd
{
	SETOPCMD_INTERSECT,
	SETOPCMD_INTERSECT_ALL,
	SETOPCMD_EXCEPT,
	SETOPCMD_EXCEPT_ALL
} SetOpCmd;

typedef enum SetOpStrategy
{
	SETOP_SORTED,				/* input must be sorted */
	SETOP_HASHED				/* use internal hashtable */
} SetOpStrategy;

typedef struct SetOp
{
	Plan		plan;
	SetOpCmd	cmd;			/* what to do */
	SetOpStrategy strategy;		/* how to do it */
	int			numCols;		/* number of columns to check for
								 * duplicate-ness */
	AttrNumber *dupColIdx;		/* their indexes in the target list */
	Oid		   *dupOperators;	/* equality operators to compare with */
	AttrNumber	flagColIdx;		/* where is the flag column, if any */
	int			firstFlag;		/* flag value for first input relation */
	long		numGroups;		/* estimated number of groups in input */
} SetOp;

/* ----------------
 *		lock-rows node
 *
 * rowMarks identifies the rels to be locked by this node; it should be
 * a subset of the rowMarks listed in the top-level PlannedStmt.
 * epqParam is a Param that all scan nodes below this one must depend on.
 * It is used to force re-evaluation of the plan during EvalPlanQual.
 * ----------------
 */
typedef struct LockRows
{
	Plan		plan;
	List	   *rowMarks;		/* a list of PlanRowMark's */
	int			epqParam;		/* ID of Param for EvalPlanQual re-eval */
} LockRows;

/* ----------------
 *		limit node
 *
 * Note: as of Postgres 8.2, the offset and count expressions are expected
 * to yield int8, rather than int4 as before.
 * ----------------
 */
typedef struct Limit
{
	Plan		plan;
	Node	   *limitOffset;	/* OFFSET parameter, or NULL if none */
	Node	   *limitCount;		/* COUNT parameter, or NULL if none */
} Limit;


/*
 * RowMarkType -
 *	  enums for types of row-marking operations
 *
 * The first four of these values represent different lock strengths that
 * we can take on tuples according to SELECT FOR [KEY] UPDATE/SHARE requests.
 * We only support these on regular tables.  For foreign tables, any locking
 * that might be done for these requests must happen during the initial row
 * fetch; there is no mechanism for going back to lock a row later (and thus
 * no need for EvalPlanQual machinery during updates of foreign tables).
 * This means that the semantics will be a bit different than for a local
 * table; in particular we are likely to lock more rows than would be locked
 * locally, since remote rows will be locked even if they then fail
 * locally-checked restriction or join quals.  However, the alternative of
 * doing a separate remote query to lock each selected row is extremely
 * unappealing, so let's do it like this for now.
 *
 * When doing UPDATE, DELETE, or SELECT FOR UPDATE/SHARE, we have to uniquely
 * identify all the source rows, not only those from the target relations, so
 * that we can perform EvalPlanQual rechecking at need.  For plain tables we
 * can just fetch the TID, much as for a target relation; this case is
 * represented by ROW_MARK_REFERENCE.  Otherwise (for example for VALUES or
 * FUNCTION scans) we have to copy the whole row value.  ROW_MARK_COPY is
 * pretty inefficient, since most of the time we'll never need the data; but
 * fortunately the case is not performance-critical in practice.  Note that
 * we use ROW_MARK_COPY for non-target foreign tables, even if the FDW has a
 * concept of rowid and so could theoretically support some form of
 * ROW_MARK_REFERENCE.  Although copying the whole row value is inefficient,
 * it's probably still faster than doing a second remote fetch, so it doesn't
 * seem worth the extra complexity to permit ROW_MARK_REFERENCE.
 */
typedef enum RowMarkType
{
	ROW_MARK_EXCLUSIVE,			/* obtain exclusive tuple lock */
	ROW_MARK_NOKEYEXCLUSIVE,	/* obtain no-key exclusive tuple lock */
	ROW_MARK_SHARE,				/* obtain shared tuple lock */
	ROW_MARK_KEYSHARE,			/* obtain keyshare tuple lock */
	ROW_MARK_REFERENCE,			/* just fetch the TID */
	ROW_MARK_COPY				/* physically copy the row value */
} RowMarkType;

#define RowMarkRequiresRowShareLock(marktype)  ((marktype) <= ROW_MARK_KEYSHARE)

/*
 * PlanRowMark -
 *	   plan-time representation of FOR [KEY] UPDATE/SHARE clauses
 *
 * When doing UPDATE, DELETE, or SELECT FOR UPDATE/SHARE, we create a separate
 * PlanRowMark node for each non-target relation in the query.  Relations that
 * are not specified as FOR UPDATE/SHARE are marked ROW_MARK_REFERENCE (if
 * regular tables) or ROW_MARK_COPY (if not).
 *
 * Initially all PlanRowMarks have rti == prti and isParent == false.
 * When the planner discovers that a relation is the root of an inheritance
 * tree, it sets isParent true, and adds an additional PlanRowMark to the
 * list for each child relation (including the target rel itself in its role
 * as a child).  The child entries have rti == child rel's RT index and
 * prti == parent's RT index, and can therefore be recognized as children by
 * the fact that prti != rti.
 *
 * The planner also adds resjunk output columns to the plan that carry
 * information sufficient to identify the locked or fetched rows.  For
 * regular tables (markType != ROW_MARK_COPY), these columns are named
 *		tableoid%u			OID of table
 *		ctid%u				TID of row
 * The tableoid column is only present for an inheritance hierarchy.
 * When markType == ROW_MARK_COPY, there is instead a single column named
 *		wholerow%u			whole-row value of relation
 * In all three cases, %u represents the rowmark ID number (rowmarkId).
 * This number is unique within a plan tree, except that child relation
 * entries copy their parent's rowmarkId.  (Assigning unique numbers
 * means we needn't renumber rowmarkIds when flattening subqueries, which
 * would require finding and renaming the resjunk columns as well.)
 * Note this means that all tables in an inheritance hierarchy share the
 * same resjunk column names.  However, in an inherited UPDATE/DELETE the
 * columns could have different physical column numbers in each subplan.
 */
typedef struct PlanRowMark
{
	NodeTag		type;
	Index		rti;			/* range table index of markable relation */
	Index		prti;			/* range table index of parent relation */
	Index		rowmarkId;		/* unique identifier for resjunk columns */
	RowMarkType markType;		/* see enum above */
	LockWaitPolicy waitPolicy;  /* NOWAIT and SKIP LOCKED options */
	bool		isParent;		/* true if this is a "dummy" parent entry */
} PlanRowMark;


/*
 * Plan invalidation info
 *
 * We track the objects on which a PlannedStmt depends in two ways:
 * relations are recorded as a simple list of OIDs, and everything else
 * is represented as a list of PlanInvalItems.  A PlanInvalItem is designed
 * to be used with the syscache invalidation mechanism, so it identifies a
 * system catalog entry by cache ID and hash value.
 */
typedef struct PlanInvalItem
{
	NodeTag		type;
	int			cacheId;		/* a syscache ID, see utils/syscache.h */
	uint32		hashValue;		/* hash value of object's cache lookup key */
} PlanInvalItem;

#endif   /* PLANNODES_H */<|MERGE_RESOLUTION|>--- conflicted
+++ resolved
@@ -632,16 +632,10 @@
 	Plan		plan;
 	AggStrategy aggstrategy;
 	int			numCols;		/* number of grouping columns */
-	bool		hasRollup;			/* if current query has ROLLUP clause */
 	AttrNumber *grpColIdx;		/* their indexes in the target list */
 	Oid		   *grpOperators;	/* equality operators to compare with */
 	long		numGroups;		/* estimated number of groups in input */
-<<<<<<< HEAD
-	List        *groupIds;      /* group IDs of the groups present in current Agg */
-	List        *currentMatchCols;  /* current  number of matching cols */
-=======
 	List	   *groupingSets;	/* grouping sets to use */
->>>>>>> 00a23d0d
 } Agg;
 
 /* ----------------
