/*-------------------------------------------------------------------------
 *
 * ruleutils.c
 *	  Functions to convert stored expressions/querytrees back to
 *	  source text
 *
 * Portions Copyright (c) 1996-2013, PostgreSQL Global Development Group
 * Portions Copyright (c) 1994, Regents of the University of California
 *
 *
 * IDENTIFICATION
 *	  src/backend/utils/adt/ruleutils.c
 *
 *-------------------------------------------------------------------------
 */
#include "postgres.h"

#include <unistd.h>
#include <fcntl.h>

#include "access/htup_details.h"
#include "access/sysattr.h"
#include "catalog/dependency.h"
#include "catalog/indexing.h"
#include "catalog/pg_authid.h"
#include "catalog/pg_collation.h"
#include "catalog/pg_constraint.h"
#include "catalog/pg_depend.h"
#include "catalog/pg_language.h"
#include "catalog/pg_opclass.h"
#include "catalog/pg_operator.h"
#include "catalog/pg_proc.h"
#include "catalog/pg_trigger.h"
#include "catalog/pg_type.h"
#include "commands/defrem.h"
#include "commands/tablespace.h"
#include "executor/spi.h"
#include "funcapi.h"
#include "nodes/makefuncs.h"
#include "nodes/nodeFuncs.h"
#include "optimizer/clauses.h"
#include "optimizer/tlist.h"
#include "parser/keywords.h"
#include "parser/parse_func.h"
#include "parser/parse_oper.h"
#include "parser/parser.h"
#include "parser/parsetree.h"
#include "rewrite/rewriteHandler.h"
#include "rewrite/rewriteManip.h"
#include "rewrite/rewriteSupport.h"
#include "utils/array.h"
#include "utils/builtins.h"
#include "utils/fmgroids.h"
#include "utils/lsyscache.h"
#include "utils/rel.h"
#include "utils/syscache.h"
#include "utils/tqual.h"
#include "utils/typcache.h"
#include "utils/xml.h"


/* ----------
 * Pretty formatting constants
 * ----------
 */

/* Indent counts */
#define PRETTYINDENT_STD		8
#define PRETTYINDENT_JOIN	   13
#define PRETTYINDENT_JOIN_ON	(PRETTYINDENT_JOIN-PRETTYINDENT_STD)
#define PRETTYINDENT_VAR		4

/* Pretty flags */
#define PRETTYFLAG_PAREN		1
#define PRETTYFLAG_INDENT		2

/* Default line length for pretty-print wrapping: 0 means wrap always */
#define WRAP_COLUMN_DEFAULT		0

/* macro to test if pretty action needed */
#define PRETTY_PAREN(context)	((context)->prettyFlags & PRETTYFLAG_PAREN)
#define PRETTY_INDENT(context)	((context)->prettyFlags & PRETTYFLAG_INDENT)


/* ----------
 * Local data types
 * ----------
 */

/* Context info needed for invoking a recursive querytree display routine */
typedef struct
{
	StringInfo	buf;			/* output buffer to append to */
	List	   *namespaces;		/* List of deparse_namespace nodes */
	List	   *windowClause;	/* Current query level's WINDOW clause */
	List	   *windowTList;	/* targetlist for resolving WINDOW clause */
	int			prettyFlags;	/* enabling of pretty-print functions */
	int			wrapColumn;		/* max line length, or -1 for no limit */
	int			indentLevel;	/* current indent level for prettyprint */
	bool		varprefix;		/* TRUE to print prefixes on Vars */
} deparse_context;

/*
 * Each level of query context around a subtree needs a level of Var namespace.
 * A Var having varlevelsup=N refers to the N'th item (counting from 0) in
 * the current context's namespaces list.
 *
 * The rangetable is the list of actual RTEs from the query tree, and the
 * cte list is the list of actual CTEs.
 *
 * rtable_names holds the alias name to be used for each RTE (either a C
 * string, or NULL for nameless RTEs such as unnamed joins).
 * rtable_columns holds the column alias names to be used for each RTE.
 *
 * In some cases we need to make names of merged JOIN USING columns unique
 * across the whole query, not only per-RTE.  If so, unique_using is TRUE
 * and using_names is a list of C strings representing names already assigned
 * to USING columns.
 *
 * When deparsing plan trees, there is always just a single item in the
 * deparse_namespace list (since a plan tree never contains Vars with
 * varlevelsup > 0).  We store the PlanState node that is the immediate
 * parent of the expression to be deparsed, as well as a list of that
 * PlanState's ancestors.  In addition, we store its outer and inner subplan
 * state nodes, as well as their plan nodes' targetlists, and the indextlist
 * if the current PlanState is an IndexOnlyScanState.  (These fields could
 * be derived on-the-fly from the current PlanState, but it seems notationally
 * clearer to set them up as separate fields.)
 */
typedef struct
{
	List	   *rtable;			/* List of RangeTblEntry nodes */
	List	   *rtable_names;	/* Parallel list of names for RTEs */
	List	   *rtable_columns; /* Parallel list of deparse_columns structs */
	List	   *ctes;			/* List of CommonTableExpr nodes */
	/* Workspace for column alias assignment: */
	bool		unique_using;	/* Are we making USING names globally unique */
	List	   *using_names;	/* List of assigned names for USING columns */
	/* Remaining fields are used only when deparsing a Plan tree: */
	PlanState  *planstate;		/* immediate parent of current expression */
	List	   *ancestors;		/* ancestors of planstate */
	PlanState  *outer_planstate;	/* outer subplan state, or NULL if none */
	PlanState  *inner_planstate;	/* inner subplan state, or NULL if none */
	List	   *outer_tlist;	/* referent for OUTER_VAR Vars */
	List	   *inner_tlist;	/* referent for INNER_VAR Vars */
	List	   *index_tlist;	/* referent for INDEX_VAR Vars */
} deparse_namespace;

/*
 * Per-relation data about column alias names.
 *
 * Selecting aliases is unreasonably complicated because of the need to dump
 * rules/views whose underlying tables may have had columns added, deleted, or
 * renamed since the query was parsed.	We must nonetheless print the rule/view
 * in a form that can be reloaded and will produce the same results as before.
 *
 * For each RTE used in the query, we must assign column aliases that are
 * unique within that RTE.	SQL does not require this of the original query,
 * but due to factors such as *-expansion we need to be able to uniquely
 * reference every column in a decompiled query.  As long as we qualify all
 * column references, per-RTE uniqueness is sufficient for that.
 *
 * However, we can't ensure per-column name uniqueness for unnamed join RTEs,
 * since they just inherit column names from their input RTEs, and we can't
 * rename the columns at the join level.  Most of the time this isn't an issue
 * because we don't need to reference the join's output columns as such; we
 * can reference the input columns instead.  That approach fails for merged
 * FULL JOIN USING columns, however, so when we have one of those in an
 * unnamed join, we have to make that column's alias globally unique across
 * the whole query to ensure it can be referenced unambiguously.
 *
 * Another problem is that a JOIN USING clause requires the columns to be
 * merged to have the same aliases in both input RTEs.	To handle that, we do
 * USING-column alias assignment in a recursive traversal of the query's
 * jointree.  When descending through a JOIN with USING, we preassign the
 * USING column names to the child columns, overriding other rules for column
 * alias assignment.
 *
 * Another problem is that if a JOIN's input tables have had columns added or
 * deleted since the query was parsed, we must generate a column alias list
 * for the join that matches the current set of input columns --- otherwise, a
 * change in the number of columns in the left input would throw off matching
 * of aliases to columns of the right input.  Thus, positions in the printable
 * column alias list are not necessarily one-for-one with varattnos of the
 * JOIN, so we need a separate new_colnames[] array for printing purposes.
 */
typedef struct
{
	/*
	 * colnames is an array containing column aliases to use for columns that
	 * existed when the query was parsed.  Dropped columns have NULL entries.
	 * This array can be directly indexed by varattno to get a Var's name.
	 *
	 * Non-NULL entries are guaranteed unique within the RTE, *except* when
	 * this is for an unnamed JOIN RTE.  In that case we merely copy up names
	 * from the two input RTEs.
	 *
	 * During the recursive descent in set_using_names(), forcible assignment
	 * of a child RTE's column name is represented by pre-setting that element
	 * of the child's colnames array.  So at that stage, NULL entries in this
	 * array just mean that no name has been preassigned, not necessarily that
	 * the column is dropped.
	 */
	int			num_cols;		/* length of colnames[] array */
	char	  **colnames;		/* array of C strings and NULLs */

	/*
	 * new_colnames is an array containing column aliases to use for columns
	 * that would exist if the query was re-parsed against the current
	 * definitions of its base tables.	This is what to print as the column
	 * alias list for the RTE.	This array does not include dropped columns,
	 * but it will include columns added since original parsing.  Indexes in
	 * it therefore have little to do with current varattno values.  As above,
	 * entries are unique unless this is for an unnamed JOIN RTE.  (In such an
	 * RTE, we never actually print this array, but we must compute it anyway
	 * for possible use in computing column names of upper joins.) The
	 * parallel array is_new_col marks which of these columns are new since
	 * original parsing.  Entries with is_new_col false must match the
	 * non-NULL colnames entries one-for-one.
	 */
	int			num_new_cols;	/* length of new_colnames[] array */
	char	  **new_colnames;	/* array of C strings */
	bool	   *is_new_col;		/* array of bool flags */

	/* This flag tells whether we should actually print a column alias list */
	bool		printaliases;

	/*
	 * If this struct is for a JOIN RTE, we fill these fields during the
	 * set_using_names() pass to describe its relationship to its child RTEs.
	 *
	 * leftattnos and rightattnos are arrays with one entry per existing
	 * output column of the join (hence, indexable by join varattno).  For a
	 * simple reference to a column of the left child, leftattnos[i] is the
	 * child RTE's attno and rightattnos[i] is zero; and conversely for a
	 * column of the right child.  But for merged columns produced by JOIN
	 * USING/NATURAL JOIN, both leftattnos[i] and rightattnos[i] are nonzero.
	 *
	 * If it's a JOIN USING, usingNames holds the alias names selected for the
	 * merged columns (these might be different from the original USING list,
	 * if we had to modify names to achieve uniqueness).
	 */
	int			leftrti;		/* rangetable index of left child */
	int			rightrti;		/* rangetable index of right child */
	int		   *leftattnos;		/* left-child varattnos of join cols, or 0 */
	int		   *rightattnos;	/* right-child varattnos of join cols, or 0 */
	List	   *usingNames;		/* names assigned to merged columns */
} deparse_columns;

/* This macro is analogous to rt_fetch(), but for deparse_columns structs */
#define deparse_columns_fetch(rangetable_index, dpns) \
	((deparse_columns *) list_nth((dpns)->rtable_columns, (rangetable_index)-1))


/* ----------
 * Global data
 * ----------
 */
static SPIPlanPtr plan_getrulebyoid = NULL;
static const char *query_getrulebyoid = "SELECT * FROM pg_catalog.pg_rewrite WHERE oid = $1";
static SPIPlanPtr plan_getviewrule = NULL;
static const char *query_getviewrule = "SELECT * FROM pg_catalog.pg_rewrite WHERE ev_class = $1 AND rulename = $2";

/* GUC parameters */
bool		quote_all_identifiers = false;


/* ----------
 * Local functions
 *
 * Most of these functions used to use fixed-size buffers to build their
 * results.  Now, they take an (already initialized) StringInfo object
 * as a parameter, and append their text output to its contents.
 * ----------
 */
static char *deparse_expression_pretty(Node *expr, List *dpcontext,
						  bool forceprefix, bool showimplicit,
						  int prettyFlags, int startIndent);
static char *pg_get_viewdef_worker(Oid viewoid,
					  int prettyFlags, int wrapColumn);
static char *pg_get_triggerdef_worker(Oid trigid, bool pretty);
static void decompile_column_index_array(Datum column_index_array, Oid relId,
							 StringInfo buf);
static char *pg_get_ruledef_worker(Oid ruleoid, int prettyFlags);
static char *pg_get_indexdef_worker(Oid indexrelid, int colno,
					   const Oid *excludeOps,
					   bool attrsOnly, bool showTblSpc,
					   int prettyFlags);
static char *pg_get_constraintdef_worker(Oid constraintId, bool fullCommand,
							int prettyFlags);
static text *pg_get_expr_worker(text *expr, Oid relid, const char *relname,
				   int prettyFlags);
static int print_function_arguments(StringInfo buf, HeapTuple proctup,
						 bool print_table_args, bool print_defaults);
static void print_function_rettype(StringInfo buf, HeapTuple proctup);
static void set_rtable_names(deparse_namespace *dpns, List *parent_namespaces,
				 Bitmapset *rels_used);
static bool refname_is_unique(char *refname, deparse_namespace *dpns,
				  List *parent_namespaces);
static void set_deparse_for_query(deparse_namespace *dpns, Query *query,
					  List *parent_namespaces);
static void set_simple_column_names(deparse_namespace *dpns);
static bool has_unnamed_full_join_using(Node *jtnode);
static void set_using_names(deparse_namespace *dpns, Node *jtnode);
static void set_relation_column_names(deparse_namespace *dpns,
						  RangeTblEntry *rte,
						  deparse_columns *colinfo);
static void set_join_column_names(deparse_namespace *dpns, RangeTblEntry *rte,
					  deparse_columns *colinfo);
static bool colname_is_unique(char *colname, deparse_namespace *dpns,
				  deparse_columns *colinfo);
static char *make_colname_unique(char *colname, deparse_namespace *dpns,
					deparse_columns *colinfo);
static void expand_colnames_array_to(deparse_columns *colinfo, int n);
static void identify_join_columns(JoinExpr *j, RangeTblEntry *jrte,
					  deparse_columns *colinfo);
static void flatten_join_using_qual(Node *qual,
						List **leftvars, List **rightvars);
static char *get_rtable_name(int rtindex, deparse_context *context);
static void set_deparse_planstate(deparse_namespace *dpns, PlanState *ps);
static void push_child_plan(deparse_namespace *dpns, PlanState *ps,
				deparse_namespace *save_dpns);
static void pop_child_plan(deparse_namespace *dpns,
			   deparse_namespace *save_dpns);
static void push_ancestor_plan(deparse_namespace *dpns, ListCell *ancestor_cell,
				   deparse_namespace *save_dpns);
static void pop_ancestor_plan(deparse_namespace *dpns,
				  deparse_namespace *save_dpns);
static void make_ruledef(StringInfo buf, HeapTuple ruletup, TupleDesc rulettc,
			 int prettyFlags);
static void make_viewdef(StringInfo buf, HeapTuple ruletup, TupleDesc rulettc,
			 int prettyFlags, int wrapColumn);
static void get_query_def(Query *query, StringInfo buf, List *parentnamespace,
			  TupleDesc resultDesc,
			  int prettyFlags, int wrapColumn, int startIndent);
static void get_values_def(List *values_lists, deparse_context *context);
static void get_with_clause(Query *query, deparse_context *context);
static void get_select_query_def(Query *query, deparse_context *context,
					 TupleDesc resultDesc);
static void get_insert_query_def(Query *query, deparse_context *context);
static void get_update_query_def(Query *query, deparse_context *context);
static void get_delete_query_def(Query *query, deparse_context *context);
static void get_utility_query_def(Query *query, deparse_context *context);
static void get_basic_select_query(Query *query, deparse_context *context,
					   TupleDesc resultDesc);
static void get_target_list(List *targetList, deparse_context *context,
				TupleDesc resultDesc);
static void get_setop_query(Node *setOp, Query *query,
				deparse_context *context,
				TupleDesc resultDesc);
static Node *get_rule_sortgroupclause(SortGroupClause *srt, List *tlist,
						 bool force_colno,
						 deparse_context *context);
static void get_rule_orderby(List *orderList, List *targetList,
				 bool force_colno, deparse_context *context);
static void get_rule_windowclause(Query *query, deparse_context *context);
static void get_rule_windowspec(WindowClause *wc, List *targetList,
					deparse_context *context);
static char *get_variable(Var *var, int levelsup, bool istoplevel,
			 deparse_context *context);
static Node *find_param_referent(Param *param, deparse_context *context,
					deparse_namespace **dpns_p, ListCell **ancestor_cell_p);
static void get_parameter(Param *param, deparse_context *context);
static const char *get_simple_binary_op_name(OpExpr *expr);
static bool isSimpleNode(Node *node, Node *parentNode, int prettyFlags);
static void appendContextKeyword(deparse_context *context, const char *str,
					 int indentBefore, int indentAfter, int indentPlus);
static void get_rule_expr(Node *node, deparse_context *context,
			  bool showimplicit);
static void get_oper_expr(OpExpr *expr, deparse_context *context);
static void get_func_expr(FuncExpr *expr, deparse_context *context,
			  bool showimplicit);
static void get_agg_expr(Aggref *aggref, deparse_context *context);
static void get_windowfunc_expr(WindowFunc *wfunc, deparse_context *context);
static void get_coercion_expr(Node *arg, deparse_context *context,
				  Oid resulttype, int32 resulttypmod,
				  Node *parentNode);
static void get_const_expr(Const *constval, deparse_context *context,
			   int showtype);
static void get_const_collation(Const *constval, deparse_context *context);
static void simple_quote_literal(StringInfo buf, const char *val);
static void get_sublink_expr(SubLink *sublink, deparse_context *context);
static void get_from_clause(Query *query, const char *prefix,
				deparse_context *context);
static void get_from_clause_item(Node *jtnode, Query *query,
					 deparse_context *context);
static void get_column_alias_list(deparse_columns *colinfo,
					  deparse_context *context);
static void get_from_clause_coldeflist(deparse_columns *colinfo,
						   List *types, List *typmods, List *collations,
						   deparse_context *context);
static void get_opclass_name(Oid opclass, Oid actual_datatype,
				 StringInfo buf);
static Node *processIndirection(Node *node, deparse_context *context,
				   bool printit);
static void printSubscripts(ArrayRef *aref, deparse_context *context);
static char *get_relation_name(Oid relid);
static char *generate_relation_name(Oid relid, List *namespaces);
static char *generate_function_name(Oid funcid, int nargs,
					   List *argnames, Oid *argtypes,
					   bool was_variadic, bool *use_variadic_p);
static char *generate_operator_name(Oid operid, Oid arg1, Oid arg2);
static text *string_to_text(char *str);
static char *flatten_reloptions(Oid relid);
static void get_aggstd_expr(Aggref *aggref, deparse_context *context);
static void get_ordset_expr(Aggref *aggref, deparse_context *context);

#define only_marker(rte)  ((rte)->inh ? "" : "ONLY ")


/* ----------
 * get_ruledef			- Do it all and return a text
 *				  that could be used as a statement
 *				  to recreate the rule
 * ----------
 */
Datum
pg_get_ruledef(PG_FUNCTION_ARGS)
{
	Oid			ruleoid = PG_GETARG_OID(0);
	int			prettyFlags;

	prettyFlags = PRETTYFLAG_INDENT;
	PG_RETURN_TEXT_P(string_to_text(pg_get_ruledef_worker(ruleoid, prettyFlags)));
}


Datum
pg_get_ruledef_ext(PG_FUNCTION_ARGS)
{
	Oid			ruleoid = PG_GETARG_OID(0);
	bool		pretty = PG_GETARG_BOOL(1);
	int			prettyFlags;

	prettyFlags = pretty ? PRETTYFLAG_PAREN | PRETTYFLAG_INDENT : PRETTYFLAG_INDENT;
	PG_RETURN_TEXT_P(string_to_text(pg_get_ruledef_worker(ruleoid, prettyFlags)));
}


static char *
pg_get_ruledef_worker(Oid ruleoid, int prettyFlags)
{
	Datum		args[1];
	char		nulls[1];
	int			spirc;
	HeapTuple	ruletup;
	TupleDesc	rulettc;
	StringInfoData buf;

	/*
	 * Do this first so that string is alloc'd in outer context not SPI's.
	 */
	initStringInfo(&buf);

	/*
	 * Connect to SPI manager
	 */
	if (SPI_connect() != SPI_OK_CONNECT)
		elog(ERROR, "SPI_connect failed");

	/*
	 * On the first call prepare the plan to lookup pg_rewrite. We read
	 * pg_rewrite over the SPI manager instead of using the syscache to be
	 * checked for read access on pg_rewrite.
	 */
	if (plan_getrulebyoid == NULL)
	{
		Oid			argtypes[1];
		SPIPlanPtr	plan;

		argtypes[0] = OIDOID;
		plan = SPI_prepare(query_getrulebyoid, 1, argtypes);
		if (plan == NULL)
			elog(ERROR, "SPI_prepare failed for \"%s\"", query_getrulebyoid);
		SPI_keepplan(plan);
		plan_getrulebyoid = plan;
	}

	/*
	 * Get the pg_rewrite tuple for this rule
	 */
	args[0] = ObjectIdGetDatum(ruleoid);
	nulls[0] = ' ';
	spirc = SPI_execute_plan(plan_getrulebyoid, args, nulls, true, 1);
	if (spirc != SPI_OK_SELECT)
		elog(ERROR, "failed to get pg_rewrite tuple for rule %u", ruleoid);
	if (SPI_processed != 1)
		appendStringInfo(&buf, "-");
	else
	{
		/*
		 * Get the rule's definition and put it into executor's memory
		 */
		ruletup = SPI_tuptable->vals[0];
		rulettc = SPI_tuptable->tupdesc;
		make_ruledef(&buf, ruletup, rulettc, prettyFlags);
	}

	/*
	 * Disconnect from SPI manager
	 */
	if (SPI_finish() != SPI_OK_FINISH)
		elog(ERROR, "SPI_finish failed");

	return buf.data;
}


/* ----------
 * get_viewdef			- Mainly the same thing, but we
 *				  only return the SELECT part of a view
 * ----------
 */
Datum
pg_get_viewdef(PG_FUNCTION_ARGS)
{
	/* By OID */
	Oid			viewoid = PG_GETARG_OID(0);
	int			prettyFlags;

	prettyFlags = PRETTYFLAG_INDENT;
	PG_RETURN_TEXT_P(string_to_text(pg_get_viewdef_worker(viewoid, prettyFlags, WRAP_COLUMN_DEFAULT)));
}


Datum
pg_get_viewdef_ext(PG_FUNCTION_ARGS)
{
	/* By OID */
	Oid			viewoid = PG_GETARG_OID(0);
	bool		pretty = PG_GETARG_BOOL(1);
	int			prettyFlags;

	prettyFlags = pretty ? PRETTYFLAG_PAREN | PRETTYFLAG_INDENT : PRETTYFLAG_INDENT;
	PG_RETURN_TEXT_P(string_to_text(pg_get_viewdef_worker(viewoid, prettyFlags, WRAP_COLUMN_DEFAULT)));
}

Datum
pg_get_viewdef_wrap(PG_FUNCTION_ARGS)
{
	/* By OID */
	Oid			viewoid = PG_GETARG_OID(0);
	int			wrap = PG_GETARG_INT32(1);
	int			prettyFlags;

	/* calling this implies we want pretty printing */
	prettyFlags = PRETTYFLAG_PAREN | PRETTYFLAG_INDENT;
	PG_RETURN_TEXT_P(string_to_text(pg_get_viewdef_worker(viewoid, prettyFlags, wrap)));
}

Datum
pg_get_viewdef_name(PG_FUNCTION_ARGS)
{
	/* By qualified name */
	text	   *viewname = PG_GETARG_TEXT_P(0);
	int			prettyFlags;
	RangeVar   *viewrel;
	Oid			viewoid;

	prettyFlags = PRETTYFLAG_INDENT;

	/* Look up view name.  Can't lock it - we might not have privileges. */
	viewrel = makeRangeVarFromNameList(textToQualifiedNameList(viewname));
	viewoid = RangeVarGetRelid(viewrel, NoLock, false);

	PG_RETURN_TEXT_P(string_to_text(pg_get_viewdef_worker(viewoid, prettyFlags, WRAP_COLUMN_DEFAULT)));
}


Datum
pg_get_viewdef_name_ext(PG_FUNCTION_ARGS)
{
	/* By qualified name */
	text	   *viewname = PG_GETARG_TEXT_P(0);
	bool		pretty = PG_GETARG_BOOL(1);
	int			prettyFlags;
	RangeVar   *viewrel;
	Oid			viewoid;

	prettyFlags = pretty ? PRETTYFLAG_PAREN | PRETTYFLAG_INDENT : PRETTYFLAG_INDENT;

	/* Look up view name.  Can't lock it - we might not have privileges. */
	viewrel = makeRangeVarFromNameList(textToQualifiedNameList(viewname));
	viewoid = RangeVarGetRelid(viewrel, NoLock, false);

	PG_RETURN_TEXT_P(string_to_text(pg_get_viewdef_worker(viewoid, prettyFlags, WRAP_COLUMN_DEFAULT)));
}

/*
 * Common code for by-OID and by-name variants of pg_get_viewdef
 */
static char *
pg_get_viewdef_worker(Oid viewoid, int prettyFlags, int wrapColumn)
{
	Datum		args[2];
	char		nulls[2];
	int			spirc;
	HeapTuple	ruletup;
	TupleDesc	rulettc;
	StringInfoData buf;

	/*
	 * Do this first so that string is alloc'd in outer context not SPI's.
	 */
	initStringInfo(&buf);

	/*
	 * Connect to SPI manager
	 */
	if (SPI_connect() != SPI_OK_CONNECT)
		elog(ERROR, "SPI_connect failed");

	/*
	 * On the first call prepare the plan to lookup pg_rewrite. We read
	 * pg_rewrite over the SPI manager instead of using the syscache to be
	 * checked for read access on pg_rewrite.
	 */
	if (plan_getviewrule == NULL)
	{
		Oid			argtypes[2];
		SPIPlanPtr	plan;

		argtypes[0] = OIDOID;
		argtypes[1] = NAMEOID;
		plan = SPI_prepare(query_getviewrule, 2, argtypes);
		if (plan == NULL)
			elog(ERROR, "SPI_prepare failed for \"%s\"", query_getviewrule);
		SPI_keepplan(plan);
		plan_getviewrule = plan;
	}

	/*
	 * Get the pg_rewrite tuple for the view's SELECT rule
	 */
	args[0] = ObjectIdGetDatum(viewoid);
	args[1] = PointerGetDatum(ViewSelectRuleName);
	nulls[0] = ' ';
	nulls[1] = ' ';
	spirc = SPI_execute_plan(plan_getviewrule, args, nulls, true, 2);
	if (spirc != SPI_OK_SELECT)
		elog(ERROR, "failed to get pg_rewrite tuple for view %u", viewoid);
	if (SPI_processed != 1)
		appendStringInfo(&buf, "Not a view");
	else
	{
		/*
		 * Get the rule's definition and put it into executor's memory
		 */
		ruletup = SPI_tuptable->vals[0];
		rulettc = SPI_tuptable->tupdesc;
		make_viewdef(&buf, ruletup, rulettc, prettyFlags, wrapColumn);
	}

	/*
	 * Disconnect from SPI manager
	 */
	if (SPI_finish() != SPI_OK_FINISH)
		elog(ERROR, "SPI_finish failed");

	return buf.data;
}

/* ----------
 * get_triggerdef			- Get the definition of a trigger
 * ----------
 */
Datum
pg_get_triggerdef(PG_FUNCTION_ARGS)
{
	Oid			trigid = PG_GETARG_OID(0);

	PG_RETURN_TEXT_P(string_to_text(pg_get_triggerdef_worker(trigid, false)));
}

Datum
pg_get_triggerdef_ext(PG_FUNCTION_ARGS)
{
	Oid			trigid = PG_GETARG_OID(0);
	bool		pretty = PG_GETARG_BOOL(1);

	PG_RETURN_TEXT_P(string_to_text(pg_get_triggerdef_worker(trigid, pretty)));
}

static char *
pg_get_triggerdef_worker(Oid trigid, bool pretty)
{
	HeapTuple	ht_trig;
	Form_pg_trigger trigrec;
	StringInfoData buf;
	Relation	tgrel;
	ScanKeyData skey[1];
	SysScanDesc tgscan;
	int			findx = 0;
	char	   *tgname;
	Datum		value;
	bool		isnull;

	/*
	 * Fetch the pg_trigger tuple by the Oid of the trigger
	 */
	tgrel = heap_open(TriggerRelationId, AccessShareLock);

	ScanKeyInit(&skey[0],
				ObjectIdAttributeNumber,
				BTEqualStrategyNumber, F_OIDEQ,
				ObjectIdGetDatum(trigid));

	tgscan = systable_beginscan(tgrel, TriggerOidIndexId, true,
								NULL, 1, skey);

	ht_trig = systable_getnext(tgscan);

	if (!HeapTupleIsValid(ht_trig))
		elog(ERROR, "could not find tuple for trigger %u", trigid);

	trigrec = (Form_pg_trigger) GETSTRUCT(ht_trig);

	/*
	 * Start the trigger definition. Note that the trigger's name should never
	 * be schema-qualified, but the trigger rel's name may be.
	 */
	initStringInfo(&buf);

	tgname = NameStr(trigrec->tgname);
	appendStringInfo(&buf, "CREATE %sTRIGGER %s ",
					 OidIsValid(trigrec->tgconstraint) ? "CONSTRAINT " : "",
					 quote_identifier(tgname));

	if (TRIGGER_FOR_BEFORE(trigrec->tgtype))
		appendStringInfo(&buf, "BEFORE");
	else if (TRIGGER_FOR_AFTER(trigrec->tgtype))
		appendStringInfo(&buf, "AFTER");
	else if (TRIGGER_FOR_INSTEAD(trigrec->tgtype))
		appendStringInfo(&buf, "INSTEAD OF");
	else
		elog(ERROR, "unexpected tgtype value: %d", trigrec->tgtype);

	if (TRIGGER_FOR_INSERT(trigrec->tgtype))
	{
		appendStringInfo(&buf, " INSERT");
		findx++;
	}
	if (TRIGGER_FOR_DELETE(trigrec->tgtype))
	{
		if (findx > 0)
			appendStringInfo(&buf, " OR DELETE");
		else
			appendStringInfo(&buf, " DELETE");
		findx++;
	}
	if (TRIGGER_FOR_UPDATE(trigrec->tgtype))
	{
		if (findx > 0)
			appendStringInfo(&buf, " OR UPDATE");
		else
			appendStringInfo(&buf, " UPDATE");
		findx++;
		/* tgattr is first var-width field, so OK to access directly */
		if (trigrec->tgattr.dim1 > 0)
		{
			int			i;

			appendStringInfoString(&buf, " OF ");
			for (i = 0; i < trigrec->tgattr.dim1; i++)
			{
				char	   *attname;

				if (i > 0)
					appendStringInfoString(&buf, ", ");
				attname = get_relid_attribute_name(trigrec->tgrelid,
												   trigrec->tgattr.values[i]);
				appendStringInfoString(&buf, quote_identifier(attname));
			}
		}
	}
	if (TRIGGER_FOR_TRUNCATE(trigrec->tgtype))
	{
		if (findx > 0)
			appendStringInfo(&buf, " OR TRUNCATE");
		else
			appendStringInfo(&buf, " TRUNCATE");
		findx++;
	}
	appendStringInfo(&buf, " ON %s ",
					 generate_relation_name(trigrec->tgrelid, NIL));

	if (OidIsValid(trigrec->tgconstraint))
	{
		if (OidIsValid(trigrec->tgconstrrelid))
			appendStringInfo(&buf, "FROM %s ",
						generate_relation_name(trigrec->tgconstrrelid, NIL));
		if (!trigrec->tgdeferrable)
			appendStringInfo(&buf, "NOT ");
		appendStringInfo(&buf, "DEFERRABLE INITIALLY ");
		if (trigrec->tginitdeferred)
			appendStringInfo(&buf, "DEFERRED ");
		else
			appendStringInfo(&buf, "IMMEDIATE ");
	}

	if (TRIGGER_FOR_ROW(trigrec->tgtype))
		appendStringInfo(&buf, "FOR EACH ROW ");
	else
		appendStringInfo(&buf, "FOR EACH STATEMENT ");

	/* If the trigger has a WHEN qualification, add that */
	value = fastgetattr(ht_trig, Anum_pg_trigger_tgqual,
						tgrel->rd_att, &isnull);
	if (!isnull)
	{
		Node	   *qual;
		char		relkind;
		deparse_context context;
		deparse_namespace dpns;
		RangeTblEntry *oldrte;
		RangeTblEntry *newrte;

		appendStringInfoString(&buf, "WHEN (");

		qual = stringToNode(TextDatumGetCString(value));

		relkind = get_rel_relkind(trigrec->tgrelid);

		/* Build minimal OLD and NEW RTEs for the rel */
		oldrte = makeNode(RangeTblEntry);
		oldrte->rtekind = RTE_RELATION;
		oldrte->relid = trigrec->tgrelid;
		oldrte->relkind = relkind;
		oldrte->alias = makeAlias("old", NIL);
		oldrte->eref = oldrte->alias;
		oldrte->lateral = false;
		oldrte->inh = false;
		oldrte->inFromCl = true;

		newrte = makeNode(RangeTblEntry);
		newrte->rtekind = RTE_RELATION;
		newrte->relid = trigrec->tgrelid;
		newrte->relkind = relkind;
		newrte->alias = makeAlias("new", NIL);
		newrte->eref = newrte->alias;
		newrte->lateral = false;
		newrte->inh = false;
		newrte->inFromCl = true;

		/* Build two-element rtable */
		memset(&dpns, 0, sizeof(dpns));
		dpns.rtable = list_make2(oldrte, newrte);
		dpns.ctes = NIL;
		set_rtable_names(&dpns, NIL, NULL);
		set_simple_column_names(&dpns);

		/* Set up context with one-deep namespace stack */
		context.buf = &buf;
		context.namespaces = list_make1(&dpns);
		context.windowClause = NIL;
		context.windowTList = NIL;
		context.varprefix = true;
		context.prettyFlags = pretty ? PRETTYFLAG_PAREN | PRETTYFLAG_INDENT : PRETTYFLAG_INDENT;
		context.wrapColumn = WRAP_COLUMN_DEFAULT;
		context.indentLevel = PRETTYINDENT_STD;

		get_rule_expr(qual, &context, false);

		appendStringInfo(&buf, ") ");
	}

	appendStringInfo(&buf, "EXECUTE PROCEDURE %s(",
					 generate_function_name(trigrec->tgfoid, 0,
											NIL, NULL,
											false, NULL));

	if (trigrec->tgnargs > 0)
	{
		char	   *p;
		int			i;

		value = fastgetattr(ht_trig, Anum_pg_trigger_tgargs,
							tgrel->rd_att, &isnull);
		if (isnull)
			elog(ERROR, "tgargs is null for trigger %u", trigid);
		p = (char *) VARDATA(DatumGetByteaP(value));
		for (i = 0; i < trigrec->tgnargs; i++)
		{
			if (i > 0)
				appendStringInfo(&buf, ", ");
			simple_quote_literal(&buf, p);
			/* advance p to next string embedded in tgargs */
			while (*p)
				p++;
			p++;
		}
	}

	/* We deliberately do not put semi-colon at end */
	appendStringInfo(&buf, ")");

	/* Clean up */
	systable_endscan(tgscan);

	heap_close(tgrel, AccessShareLock);

	return buf.data;
}

/* ----------
 * get_indexdef			- Get the definition of an index
 *
 * In the extended version, there is a colno argument as well as pretty bool.
 *	if colno == 0, we want a complete index definition.
 *	if colno > 0, we only want the Nth index key's variable or expression.
 *
 * Note that the SQL-function versions of this omit any info about the
 * index tablespace; this is intentional because pg_dump wants it that way.
 * However pg_get_indexdef_string() includes index tablespace if not default.
 * ----------
 */
Datum
pg_get_indexdef(PG_FUNCTION_ARGS)
{
	Oid			indexrelid = PG_GETARG_OID(0);
	int			prettyFlags;

	prettyFlags = PRETTYFLAG_INDENT;
	PG_RETURN_TEXT_P(string_to_text(pg_get_indexdef_worker(indexrelid, 0,
														   NULL,
														   false, false,
														   prettyFlags)));
}

Datum
pg_get_indexdef_ext(PG_FUNCTION_ARGS)
{
	Oid			indexrelid = PG_GETARG_OID(0);
	int32		colno = PG_GETARG_INT32(1);
	bool		pretty = PG_GETARG_BOOL(2);
	int			prettyFlags;

	prettyFlags = pretty ? PRETTYFLAG_PAREN | PRETTYFLAG_INDENT : PRETTYFLAG_INDENT;
	PG_RETURN_TEXT_P(string_to_text(pg_get_indexdef_worker(indexrelid, colno,
														   NULL,
														   colno != 0,
														   false,
														   prettyFlags)));
}

/* Internal version that returns a palloc'd C string; no pretty-printing */
char *
pg_get_indexdef_string(Oid indexrelid)
{
	return pg_get_indexdef_worker(indexrelid, 0, NULL, false, true, 0);
}

/* Internal version that just reports the column definitions */
char *
pg_get_indexdef_columns(Oid indexrelid, bool pretty)
{
	int			prettyFlags;

	prettyFlags = pretty ? PRETTYFLAG_PAREN | PRETTYFLAG_INDENT : PRETTYFLAG_INDENT;
	return pg_get_indexdef_worker(indexrelid, 0, NULL, true, false, prettyFlags);
}

/*
 * Internal workhorse to decompile an index definition.
 *
 * This is now used for exclusion constraints as well: if excludeOps is not
 * NULL then it points to an array of exclusion operator OIDs.
 */
static char *
pg_get_indexdef_worker(Oid indexrelid, int colno,
					   const Oid *excludeOps,
					   bool attrsOnly, bool showTblSpc,
					   int prettyFlags)
{
	/* might want a separate isConstraint parameter later */
	bool		isConstraint = (excludeOps != NULL);
	HeapTuple	ht_idx;
	HeapTuple	ht_idxrel;
	HeapTuple	ht_am;
	Form_pg_index idxrec;
	Form_pg_class idxrelrec;
	Form_pg_am	amrec;
	List	   *indexprs;
	ListCell   *indexpr_item;
	List	   *context;
	Oid			indrelid;
	int			keyno;
	Datum		indcollDatum;
	Datum		indclassDatum;
	Datum		indoptionDatum;
	bool		isnull;
	oidvector  *indcollation;
	oidvector  *indclass;
	int2vector *indoption;
	StringInfoData buf;
	char	   *str;
	char	   *sep;

	/*
	 * Fetch the pg_index tuple by the Oid of the index
	 */
	ht_idx = SearchSysCache1(INDEXRELID, ObjectIdGetDatum(indexrelid));
	if (!HeapTupleIsValid(ht_idx))
		elog(ERROR, "cache lookup failed for index %u", indexrelid);
	idxrec = (Form_pg_index) GETSTRUCT(ht_idx);

	indrelid = idxrec->indrelid;
	Assert(indexrelid == idxrec->indexrelid);

	/* Must get indcollation, indclass, and indoption the hard way */
	indcollDatum = SysCacheGetAttr(INDEXRELID, ht_idx,
								   Anum_pg_index_indcollation, &isnull);
	Assert(!isnull);
	indcollation = (oidvector *) DatumGetPointer(indcollDatum);

	indclassDatum = SysCacheGetAttr(INDEXRELID, ht_idx,
									Anum_pg_index_indclass, &isnull);
	Assert(!isnull);
	indclass = (oidvector *) DatumGetPointer(indclassDatum);

	indoptionDatum = SysCacheGetAttr(INDEXRELID, ht_idx,
									 Anum_pg_index_indoption, &isnull);
	Assert(!isnull);
	indoption = (int2vector *) DatumGetPointer(indoptionDatum);

	/*
	 * Fetch the pg_class tuple of the index relation
	 */
	ht_idxrel = SearchSysCache1(RELOID, ObjectIdGetDatum(indexrelid));
	if (!HeapTupleIsValid(ht_idxrel))
		elog(ERROR, "cache lookup failed for relation %u", indexrelid);
	idxrelrec = (Form_pg_class) GETSTRUCT(ht_idxrel);

	/*
	 * Fetch the pg_am tuple of the index' access method
	 */
	ht_am = SearchSysCache1(AMOID, ObjectIdGetDatum(idxrelrec->relam));
	if (!HeapTupleIsValid(ht_am))
		elog(ERROR, "cache lookup failed for access method %u",
			 idxrelrec->relam);
	amrec = (Form_pg_am) GETSTRUCT(ht_am);

	/*
	 * Get the index expressions, if any.  (NOTE: we do not use the relcache
	 * versions of the expressions and predicate, because we want to display
	 * non-const-folded expressions.)
	 */
	if (!heap_attisnull(ht_idx, Anum_pg_index_indexprs))
	{
		Datum		exprsDatum;
		bool		isnull;
		char	   *exprsString;

		exprsDatum = SysCacheGetAttr(INDEXRELID, ht_idx,
									 Anum_pg_index_indexprs, &isnull);
		Assert(!isnull);
		exprsString = TextDatumGetCString(exprsDatum);
		indexprs = (List *) stringToNode(exprsString);
		pfree(exprsString);
	}
	else
		indexprs = NIL;

	indexpr_item = list_head(indexprs);

	context = deparse_context_for(get_relation_name(indrelid), indrelid);

	/*
	 * Start the index definition.	Note that the index's name should never be
	 * schema-qualified, but the indexed rel's name may be.
	 */
	initStringInfo(&buf);

	if (!attrsOnly)
	{
		if (!isConstraint)
			appendStringInfo(&buf, "CREATE %sINDEX %s ON %s USING %s (",
							 idxrec->indisunique ? "UNIQUE " : "",
							 quote_identifier(NameStr(idxrelrec->relname)),
							 generate_relation_name(indrelid, NIL),
							 quote_identifier(NameStr(amrec->amname)));
		else	/* currently, must be EXCLUDE constraint */
			appendStringInfo(&buf, "EXCLUDE USING %s (",
							 quote_identifier(NameStr(amrec->amname)));
	}

	/*
	 * Report the indexed attributes
	 */
	sep = "";
	for (keyno = 0; keyno < idxrec->indnatts; keyno++)
	{
		AttrNumber	attnum = idxrec->indkey.values[keyno];
		int16		opt = indoption->values[keyno];
		Oid			keycoltype;
		Oid			keycolcollation;

		if (!colno)
			appendStringInfoString(&buf, sep);
		sep = ", ";

		if (attnum != 0)
		{
			/* Simple index column */
			char	   *attname;
			int32		keycoltypmod;

			attname = get_relid_attribute_name(indrelid, attnum);
			if (!colno || colno == keyno + 1)
				appendStringInfoString(&buf, quote_identifier(attname));
			get_atttypetypmodcoll(indrelid, attnum,
								  &keycoltype, &keycoltypmod,
								  &keycolcollation);
		}
		else
		{
			/* expressional index */
			Node	   *indexkey;

			if (indexpr_item == NULL)
				elog(ERROR, "too few entries in indexprs list");
			indexkey = (Node *) lfirst(indexpr_item);
			indexpr_item = lnext(indexpr_item);
			/* Deparse */
			str = deparse_expression_pretty(indexkey, context, false, false,
											prettyFlags, 0);
			if (!colno || colno == keyno + 1)
			{
				/* Need parens if it's not a bare function call */
				if (indexkey && IsA(indexkey, FuncExpr) &&
				 ((FuncExpr *) indexkey)->funcformat == COERCE_EXPLICIT_CALL)
					appendStringInfoString(&buf, str);
				else
					appendStringInfo(&buf, "(%s)", str);
			}
			keycoltype = exprType(indexkey);
			keycolcollation = exprCollation(indexkey);
		}

		if (!attrsOnly && (!colno || colno == keyno + 1))
		{
			Oid			indcoll;

			/* Add collation, if not default for column */
			indcoll = indcollation->values[keyno];
			if (OidIsValid(indcoll) && indcoll != keycolcollation)
				appendStringInfo(&buf, " COLLATE %s",
								 generate_collation_name((indcoll)));

			/* Add the operator class name, if not default */
			get_opclass_name(indclass->values[keyno], keycoltype, &buf);

			/* Add options if relevant */
			if (amrec->amcanorder)
			{
				/* if it supports sort ordering, report DESC and NULLS opts */
				if (opt & INDOPTION_DESC)
				{
					appendStringInfo(&buf, " DESC");
					/* NULLS FIRST is the default in this case */
					if (!(opt & INDOPTION_NULLS_FIRST))
						appendStringInfo(&buf, " NULLS LAST");
				}
				else
				{
					if (opt & INDOPTION_NULLS_FIRST)
						appendStringInfo(&buf, " NULLS FIRST");
				}
			}

			/* Add the exclusion operator if relevant */
			if (excludeOps != NULL)
				appendStringInfo(&buf, " WITH %s",
								 generate_operator_name(excludeOps[keyno],
														keycoltype,
														keycoltype));
		}
	}

	if (!attrsOnly)
	{
		appendStringInfoChar(&buf, ')');

		/*
		 * If it has options, append "WITH (options)"
		 */
		str = flatten_reloptions(indexrelid);
		if (str)
		{
			appendStringInfo(&buf, " WITH (%s)", str);
			pfree(str);
		}

		/*
		 * If it's in a nondefault tablespace, say so, but only if requested
		 */
		if (showTblSpc)
		{
			Oid			tblspc;

			tblspc = get_rel_tablespace(indexrelid);
			if (OidIsValid(tblspc))
			{
				if (isConstraint)
					appendStringInfoString(&buf, " USING INDEX");
				appendStringInfo(&buf, " TABLESPACE %s",
							  quote_identifier(get_tablespace_name(tblspc)));
			}
		}

		/*
		 * If it's a partial index, decompile and append the predicate
		 */
		if (!heap_attisnull(ht_idx, Anum_pg_index_indpred))
		{
			Node	   *node;
			Datum		predDatum;
			bool		isnull;
			char	   *predString;

			/* Convert text string to node tree */
			predDatum = SysCacheGetAttr(INDEXRELID, ht_idx,
										Anum_pg_index_indpred, &isnull);
			Assert(!isnull);
			predString = TextDatumGetCString(predDatum);
			node = (Node *) stringToNode(predString);
			pfree(predString);

			/* Deparse */
			str = deparse_expression_pretty(node, context, false, false,
											prettyFlags, 0);
			if (isConstraint)
				appendStringInfo(&buf, " WHERE (%s)", str);
			else
				appendStringInfo(&buf, " WHERE %s", str);
		}
	}

	/* Clean up */
	ReleaseSysCache(ht_idx);
	ReleaseSysCache(ht_idxrel);
	ReleaseSysCache(ht_am);

	return buf.data;
}


/*
 * pg_get_constraintdef
 *
 * Returns the definition for the constraint, ie, everything that needs to
 * appear after "ALTER TABLE ... ADD CONSTRAINT <constraintname>".
 */
Datum
pg_get_constraintdef(PG_FUNCTION_ARGS)
{
	Oid			constraintId = PG_GETARG_OID(0);
	int			prettyFlags;

	prettyFlags = PRETTYFLAG_INDENT;
	PG_RETURN_TEXT_P(string_to_text(pg_get_constraintdef_worker(constraintId,
																false,
															  prettyFlags)));
}

Datum
pg_get_constraintdef_ext(PG_FUNCTION_ARGS)
{
	Oid			constraintId = PG_GETARG_OID(0);
	bool		pretty = PG_GETARG_BOOL(1);
	int			prettyFlags;

	prettyFlags = pretty ? PRETTYFLAG_PAREN | PRETTYFLAG_INDENT : PRETTYFLAG_INDENT;
	PG_RETURN_TEXT_P(string_to_text(pg_get_constraintdef_worker(constraintId,
																false,
															  prettyFlags)));
}

/* Internal version that returns a palloc'd C string; no pretty-printing */
char *
pg_get_constraintdef_string(Oid constraintId)
{
	return pg_get_constraintdef_worker(constraintId, true, 0);
}

static char *
pg_get_constraintdef_worker(Oid constraintId, bool fullCommand,
							int prettyFlags)
{
	HeapTuple	tup;
	Form_pg_constraint conForm;
	StringInfoData buf;

	tup = SearchSysCache1(CONSTROID, ObjectIdGetDatum(constraintId));
	if (!HeapTupleIsValid(tup)) /* should not happen */
		elog(ERROR, "cache lookup failed for constraint %u", constraintId);
	conForm = (Form_pg_constraint) GETSTRUCT(tup);

	initStringInfo(&buf);

	if (fullCommand && OidIsValid(conForm->conrelid))
	{
		appendStringInfo(&buf, "ALTER TABLE ONLY %s ADD CONSTRAINT %s ",
						 generate_relation_name(conForm->conrelid, NIL),
						 quote_identifier(NameStr(conForm->conname)));
	}

	switch (conForm->contype)
	{
		case CONSTRAINT_FOREIGN:
			{
				Datum		val;
				bool		isnull;
				const char *string;

				/* Start off the constraint definition */
				appendStringInfo(&buf, "FOREIGN KEY (");

				/* Fetch and build referencing-column list */
				val = SysCacheGetAttr(CONSTROID, tup,
									  Anum_pg_constraint_conkey, &isnull);
				if (isnull)
					elog(ERROR, "null conkey for constraint %u",
						 constraintId);

				decompile_column_index_array(val, conForm->conrelid, &buf);

				/* add foreign relation name */
				appendStringInfo(&buf, ") REFERENCES %s(",
								 generate_relation_name(conForm->confrelid,
														NIL));

				/* Fetch and build referenced-column list */
				val = SysCacheGetAttr(CONSTROID, tup,
									  Anum_pg_constraint_confkey, &isnull);
				if (isnull)
					elog(ERROR, "null confkey for constraint %u",
						 constraintId);

				decompile_column_index_array(val, conForm->confrelid, &buf);

				appendStringInfo(&buf, ")");

				/* Add match type */
				switch (conForm->confmatchtype)
				{
					case FKCONSTR_MATCH_FULL:
						string = " MATCH FULL";
						break;
					case FKCONSTR_MATCH_PARTIAL:
						string = " MATCH PARTIAL";
						break;
					case FKCONSTR_MATCH_SIMPLE:
						string = "";
						break;
					default:
						elog(ERROR, "unrecognized confmatchtype: %d",
							 conForm->confmatchtype);
						string = "";	/* keep compiler quiet */
						break;
				}
				appendStringInfoString(&buf, string);

				/* Add ON UPDATE and ON DELETE clauses, if needed */
				switch (conForm->confupdtype)
				{
					case FKCONSTR_ACTION_NOACTION:
						string = NULL;	/* suppress default */
						break;
					case FKCONSTR_ACTION_RESTRICT:
						string = "RESTRICT";
						break;
					case FKCONSTR_ACTION_CASCADE:
						string = "CASCADE";
						break;
					case FKCONSTR_ACTION_SETNULL:
						string = "SET NULL";
						break;
					case FKCONSTR_ACTION_SETDEFAULT:
						string = "SET DEFAULT";
						break;
					default:
						elog(ERROR, "unrecognized confupdtype: %d",
							 conForm->confupdtype);
						string = NULL;	/* keep compiler quiet */
						break;
				}
				if (string)
					appendStringInfo(&buf, " ON UPDATE %s", string);

				switch (conForm->confdeltype)
				{
					case FKCONSTR_ACTION_NOACTION:
						string = NULL;	/* suppress default */
						break;
					case FKCONSTR_ACTION_RESTRICT:
						string = "RESTRICT";
						break;
					case FKCONSTR_ACTION_CASCADE:
						string = "CASCADE";
						break;
					case FKCONSTR_ACTION_SETNULL:
						string = "SET NULL";
						break;
					case FKCONSTR_ACTION_SETDEFAULT:
						string = "SET DEFAULT";
						break;
					default:
						elog(ERROR, "unrecognized confdeltype: %d",
							 conForm->confdeltype);
						string = NULL;	/* keep compiler quiet */
						break;
				}
				if (string)
					appendStringInfo(&buf, " ON DELETE %s", string);

				break;
			}
		case CONSTRAINT_PRIMARY:
		case CONSTRAINT_UNIQUE:
			{
				Datum		val;
				bool		isnull;
				Oid			indexId;

				/* Start off the constraint definition */
				if (conForm->contype == CONSTRAINT_PRIMARY)
					appendStringInfo(&buf, "PRIMARY KEY (");
				else
					appendStringInfo(&buf, "UNIQUE (");

				/* Fetch and build target column list */
				val = SysCacheGetAttr(CONSTROID, tup,
									  Anum_pg_constraint_conkey, &isnull);
				if (isnull)
					elog(ERROR, "null conkey for constraint %u",
						 constraintId);

				decompile_column_index_array(val, conForm->conrelid, &buf);

				appendStringInfo(&buf, ")");

				indexId = get_constraint_index(constraintId);

				/* XXX why do we only print these bits if fullCommand? */
				if (fullCommand && OidIsValid(indexId))
				{
					char	   *options = flatten_reloptions(indexId);
					Oid			tblspc;

					if (options)
					{
						appendStringInfo(&buf, " WITH (%s)", options);
						pfree(options);
					}

					tblspc = get_rel_tablespace(indexId);
					if (OidIsValid(tblspc))
						appendStringInfo(&buf, " USING INDEX TABLESPACE %s",
							  quote_identifier(get_tablespace_name(tblspc)));
				}

				break;
			}
		case CONSTRAINT_CHECK:
			{
				Datum		val;
				bool		isnull;
				char	   *conbin;
				char	   *consrc;
				Node	   *expr;
				List	   *context;

				/* Fetch constraint expression in parsetree form */
				val = SysCacheGetAttr(CONSTROID, tup,
									  Anum_pg_constraint_conbin, &isnull);
				if (isnull)
					elog(ERROR, "null conbin for constraint %u",
						 constraintId);

				conbin = TextDatumGetCString(val);
				expr = stringToNode(conbin);

				/* Set up deparsing context for Var nodes in constraint */
				if (conForm->conrelid != InvalidOid)
				{
					/* relation constraint */
					context = deparse_context_for(get_relation_name(conForm->conrelid),
												  conForm->conrelid);
				}
				else
				{
					/* domain constraint --- can't have Vars */
					context = NIL;
				}

				consrc = deparse_expression_pretty(expr, context, false, false,
												   prettyFlags, 0);

				/*
				 * Now emit the constraint definition, adding NO INHERIT if
				 * necessary.
				 *
				 * There are cases where the constraint expression will be
				 * fully parenthesized and we don't need the outer parens ...
				 * but there are other cases where we do need 'em.  Be
				 * conservative for now.
				 *
				 * Note that simply checking for leading '(' and trailing ')'
				 * would NOT be good enough, consider "(x > 0) AND (y > 0)".
				 */
				appendStringInfo(&buf, "CHECK (%s)%s",
								 consrc,
								 conForm->connoinherit ? " NO INHERIT" : "");
				break;
			}
		case CONSTRAINT_TRIGGER:

			/*
			 * There isn't an ALTER TABLE syntax for creating a user-defined
			 * constraint trigger, but it seems better to print something than
			 * throw an error; if we throw error then this function couldn't
			 * safely be applied to all rows of pg_constraint.
			 */
			appendStringInfo(&buf, "TRIGGER");
			break;
		case CONSTRAINT_EXCLUSION:
			{
				Oid			indexOid = conForm->conindid;
				Datum		val;
				bool		isnull;
				Datum	   *elems;
				int			nElems;
				int			i;
				Oid		   *operators;

				/* Extract operator OIDs from the pg_constraint tuple */
				val = SysCacheGetAttr(CONSTROID, tup,
									  Anum_pg_constraint_conexclop,
									  &isnull);
				if (isnull)
					elog(ERROR, "null conexclop for constraint %u",
						 constraintId);

				deconstruct_array(DatumGetArrayTypeP(val),
								  OIDOID, sizeof(Oid), true, 'i',
								  &elems, NULL, &nElems);

				operators = (Oid *) palloc(nElems * sizeof(Oid));
				for (i = 0; i < nElems; i++)
					operators[i] = DatumGetObjectId(elems[i]);

				/* pg_get_indexdef_worker does the rest */
				/* suppress tablespace because pg_dump wants it that way */
				appendStringInfoString(&buf,
									   pg_get_indexdef_worker(indexOid,
															  0,
															  operators,
															  false,
															  false,
															  prettyFlags));
				break;
			}
		default:
			elog(ERROR, "invalid constraint type \"%c\"", conForm->contype);
			break;
	}

	if (conForm->condeferrable)
		appendStringInfo(&buf, " DEFERRABLE");
	if (conForm->condeferred)
		appendStringInfo(&buf, " INITIALLY DEFERRED");
	if (!conForm->convalidated)
		appendStringInfoString(&buf, " NOT VALID");

	/* Cleanup */
	ReleaseSysCache(tup);

	return buf.data;
}


/*
 * Convert an int16[] Datum into a comma-separated list of column names
 * for the indicated relation; append the list to buf.
 */
static void
decompile_column_index_array(Datum column_index_array, Oid relId,
							 StringInfo buf)
{
	Datum	   *keys;
	int			nKeys;
	int			j;

	/* Extract data from array of int16 */
	deconstruct_array(DatumGetArrayTypeP(column_index_array),
					  INT2OID, 2, true, 's',
					  &keys, NULL, &nKeys);

	for (j = 0; j < nKeys; j++)
	{
		char	   *colName;

		colName = get_relid_attribute_name(relId, DatumGetInt16(keys[j]));

		if (j == 0)
			appendStringInfoString(buf, quote_identifier(colName));
		else
			appendStringInfo(buf, ", %s", quote_identifier(colName));
	}
}


/* ----------
 * get_expr			- Decompile an expression tree
 *
 * Input: an expression tree in nodeToString form, and a relation OID
 *
 * Output: reverse-listed expression
 *
 * Currently, the expression can only refer to a single relation, namely
 * the one specified by the second parameter.  This is sufficient for
 * partial indexes, column default expressions, etc.  We also support
 * Var-free expressions, for which the OID can be InvalidOid.
 * ----------
 */
Datum
pg_get_expr(PG_FUNCTION_ARGS)
{
	text	   *expr = PG_GETARG_TEXT_P(0);
	Oid			relid = PG_GETARG_OID(1);
	int			prettyFlags;
	char	   *relname;

	prettyFlags = PRETTYFLAG_INDENT;

	if (OidIsValid(relid))
	{
		/* Get the name for the relation */
		relname = get_rel_name(relid);

		/*
		 * If the OID isn't actually valid, don't throw an error, just return
		 * NULL.  This is a bit questionable, but it's what we've done
		 * historically, and it can help avoid unwanted failures when
		 * examining catalog entries for just-deleted relations.
		 */
		if (relname == NULL)
			PG_RETURN_NULL();
	}
	else
		relname = NULL;

	PG_RETURN_TEXT_P(pg_get_expr_worker(expr, relid, relname, prettyFlags));
}

Datum
pg_get_expr_ext(PG_FUNCTION_ARGS)
{
	text	   *expr = PG_GETARG_TEXT_P(0);
	Oid			relid = PG_GETARG_OID(1);
	bool		pretty = PG_GETARG_BOOL(2);
	int			prettyFlags;
	char	   *relname;

	prettyFlags = pretty ? PRETTYFLAG_PAREN | PRETTYFLAG_INDENT : PRETTYFLAG_INDENT;

	if (OidIsValid(relid))
	{
		/* Get the name for the relation */
		relname = get_rel_name(relid);
		/* See notes above */
		if (relname == NULL)
			PG_RETURN_NULL();
	}
	else
		relname = NULL;

	PG_RETURN_TEXT_P(pg_get_expr_worker(expr, relid, relname, prettyFlags));
}

static text *
pg_get_expr_worker(text *expr, Oid relid, const char *relname, int prettyFlags)
{
	Node	   *node;
	List	   *context;
	char	   *exprstr;
	char	   *str;

	/* Convert input TEXT object to C string */
	exprstr = text_to_cstring(expr);

	/* Convert expression to node tree */
	node = (Node *) stringToNode(exprstr);

	pfree(exprstr);

	/* Prepare deparse context if needed */
	if (OidIsValid(relid))
		context = deparse_context_for(relname, relid);
	else
		context = NIL;

	/* Deparse */
	str = deparse_expression_pretty(node, context, false, false,
									prettyFlags, 0);

	return string_to_text(str);
}


/* ----------
 * get_userbyid			- Get a user name by roleid and
 *				  fallback to 'unknown (OID=n)'
 * ----------
 */
Datum
pg_get_userbyid(PG_FUNCTION_ARGS)
{
	Oid			roleid = PG_GETARG_OID(0);
	Name		result;
	HeapTuple	roletup;
	Form_pg_authid role_rec;

	/*
	 * Allocate space for the result
	 */
	result = (Name) palloc(NAMEDATALEN);
	memset(NameStr(*result), 0, NAMEDATALEN);

	/*
	 * Get the pg_authid entry and print the result
	 */
	roletup = SearchSysCache1(AUTHOID, ObjectIdGetDatum(roleid));
	if (HeapTupleIsValid(roletup))
	{
		role_rec = (Form_pg_authid) GETSTRUCT(roletup);
		StrNCpy(NameStr(*result), NameStr(role_rec->rolname), NAMEDATALEN);
		ReleaseSysCache(roletup);
	}
	else
		sprintf(NameStr(*result), "unknown (OID=%u)", roleid);

	PG_RETURN_NAME(result);
}


/*
 * pg_get_serial_sequence
 *		Get the name of the sequence used by a serial column,
 *		formatted suitably for passing to setval, nextval or currval.
 *		First parameter is not treated as double-quoted, second parameter
 *		is --- see documentation for reason.
 */
Datum
pg_get_serial_sequence(PG_FUNCTION_ARGS)
{
	text	   *tablename = PG_GETARG_TEXT_P(0);
	text	   *columnname = PG_GETARG_TEXT_PP(1);
	RangeVar   *tablerv;
	Oid			tableOid;
	char	   *column;
	AttrNumber	attnum;
	Oid			sequenceId = InvalidOid;
	Relation	depRel;
	ScanKeyData key[3];
	SysScanDesc scan;
	HeapTuple	tup;

	/* Look up table name.	Can't lock it - we might not have privileges. */
	tablerv = makeRangeVarFromNameList(textToQualifiedNameList(tablename));
	tableOid = RangeVarGetRelid(tablerv, NoLock, false);

	/* Get the number of the column */
	column = text_to_cstring(columnname);

	attnum = get_attnum(tableOid, column);
	if (attnum == InvalidAttrNumber)
		ereport(ERROR,
				(errcode(ERRCODE_UNDEFINED_COLUMN),
				 errmsg("column \"%s\" of relation \"%s\" does not exist",
						column, tablerv->relname)));

	/* Search the dependency table for the dependent sequence */
	depRel = heap_open(DependRelationId, AccessShareLock);

	ScanKeyInit(&key[0],
				Anum_pg_depend_refclassid,
				BTEqualStrategyNumber, F_OIDEQ,
				ObjectIdGetDatum(RelationRelationId));
	ScanKeyInit(&key[1],
				Anum_pg_depend_refobjid,
				BTEqualStrategyNumber, F_OIDEQ,
				ObjectIdGetDatum(tableOid));
	ScanKeyInit(&key[2],
				Anum_pg_depend_refobjsubid,
				BTEqualStrategyNumber, F_INT4EQ,
				Int32GetDatum(attnum));

	scan = systable_beginscan(depRel, DependReferenceIndexId, true,
							  NULL, 3, key);

	while (HeapTupleIsValid(tup = systable_getnext(scan)))
	{
		Form_pg_depend deprec = (Form_pg_depend) GETSTRUCT(tup);

		/*
		 * We assume any auto dependency of a sequence on a column must be
		 * what we are looking for.  (We need the relkind test because indexes
		 * can also have auto dependencies on columns.)
		 */
		if (deprec->classid == RelationRelationId &&
			deprec->objsubid == 0 &&
			deprec->deptype == DEPENDENCY_AUTO &&
			get_rel_relkind(deprec->objid) == RELKIND_SEQUENCE)
		{
			sequenceId = deprec->objid;
			break;
		}
	}

	systable_endscan(scan);
	heap_close(depRel, AccessShareLock);

	if (OidIsValid(sequenceId))
	{
		HeapTuple	classtup;
		Form_pg_class classtuple;
		char	   *nspname;
		char	   *result;

		/* Get the sequence's pg_class entry */
		classtup = SearchSysCache1(RELOID, ObjectIdGetDatum(sequenceId));
		if (!HeapTupleIsValid(classtup))
			elog(ERROR, "cache lookup failed for relation %u", sequenceId);
		classtuple = (Form_pg_class) GETSTRUCT(classtup);

		/* Get the namespace */
		nspname = get_namespace_name(classtuple->relnamespace);
		if (!nspname)
			elog(ERROR, "cache lookup failed for namespace %u",
				 classtuple->relnamespace);

		/* And construct the result string */
		result = quote_qualified_identifier(nspname,
											NameStr(classtuple->relname));

		ReleaseSysCache(classtup);

		PG_RETURN_TEXT_P(string_to_text(result));
	}

	PG_RETURN_NULL();
}


/*
 * pg_get_functiondef
 *		Returns the complete "CREATE OR REPLACE FUNCTION ..." statement for
 *		the specified function.
 *
 * Note: if you change the output format of this function, be careful not
 * to break psql's rules (in \ef and \sf) for identifying the start of the
 * function body.  To wit: the function body starts on a line that begins
 * with "AS ", and no preceding line will look like that.
 */
Datum
pg_get_functiondef(PG_FUNCTION_ARGS)
{
	Oid			funcid = PG_GETARG_OID(0);
	StringInfoData buf;
	StringInfoData dq;
	HeapTuple	proctup;
	HeapTuple	langtup;
	Form_pg_proc proc;
	Form_pg_language lang;
	Datum		tmp;
	bool		isnull;
	const char *prosrc;
	const char *name;
	const char *nsp;
	float4		procost;
	int			oldlen;

	initStringInfo(&buf);

	/* Look up the function */
	proctup = SearchSysCache1(PROCOID, ObjectIdGetDatum(funcid));
	if (!HeapTupleIsValid(proctup))
		elog(ERROR, "cache lookup failed for function %u", funcid);
	proc = (Form_pg_proc) GETSTRUCT(proctup);
	name = NameStr(proc->proname);

	if (proc->proisagg)
		ereport(ERROR,
				(errcode(ERRCODE_WRONG_OBJECT_TYPE),
				 errmsg("\"%s\" is an aggregate function", name)));

	/* Need its pg_language tuple for the language name */
	langtup = SearchSysCache1(LANGOID, ObjectIdGetDatum(proc->prolang));
	if (!HeapTupleIsValid(langtup))
		elog(ERROR, "cache lookup failed for language %u", proc->prolang);
	lang = (Form_pg_language) GETSTRUCT(langtup);

	/*
	 * We always qualify the function name, to ensure the right function gets
	 * replaced.
	 */
	nsp = get_namespace_name(proc->pronamespace);
	appendStringInfo(&buf, "CREATE OR REPLACE FUNCTION %s(",
					 quote_qualified_identifier(nsp, name));
	(void) print_function_arguments(&buf, proctup, false, true);
	appendStringInfoString(&buf, ")\n RETURNS ");
	print_function_rettype(&buf, proctup);
	appendStringInfo(&buf, "\n LANGUAGE %s\n",
					 quote_identifier(NameStr(lang->lanname)));

	/* Emit some miscellaneous options on one line */
	oldlen = buf.len;

	if (proc->proiswindow)
		appendStringInfoString(&buf, " WINDOW");
	switch (proc->provolatile)
	{
		case PROVOLATILE_IMMUTABLE:
			appendStringInfoString(&buf, " IMMUTABLE");
			break;
		case PROVOLATILE_STABLE:
			appendStringInfoString(&buf, " STABLE");
			break;
		case PROVOLATILE_VOLATILE:
			break;
	}
	if (proc->proisstrict)
		appendStringInfoString(&buf, " STRICT");
	if (proc->prosecdef)
		appendStringInfoString(&buf, " SECURITY DEFINER");

	/* This code for the default cost and rows should match functioncmds.c */
	if (proc->prolang == INTERNALlanguageId ||
		proc->prolang == ClanguageId)
		procost = 1;
	else
		procost = 100;
	if (proc->procost != procost)
		appendStringInfo(&buf, " COST %g", proc->procost);

	if (proc->prorows > 0 && proc->prorows != 1000)
		appendStringInfo(&buf, " ROWS %g", proc->prorows);

	if (oldlen != buf.len)
		appendStringInfoChar(&buf, '\n');

	/* Emit any proconfig options, one per line */
	tmp = SysCacheGetAttr(PROCOID, proctup, Anum_pg_proc_proconfig, &isnull);
	if (!isnull)
	{
		ArrayType  *a = DatumGetArrayTypeP(tmp);
		int			i;

		Assert(ARR_ELEMTYPE(a) == TEXTOID);
		Assert(ARR_NDIM(a) == 1);
		Assert(ARR_LBOUND(a)[0] == 1);

		for (i = 1; i <= ARR_DIMS(a)[0]; i++)
		{
			Datum		d;

			d = array_ref(a, 1, &i,
						  -1 /* varlenarray */ ,
						  -1 /* TEXT's typlen */ ,
						  false /* TEXT's typbyval */ ,
						  'i' /* TEXT's typalign */ ,
						  &isnull);
			if (!isnull)
			{
				char	   *configitem = TextDatumGetCString(d);
				char	   *pos;

				pos = strchr(configitem, '=');
				if (pos == NULL)
					continue;
				*pos++ = '\0';

				appendStringInfo(&buf, " SET %s TO ",
								 quote_identifier(configitem));

				/*
				 * Some GUC variable names are 'LIST' type and hence must not
				 * be quoted.
				 */
				if (pg_strcasecmp(configitem, "DateStyle") == 0
					|| pg_strcasecmp(configitem, "search_path") == 0)
					appendStringInfoString(&buf, pos);
				else
					simple_quote_literal(&buf, pos);
				appendStringInfoChar(&buf, '\n');
			}
		}
	}

	/* And finally the function definition ... */
	appendStringInfoString(&buf, "AS ");

	tmp = SysCacheGetAttr(PROCOID, proctup, Anum_pg_proc_probin, &isnull);
	if (!isnull)
	{
		simple_quote_literal(&buf, TextDatumGetCString(tmp));
		appendStringInfoString(&buf, ", ");		/* assume prosrc isn't null */
	}

	tmp = SysCacheGetAttr(PROCOID, proctup, Anum_pg_proc_prosrc, &isnull);
	if (isnull)
		elog(ERROR, "null prosrc");
	prosrc = TextDatumGetCString(tmp);

	/*
	 * We always use dollar quoting.  Figure out a suitable delimiter.
	 *
	 * Since the user is likely to be editing the function body string, we
	 * shouldn't use a short delimiter that he might easily create a conflict
	 * with.  Hence prefer "$function$", but extend if needed.
	 */
	initStringInfo(&dq);
	appendStringInfoString(&dq, "$function");
	while (strstr(prosrc, dq.data) != NULL)
		appendStringInfoChar(&dq, 'x');
	appendStringInfoChar(&dq, '$');

	appendStringInfoString(&buf, dq.data);
	appendStringInfoString(&buf, prosrc);
	appendStringInfoString(&buf, dq.data);

	appendStringInfoString(&buf, "\n");

	ReleaseSysCache(langtup);
	ReleaseSysCache(proctup);

	PG_RETURN_TEXT_P(string_to_text(buf.data));
}

/*
 * pg_get_function_arguments
 *		Get a nicely-formatted list of arguments for a function.
 *		This is everything that would go between the parentheses in
 *		CREATE FUNCTION.
 */
Datum
pg_get_function_arguments(PG_FUNCTION_ARGS)
{
	Oid			funcid = PG_GETARG_OID(0);
	StringInfoData buf;
	HeapTuple	proctup;

	initStringInfo(&buf);

	proctup = SearchSysCache1(PROCOID, ObjectIdGetDatum(funcid));
	if (!HeapTupleIsValid(proctup))
		elog(ERROR, "cache lookup failed for function %u", funcid);

	(void) print_function_arguments(&buf, proctup, false, true);

	ReleaseSysCache(proctup);

	PG_RETURN_TEXT_P(string_to_text(buf.data));
}

/*
 * pg_get_function_identity_arguments
 *		Get a formatted list of arguments for a function.
 *		This is everything that would go between the parentheses in
 *		ALTER FUNCTION, etc.  In particular, don't print defaults.
 */
Datum
pg_get_function_identity_arguments(PG_FUNCTION_ARGS)
{
	Oid			funcid = PG_GETARG_OID(0);
	StringInfoData buf;
	HeapTuple	proctup;

	initStringInfo(&buf);

	proctup = SearchSysCache1(PROCOID, ObjectIdGetDatum(funcid));
	if (!HeapTupleIsValid(proctup))
		elog(ERROR, "cache lookup failed for function %u", funcid);

	(void) print_function_arguments(&buf, proctup, false, false);

	ReleaseSysCache(proctup);

	PG_RETURN_TEXT_P(string_to_text(buf.data));
}

/*
 * pg_get_function_result
 *		Get a nicely-formatted version of the result type of a function.
 *		This is what would appear after RETURNS in CREATE FUNCTION.
 */
Datum
pg_get_function_result(PG_FUNCTION_ARGS)
{
	Oid			funcid = PG_GETARG_OID(0);
	StringInfoData buf;
	HeapTuple	proctup;

	initStringInfo(&buf);

	proctup = SearchSysCache1(PROCOID, ObjectIdGetDatum(funcid));
	if (!HeapTupleIsValid(proctup))
		elog(ERROR, "cache lookup failed for function %u", funcid);

	print_function_rettype(&buf, proctup);

	ReleaseSysCache(proctup);

	PG_RETURN_TEXT_P(string_to_text(buf.data));
}

/*
 * Guts of pg_get_function_result: append the function's return type
 * to the specified buffer.
 */
static void
print_function_rettype(StringInfo buf, HeapTuple proctup)
{
	Form_pg_proc proc = (Form_pg_proc) GETSTRUCT(proctup);
	int			ntabargs = 0;
	StringInfoData rbuf;

	initStringInfo(&rbuf);

	if (proc->proretset)
	{
		/* It might be a table function; try to print the arguments */
		appendStringInfoString(&rbuf, "TABLE(");
		ntabargs = print_function_arguments(&rbuf, proctup, true, false);
		if (ntabargs > 0)
			appendStringInfoString(&rbuf, ")");
		else
			resetStringInfo(&rbuf);
	}

	if (ntabargs == 0)
	{
		/* Not a table function, so do the normal thing */
		if (proc->proretset)
			appendStringInfoString(&rbuf, "SETOF ");
		appendStringInfoString(&rbuf, format_type_be(proc->prorettype));
	}

	appendStringInfoString(buf, rbuf.data);
}

/*
 * Common code for pg_get_function_arguments and pg_get_function_result:
 * append the desired subset of arguments to buf.  We print only TABLE
 * arguments when print_table_args is true, and all the others when it's false.
 * We print argument defaults only if print_defaults is true.
 * Function return value is the number of arguments printed.
 */
static int
print_function_arguments(StringInfo buf, HeapTuple proctup,
						 bool print_table_args, bool print_defaults)
{
	Form_pg_proc proc = (Form_pg_proc) GETSTRUCT(proctup);
	int			numargs;
	Oid		   *argtypes;
	char	  **argnames;
	char	   *argmodes;
	int			argsprinted;
	int			inputargno;
	int			nlackdefaults;
	ListCell   *nextargdefault = NULL;
	int			i;

	numargs = get_func_arg_info(proctup,
								&argtypes, &argnames, &argmodes);

	nlackdefaults = numargs;
	if (print_defaults && proc->pronargdefaults > 0)
	{
		Datum		proargdefaults;
		bool		isnull;

		proargdefaults = SysCacheGetAttr(PROCOID, proctup,
										 Anum_pg_proc_proargdefaults,
										 &isnull);
		if (!isnull)
		{
			char	   *str;
			List	   *argdefaults;

			str = TextDatumGetCString(proargdefaults);
			argdefaults = (List *) stringToNode(str);
			Assert(IsA(argdefaults, List));
			pfree(str);
			nextargdefault = list_head(argdefaults);
			/* nlackdefaults counts only *input* arguments lacking defaults */
			nlackdefaults = proc->pronargs - list_length(argdefaults);
		}
	}

	argsprinted = 0;
	inputargno = 0;
	for (i = 0; i < numargs; i++)
	{
		Oid			argtype = argtypes[i];
		char	   *argname = argnames ? argnames[i] : NULL;
		char		argmode = argmodes ? argmodes[i] : PROARGMODE_IN;
		const char *modename;
		bool		isinput;

		switch (argmode)
		{
			case PROARGMODE_IN:
				modename = "";
				isinput = true;
				break;
			case PROARGMODE_INOUT:
				modename = "INOUT ";
				isinput = true;
				break;
			case PROARGMODE_OUT:
				modename = "OUT ";
				isinput = false;
				break;
			case PROARGMODE_VARIADIC:
				modename = "VARIADIC ";
				isinput = true;
				break;
			case PROARGMODE_TABLE:
				modename = "";
				isinput = false;
				break;
			default:
				elog(ERROR, "invalid parameter mode '%c'", argmode);
				modename = NULL;	/* keep compiler quiet */
				isinput = false;
				break;
		}
		if (isinput)
			inputargno++;		/* this is a 1-based counter */

		if (print_table_args != (argmode == PROARGMODE_TABLE))
			continue;

		if (argsprinted)
			appendStringInfoString(buf, ", ");
		appendStringInfoString(buf, modename);
		if (argname && argname[0])
			appendStringInfo(buf, "%s ", quote_identifier(argname));
		appendStringInfoString(buf, format_type_be(argtype));
		if (print_defaults && isinput && inputargno > nlackdefaults)
		{
			Node	   *expr;

			Assert(nextargdefault != NULL);
			expr = (Node *) lfirst(nextargdefault);
			nextargdefault = lnext(nextargdefault);

			appendStringInfo(buf, " DEFAULT %s",
							 deparse_expression(expr, NIL, false, false));
		}
		argsprinted++;
	}

	return argsprinted;
}


/*
 * deparse_expression			- General utility for deparsing expressions
 *
 * calls deparse_expression_pretty with all prettyPrinting disabled
 */
char *
deparse_expression(Node *expr, List *dpcontext,
				   bool forceprefix, bool showimplicit)
{
	return deparse_expression_pretty(expr, dpcontext, forceprefix,
									 showimplicit, 0, 0);
}

/* ----------
 * deparse_expression_pretty	- General utility for deparsing expressions
 *
 * expr is the node tree to be deparsed.  It must be a transformed expression
 * tree (ie, not the raw output of gram.y).
 *
 * dpcontext is a list of deparse_namespace nodes representing the context
 * for interpreting Vars in the node tree.	It can be NIL if no Vars are
 * expected.
 *
 * forceprefix is TRUE to force all Vars to be prefixed with their table names.
 *
 * showimplicit is TRUE to force all implicit casts to be shown explicitly.
 *
 * Tries to pretty up the output according to prettyFlags and startIndent.
 *
 * The result is a palloc'd string.
 * ----------
 */
static char *
deparse_expression_pretty(Node *expr, List *dpcontext,
						  bool forceprefix, bool showimplicit,
						  int prettyFlags, int startIndent)
{
	StringInfoData buf;
	deparse_context context;

	initStringInfo(&buf);
	context.buf = &buf;
	context.namespaces = dpcontext;
	context.windowClause = NIL;
	context.windowTList = NIL;
	context.varprefix = forceprefix;
	context.prettyFlags = prettyFlags;
	context.wrapColumn = WRAP_COLUMN_DEFAULT;
	context.indentLevel = startIndent;

	get_rule_expr(expr, &context, showimplicit);

	return buf.data;
}

/* ----------
 * deparse_context_for			- Build deparse context for a single relation
 *
 * Given the reference name (alias) and OID of a relation, build deparsing
 * context for an expression referencing only that relation (as varno 1,
 * varlevelsup 0).	This is sufficient for many uses of deparse_expression.
 * ----------
 */
List *
deparse_context_for(const char *aliasname, Oid relid)
{
	deparse_namespace *dpns;
	RangeTblEntry *rte;

	dpns = (deparse_namespace *) palloc0(sizeof(deparse_namespace));

	/* Build a minimal RTE for the rel */
	rte = makeNode(RangeTblEntry);
	rte->rtekind = RTE_RELATION;
	rte->relid = relid;
	rte->relkind = RELKIND_RELATION;	/* no need for exactness here */
	rte->alias = makeAlias(aliasname, NIL);
	rte->eref = rte->alias;
	rte->lateral = false;
	rte->inh = false;
	rte->inFromCl = true;

	/* Build one-element rtable */
	dpns->rtable = list_make1(rte);
	dpns->ctes = NIL;
	set_rtable_names(dpns, NIL, NULL);
	set_simple_column_names(dpns);

	/* Return a one-deep namespace stack */
	return list_make1(dpns);
}

/*
 * deparse_context_for_planstate	- Build deparse context for a plan
 *
 * When deparsing an expression in a Plan tree, we might have to resolve
 * OUTER_VAR, INNER_VAR, or INDEX_VAR references.  To do this, the caller must
 * provide the parent PlanState node.  Then OUTER_VAR and INNER_VAR references
 * can be resolved by drilling down into the left and right child plans.
 * Similarly, INDEX_VAR references can be resolved by reference to the
 * indextlist given in the parent IndexOnlyScan node.  (Note that we don't
 * currently support deparsing of indexquals in regular IndexScan or
 * BitmapIndexScan nodes; for those, we can only deparse the indexqualorig
 * fields, which won't contain INDEX_VAR Vars.)
 *
 * Note: planstate really ought to be declared as "PlanState *", but we use
 * "Node *" to avoid having to include execnodes.h in builtins.h.
 *
 * The ancestors list is a list of the PlanState's parent PlanStates, the
 * most-closely-nested first.  This is needed to resolve PARAM_EXEC Params.
 * Note we assume that all the PlanStates share the same rtable.
 *
 * The plan's rangetable list must also be passed, along with the per-RTE
 * alias names assigned by a previous call to select_rtable_names_for_explain.
 * (We use the rangetable to resolve simple Vars, but the plan inputs are
 * necessary for Vars with special varnos.)
 */
List *
deparse_context_for_planstate(Node *planstate, List *ancestors,
							  List *rtable, List *rtable_names)
{
	deparse_namespace *dpns;

	dpns = (deparse_namespace *) palloc0(sizeof(deparse_namespace));

	/* Initialize fields that stay the same across the whole plan tree */
	dpns->rtable = rtable;
	dpns->rtable_names = rtable_names;
	dpns->ctes = NIL;

	/*
	 * Set up column name aliases.	We will get rather bogus results for join
	 * RTEs, but that doesn't matter because plan trees don't contain any join
	 * alias Vars.
	 */
	set_simple_column_names(dpns);

	/* Set our attention on the specific plan node passed in */
	set_deparse_planstate(dpns, (PlanState *) planstate);
	dpns->ancestors = ancestors;

	/* Return a one-deep namespace stack */
	return list_make1(dpns);
}

/*
 * select_rtable_names_for_explain	- Select RTE aliases for EXPLAIN
 *
 * Determine the relation aliases we'll use during an EXPLAIN operation.
 * This is just a frontend to set_rtable_names.  We have to expose the aliases
 * to EXPLAIN because EXPLAIN needs to know the right alias names to print.
 */
List *
select_rtable_names_for_explain(List *rtable, Bitmapset *rels_used)
{
	deparse_namespace dpns;

	memset(&dpns, 0, sizeof(dpns));
	dpns.rtable = rtable;
	dpns.ctes = NIL;
	set_rtable_names(&dpns, NIL, rels_used);
	/* We needn't bother computing column aliases yet */

	return dpns.rtable_names;
}

/*
 * set_rtable_names: select RTE aliases to be used in printing a query
 *
 * We fill in dpns->rtable_names with a list of names that is one-for-one with
 * the already-filled dpns->rtable list.  Each RTE name is unique among those
 * in the new namespace plus any ancestor namespaces listed in
 * parent_namespaces.
 *
 * If rels_used isn't NULL, only RTE indexes listed in it are given aliases.
 *
 * Note that this function is only concerned with relation names, not column
 * names.
 */
static void
set_rtable_names(deparse_namespace *dpns, List *parent_namespaces,
				 Bitmapset *rels_used)
{
	ListCell   *lc;
	int			rtindex = 1;

	dpns->rtable_names = NIL;
	foreach(lc, dpns->rtable)
	{
		RangeTblEntry *rte = (RangeTblEntry *) lfirst(lc);
		char	   *refname;

		if (rels_used && !bms_is_member(rtindex, rels_used))
		{
			/* Ignore unreferenced RTE */
			refname = NULL;
		}
		else if (rte->alias)
		{
			/* If RTE has a user-defined alias, prefer that */
			refname = rte->alias->aliasname;
		}
		else if (rte->rtekind == RTE_RELATION)
		{
			/* Use the current actual name of the relation */
			refname = get_rel_name(rte->relid);
		}
		else if (rte->rtekind == RTE_JOIN)
		{
			/* Unnamed join has no refname */
			refname = NULL;
		}
		else
		{
			/* Otherwise use whatever the parser assigned */
			refname = rte->eref->aliasname;
		}

		/*
		 * If the selected name isn't unique, append digits to make it so
		 */
		if (refname &&
			!refname_is_unique(refname, dpns, parent_namespaces))
		{
			char	   *modname = (char *) palloc(strlen(refname) + 32);
			int			i = 0;

			do
			{
				sprintf(modname, "%s_%d", refname, ++i);
			} while (!refname_is_unique(modname, dpns, parent_namespaces));
			refname = modname;
		}

		dpns->rtable_names = lappend(dpns->rtable_names, refname);
		rtindex++;
	}
}

/*
 * refname_is_unique: is refname distinct from all already-chosen RTE names?
 */
static bool
refname_is_unique(char *refname, deparse_namespace *dpns,
				  List *parent_namespaces)
{
	ListCell   *lc;

	foreach(lc, dpns->rtable_names)
	{
		char	   *oldname = (char *) lfirst(lc);

		if (oldname && strcmp(oldname, refname) == 0)
			return false;
	}
	foreach(lc, parent_namespaces)
	{
		deparse_namespace *olddpns = (deparse_namespace *) lfirst(lc);
		ListCell   *lc2;

		foreach(lc2, olddpns->rtable_names)
		{
			char	   *oldname = (char *) lfirst(lc2);

			if (oldname && strcmp(oldname, refname) == 0)
				return false;
		}
	}
	return true;
}

/*
 * set_deparse_for_query: set up deparse_namespace for deparsing a Query tree
 *
 * For convenience, this is defined to initialize the deparse_namespace struct
 * from scratch.
 */
static void
set_deparse_for_query(deparse_namespace *dpns, Query *query,
					  List *parent_namespaces)
{
	ListCell   *lc;
	ListCell   *lc2;

	/* Initialize *dpns and fill rtable/ctes links */
	memset(dpns, 0, sizeof(deparse_namespace));
	dpns->rtable = query->rtable;
	dpns->ctes = query->cteList;

	/* Assign a unique relation alias to each RTE */
	set_rtable_names(dpns, parent_namespaces, NULL);

	/* Initialize dpns->rtable_columns to contain zeroed structs */
	dpns->rtable_columns = NIL;
	while (list_length(dpns->rtable_columns) < list_length(dpns->rtable))
		dpns->rtable_columns = lappend(dpns->rtable_columns,
									   palloc0(sizeof(deparse_columns)));

	/* If it's a utility query, it won't have a jointree */
	if (query->jointree)
	{
		/* Detect whether global uniqueness of USING names is needed */
		dpns->unique_using =
			has_unnamed_full_join_using((Node *) query->jointree);

		/*
		 * Select names for columns merged by USING, via a recursive pass over
		 * the query jointree.
		 */
		set_using_names(dpns, (Node *) query->jointree);
	}

	/*
	 * Now assign remaining column aliases for each RTE.  We do this in a
	 * linear scan of the rtable, so as to process RTEs whether or not they
	 * are in the jointree (we mustn't miss NEW.*, INSERT target relations,
	 * etc).  JOIN RTEs must be processed after their children, but this is
	 * okay because they appear later in the rtable list than their children
	 * (cf Asserts in identify_join_columns()).
	 */
	forboth(lc, dpns->rtable, lc2, dpns->rtable_columns)
	{
		RangeTblEntry *rte = (RangeTblEntry *) lfirst(lc);
		deparse_columns *colinfo = (deparse_columns *) lfirst(lc2);

		if (rte->rtekind == RTE_JOIN)
			set_join_column_names(dpns, rte, colinfo);
		else
			set_relation_column_names(dpns, rte, colinfo);
	}
}

/*
 * set_simple_column_names: fill in column aliases for non-query situations
 *
 * This handles EXPLAIN and cases where we only have relation RTEs.  Without
 * a join tree, we can't do anything smart about join RTEs, but we don't
 * need to (note that EXPLAIN should never see join alias Vars anyway).
 * If we do hit a join RTE we'll just process it like a non-table base RTE.
 */
static void
set_simple_column_names(deparse_namespace *dpns)
{
	ListCell   *lc;
	ListCell   *lc2;

	/* Initialize dpns->rtable_columns to contain zeroed structs */
	dpns->rtable_columns = NIL;
	while (list_length(dpns->rtable_columns) < list_length(dpns->rtable))
		dpns->rtable_columns = lappend(dpns->rtable_columns,
									   palloc0(sizeof(deparse_columns)));

	/* Assign unique column aliases within each RTE */
	forboth(lc, dpns->rtable, lc2, dpns->rtable_columns)
	{
		RangeTblEntry *rte = (RangeTblEntry *) lfirst(lc);
		deparse_columns *colinfo = (deparse_columns *) lfirst(lc2);

		set_relation_column_names(dpns, rte, colinfo);
	}
}

/*
 * has_unnamed_full_join_using: search jointree for unnamed FULL JOIN USING
 *
 * Merged columns of a FULL JOIN USING act differently from either of the
 * input columns, so they have to be referenced as columns of the JOIN not
 * as columns of either input.	And this is problematic if the join is
 * unnamed (alias-less): we cannot qualify the column's name with an RTE
 * name, since there is none.  (Forcibly assigning an alias to the join is
 * not a solution, since that will prevent legal references to tables below
 * the join.)  To ensure that every column in the query is unambiguously
 * referenceable, we must assign such merged columns names that are globally
 * unique across the whole query, aliasing other columns out of the way as
 * necessary.
 *
 * Because the ensuing re-aliasing is fairly damaging to the readability of
 * the query, we don't do this unless we have to.  So, we must pre-scan
 * the join tree to see if we have to, before starting set_using_names().
 */
static bool
has_unnamed_full_join_using(Node *jtnode)
{
	if (IsA(jtnode, RangeTblRef))
	{
		/* nothing to do here */
	}
	else if (IsA(jtnode, FromExpr))
	{
		FromExpr   *f = (FromExpr *) jtnode;
		ListCell   *lc;

		foreach(lc, f->fromlist)
		{
			if (has_unnamed_full_join_using((Node *) lfirst(lc)))
				return true;
		}
	}
	else if (IsA(jtnode, JoinExpr))
	{
		JoinExpr   *j = (JoinExpr *) jtnode;

		/* Is it an unnamed FULL JOIN with USING? */
		if (j->alias == NULL &&
			j->jointype == JOIN_FULL &&
			j->usingClause)
			return true;

		/* Nope, but inspect children */
		if (has_unnamed_full_join_using(j->larg))
			return true;
		if (has_unnamed_full_join_using(j->rarg))
			return true;
	}
	else
		elog(ERROR, "unrecognized node type: %d",
			 (int) nodeTag(jtnode));
	return false;
}

/*
 * set_using_names: select column aliases to be used for merged USING columns
 *
 * We do this during a recursive descent of the query jointree.
 * dpns->unique_using must already be set to determine the global strategy.
 *
 * Column alias info is saved in the dpns->rtable_columns list, which is
 * assumed to be filled with pre-zeroed deparse_columns structs.
 */
static void
set_using_names(deparse_namespace *dpns, Node *jtnode)
{
	if (IsA(jtnode, RangeTblRef))
	{
		/* nothing to do now */
	}
	else if (IsA(jtnode, FromExpr))
	{
		FromExpr   *f = (FromExpr *) jtnode;
		ListCell   *lc;

		foreach(lc, f->fromlist)
			set_using_names(dpns, (Node *) lfirst(lc));
	}
	else if (IsA(jtnode, JoinExpr))
	{
		JoinExpr   *j = (JoinExpr *) jtnode;
		RangeTblEntry *rte = rt_fetch(j->rtindex, dpns->rtable);
		deparse_columns *colinfo = deparse_columns_fetch(j->rtindex, dpns);
		int		   *leftattnos;
		int		   *rightattnos;
		deparse_columns *leftcolinfo;
		deparse_columns *rightcolinfo;
		int			i;
		ListCell   *lc;

		/* Get info about the shape of the join */
		identify_join_columns(j, rte, colinfo);
		leftattnos = colinfo->leftattnos;
		rightattnos = colinfo->rightattnos;

		/* Look up the not-yet-filled-in child deparse_columns structs */
		leftcolinfo = deparse_columns_fetch(colinfo->leftrti, dpns);
		rightcolinfo = deparse_columns_fetch(colinfo->rightrti, dpns);

		/*
		 * If this join is unnamed, then we cannot substitute new aliases at
		 * this level, so any name requirements pushed down to here must be
		 * pushed down again to the children.
		 */
		if (rte->alias == NULL)
		{
			for (i = 0; i < colinfo->num_cols; i++)
			{
				char	   *colname = colinfo->colnames[i];

				if (colname == NULL)
					continue;

				/* Push down to left column, unless it's a system column */
				if (leftattnos[i] > 0)
				{
					expand_colnames_array_to(leftcolinfo, leftattnos[i]);
					leftcolinfo->colnames[leftattnos[i] - 1] = colname;
				}

				/* Same on the righthand side */
				if (rightattnos[i] > 0)
				{
					expand_colnames_array_to(rightcolinfo, rightattnos[i]);
					rightcolinfo->colnames[rightattnos[i] - 1] = colname;
				}
			}
		}

		/*
		 * If there's a USING clause, select the USING column names and push
		 * those names down to the children.  We have two strategies:
		 *
		 * If dpns->unique_using is TRUE, we force all USING names to be
		 * unique across the whole query level.  In principle we'd only need
		 * the names of USING columns in unnamed full joins to be globally
		 * unique, but to safely assign all USING names in a single pass, we
		 * have to enforce the same uniqueness rule for all of them.  However,
		 * if a USING column's name has been pushed down from the parent, we
		 * should use it as-is rather than making a uniqueness adjustment.
		 * This is necessary when we're at an unnamed join, and it creates no
		 * risk of ambiguity.  Also, if there's a user-written output alias
		 * for a merged column, we prefer to use that rather than the input
		 * name; this simplifies the logic and seems likely to lead to less
		 * aliasing overall.
		 *
		 * If dpns->unique_using is FALSE, we only need USING names to be
		 * unique within their own join RTE.  We still need to honor
		 * pushed-down names, though.
		 *
		 * Though significantly different in results, these two strategies are
		 * implemented by the same code, with only the difference of whether
		 * to put assigned names into dpns->using_names.
		 */
		if (j->usingClause)
		{
			/* USING names must correspond to the first join output columns */
			expand_colnames_array_to(colinfo, list_length(j->usingClause));
			i = 0;
			foreach(lc, j->usingClause)
			{
				char	   *colname = strVal(lfirst(lc));

				/* Assert it's a merged column */
				Assert(leftattnos[i] != 0 && rightattnos[i] != 0);

				/* Adopt passed-down name if any, else select unique name */
				if (colinfo->colnames[i] != NULL)
					colname = colinfo->colnames[i];
				else
				{
					/* Prefer user-written output alias if any */
					if (rte->alias && i < list_length(rte->alias->colnames))
						colname = strVal(list_nth(rte->alias->colnames, i));
					/* Make it appropriately unique */
					colname = make_colname_unique(colname, dpns, colinfo);
					if (dpns->unique_using)
						dpns->using_names = lappend(dpns->using_names,
													colname);
					/* Save it as output column name, too */
					colinfo->colnames[i] = colname;
				}

				/* Remember selected names for use later */
				colinfo->usingNames = lappend(colinfo->usingNames, colname);

				/* Push down to left column, unless it's a system column */
				if (leftattnos[i] > 0)
				{
					expand_colnames_array_to(leftcolinfo, leftattnos[i]);
					leftcolinfo->colnames[leftattnos[i] - 1] = colname;
				}

				/* Same on the righthand side */
				if (rightattnos[i] > 0)
				{
					expand_colnames_array_to(rightcolinfo, rightattnos[i]);
					rightcolinfo->colnames[rightattnos[i] - 1] = colname;
				}

				i++;
			}
		}

		/* Now recursively assign USING column names in children */
		set_using_names(dpns, j->larg);
		set_using_names(dpns, j->rarg);
	}
	else
		elog(ERROR, "unrecognized node type: %d",
			 (int) nodeTag(jtnode));
}

/*
 * set_relation_column_names: select column aliases for a non-join RTE
 *
 * Column alias info is saved in *colinfo, which is assumed to be pre-zeroed.
 * If any colnames entries are already filled in, those override local
 * choices.
 */
static void
set_relation_column_names(deparse_namespace *dpns, RangeTblEntry *rte,
						  deparse_columns *colinfo)
{
	int			ncolumns;
	char	  **real_colnames;
	bool		changed_any;
	int			noldcolumns;
	int			i;
	int			j;

	/*
	 * Extract the RTE's "real" column names.  This is comparable to
	 * get_rte_attribute_name, except that it's important to disregard dropped
	 * columns.  We put NULL into the array for a dropped column.
	 */
	if (rte->rtekind == RTE_RELATION)
	{
		/* Relation --- look to the system catalogs for up-to-date info */
		Relation	rel;
		TupleDesc	tupdesc;

		rel = relation_open(rte->relid, AccessShareLock);
		tupdesc = RelationGetDescr(rel);

		ncolumns = tupdesc->natts;
		real_colnames = (char **) palloc(ncolumns * sizeof(char *));

		for (i = 0; i < ncolumns; i++)
		{
			if (tupdesc->attrs[i]->attisdropped)
				real_colnames[i] = NULL;
			else
				real_colnames[i] = pstrdup(NameStr(tupdesc->attrs[i]->attname));
		}
		relation_close(rel, AccessShareLock);
	}
	else
	{
		/* Otherwise use the column names from eref */
		ListCell   *lc;

		ncolumns = list_length(rte->eref->colnames);
		real_colnames = (char **) palloc(ncolumns * sizeof(char *));

		i = 0;
		foreach(lc, rte->eref->colnames)
		{
			real_colnames[i] = strVal(lfirst(lc));
			i++;
		}
	}

	/*
	 * Ensure colinfo->colnames has a slot for each column.  (It could be long
	 * enough already, if we pushed down a name for the last column.)  Note:
	 * it's possible that there are now more columns than there were when the
	 * query was parsed, ie colnames could be longer than rte->eref->colnames.
	 * We must assign unique aliases to the new columns too, else there could
	 * be unresolved conflicts when the view/rule is reloaded.
	 */
	expand_colnames_array_to(colinfo, ncolumns);
	Assert(colinfo->num_cols == ncolumns);

	/*
	 * Make sufficiently large new_colnames and is_new_col arrays, too.
	 *
	 * Note: because we leave colinfo->num_new_cols zero until after the loop,
	 * colname_is_unique will not consult that array, which is fine because it
	 * would only be duplicate effort.
	 */
	colinfo->new_colnames = (char **) palloc(ncolumns * sizeof(char *));
	colinfo->is_new_col = (bool *) palloc(ncolumns * sizeof(bool));

	/*
	 * Scan the columns, select a unique alias for each one, and store it in
	 * colinfo->colnames and colinfo->new_colnames.  The former array has NULL
	 * entries for dropped columns, the latter omits them.	Also mark
	 * new_colnames entries as to whether they are new since parse time; this
	 * is the case for entries beyond the length of rte->eref->colnames.
	 */
	noldcolumns = list_length(rte->eref->colnames);
	changed_any = false;
	j = 0;
	for (i = 0; i < ncolumns; i++)
	{
		char	   *real_colname = real_colnames[i];
		char	   *colname = colinfo->colnames[i];

		/* Skip dropped columns */
		if (real_colname == NULL)
		{
			Assert(colname == NULL);	/* colnames[i] is already NULL */
			continue;
		}

		/* If alias already assigned, that's what to use */
		if (colname == NULL)
		{
			/* If user wrote an alias, prefer that over real column name */
			if (rte->alias && i < list_length(rte->alias->colnames))
				colname = strVal(list_nth(rte->alias->colnames, i));
			else
				colname = real_colname;

			/* Unique-ify and insert into colinfo */
			colname = make_colname_unique(colname, dpns, colinfo);

			colinfo->colnames[i] = colname;
		}

		/* Put names of non-dropped columns in new_colnames[] too */
		colinfo->new_colnames[j] = colname;
		/* And mark them as new or not */
		colinfo->is_new_col[j] = (i >= noldcolumns);
		j++;

		/* Remember if any assigned aliases differ from "real" name */
		if (!changed_any && strcmp(colname, real_colname) != 0)
			changed_any = true;
	}

	/*
	 * Set correct length for new_colnames[] array.  (Note: if columns have
	 * been added, colinfo->num_cols includes them, which is not really quite
	 * right but is harmless, since any new columns must be at the end where
	 * they won't affect varattnos of pre-existing columns.)
	 */
	colinfo->num_new_cols = j;

	/*
	 * For a relation RTE, we need only print the alias column names if any
	 * are different from the underlying "real" names.	For a function RTE,
	 * always emit a complete column alias list; this is to protect against
	 * possible instability of the default column names (eg, from altering
	 * parameter names).  For other RTE types, print if we changed anything OR
	 * if there were user-written column aliases (since the latter would be
	 * part of the underlying "reality").
	 */
	if (rte->rtekind == RTE_RELATION)
		colinfo->printaliases = changed_any;
	else if (rte->rtekind == RTE_FUNCTION)
		colinfo->printaliases = true;
	else if (rte->alias && rte->alias->colnames != NIL)
		colinfo->printaliases = true;
	else
		colinfo->printaliases = changed_any;
}

/*
 * set_join_column_names: select column aliases for a join RTE
 *
 * Column alias info is saved in *colinfo, which is assumed to be pre-zeroed.
 * If any colnames entries are already filled in, those override local
 * choices.  Also, names for USING columns were already chosen by
 * set_using_names().  We further expect that column alias selection has been
 * completed for both input RTEs.
 */
static void
set_join_column_names(deparse_namespace *dpns, RangeTblEntry *rte,
					  deparse_columns *colinfo)
{
	deparse_columns *leftcolinfo;
	deparse_columns *rightcolinfo;
	bool		changed_any;
	int			noldcolumns;
	int			nnewcolumns;
	Bitmapset  *leftmerged = NULL;
	Bitmapset  *rightmerged = NULL;
	int			i;
	int			j;
	int			ic;
	int			jc;

	/* Look up the previously-filled-in child deparse_columns structs */
	leftcolinfo = deparse_columns_fetch(colinfo->leftrti, dpns);
	rightcolinfo = deparse_columns_fetch(colinfo->rightrti, dpns);

	/*
	 * Ensure colinfo->colnames has a slot for each column.  (It could be long
	 * enough already, if we pushed down a name for the last column.)  Note:
	 * it's possible that one or both inputs now have more columns than there
	 * were when the query was parsed, but we'll deal with that below.  We
	 * only need entries in colnames for pre-existing columns.
	 */
	noldcolumns = list_length(rte->eref->colnames);
	expand_colnames_array_to(colinfo, noldcolumns);
	Assert(colinfo->num_cols == noldcolumns);

	/*
	 * Scan the join output columns, select an alias for each one, and store
	 * it in colinfo->colnames.  If there are USING columns, set_using_names()
	 * already selected their names, so we can start the loop at the first
	 * non-merged column.
	 */
	changed_any = false;
	for (i = list_length(colinfo->usingNames); i < noldcolumns; i++)
	{
		char	   *colname = colinfo->colnames[i];
		char	   *real_colname;

		/* Get the child column name */
		if (colinfo->leftattnos[i] > 0)
			real_colname = leftcolinfo->colnames[colinfo->leftattnos[i] - 1];
		else if (colinfo->rightattnos[i] > 0)
			real_colname = rightcolinfo->colnames[colinfo->rightattnos[i] - 1];
		else
		{
			/* We're joining system columns --- use eref name */
			real_colname = (char *) list_nth(rte->eref->colnames, i);
		}

		/* Ignore dropped columns (only possible for non-merged column) */
		if (real_colname == NULL)
		{
			Assert(colname == NULL);
			continue;
		}

		/* In an unnamed join, just report child column names as-is */
		if (rte->alias == NULL)
		{
			colinfo->colnames[i] = real_colname;
			continue;
		}

		/* If alias already assigned, that's what to use */
		if (colname == NULL)
		{
			/* If user wrote an alias, prefer that over real column name */
			if (rte->alias && i < list_length(rte->alias->colnames))
				colname = strVal(list_nth(rte->alias->colnames, i));
			else
				colname = real_colname;

			/* Unique-ify and insert into colinfo */
			colname = make_colname_unique(colname, dpns, colinfo);

			colinfo->colnames[i] = colname;
		}

		/* Remember if any assigned aliases differ from "real" name */
		if (!changed_any && strcmp(colname, real_colname) != 0)
			changed_any = true;
	}

	/*
	 * Calculate number of columns the join would have if it were re-parsed
	 * now, and create storage for the new_colnames and is_new_col arrays.
	 *
	 * Note: colname_is_unique will be consulting new_colnames[] during the
	 * loops below, so its not-yet-filled entries must be zeroes.
	 */
	nnewcolumns = leftcolinfo->num_new_cols + rightcolinfo->num_new_cols -
		list_length(colinfo->usingNames);
	colinfo->num_new_cols = nnewcolumns;
	colinfo->new_colnames = (char **) palloc0(nnewcolumns * sizeof(char *));
	colinfo->is_new_col = (bool *) palloc0(nnewcolumns * sizeof(bool));

	/*
	 * Generating the new_colnames array is a bit tricky since any new columns
	 * added since parse time must be inserted in the right places.  This code
	 * must match the parser, which will order a join's columns as merged
	 * columns first (in USING-clause order), then non-merged columns from the
	 * left input (in attnum order), then non-merged columns from the right
	 * input (ditto).  If one of the inputs is itself a join, its columns will
	 * be ordered according to the same rule, which means newly-added columns
	 * might not be at the end.  We can figure out what's what by consulting
	 * the leftattnos and rightattnos arrays plus the input is_new_col arrays.
	 *
	 * In these loops, i indexes leftattnos/rightattnos (so it's join varattno
	 * less one), j indexes new_colnames/is_new_col, and ic/jc have similar
	 * meanings for the current child RTE.
	 */

	/* Handle merged columns; they are first and can't be new */
	i = j = 0;
	while (i < noldcolumns &&
		   colinfo->leftattnos[i] != 0 &&
		   colinfo->rightattnos[i] != 0)
	{
		/* column name is already determined and known unique */
		colinfo->new_colnames[j] = colinfo->colnames[i];
		colinfo->is_new_col[j] = false;

		/* build bitmapsets of child attnums of merged columns */
		if (colinfo->leftattnos[i] > 0)
			leftmerged = bms_add_member(leftmerged, colinfo->leftattnos[i]);
		if (colinfo->rightattnos[i] > 0)
			rightmerged = bms_add_member(rightmerged, colinfo->rightattnos[i]);

		i++, j++;
	}

	/* Handle non-merged left-child columns */
	ic = 0;
	for (jc = 0; jc < leftcolinfo->num_new_cols; jc++)
	{
		char	   *child_colname = leftcolinfo->new_colnames[jc];

		if (!leftcolinfo->is_new_col[jc])
		{
			/* Advance ic to next non-dropped old column of left child */
			while (ic < leftcolinfo->num_cols &&
				   leftcolinfo->colnames[ic] == NULL)
				ic++;
			Assert(ic < leftcolinfo->num_cols);
			ic++;
			/* If it is a merged column, we already processed it */
			if (bms_is_member(ic, leftmerged))
				continue;
			/* Else, advance i to the corresponding existing join column */
			while (i < colinfo->num_cols &&
				   colinfo->colnames[i] == NULL)
				i++;
			Assert(i < colinfo->num_cols);
			Assert(ic == colinfo->leftattnos[i]);
			/* Use the already-assigned name of this column */
			colinfo->new_colnames[j] = colinfo->colnames[i];
			i++;
		}
		else
		{
			/*
			 * Unique-ify the new child column name and assign, unless we're
			 * in an unnamed join, in which case just copy
			 */
			if (rte->alias != NULL)
			{
				colinfo->new_colnames[j] =
					make_colname_unique(child_colname, dpns, colinfo);
				if (!changed_any &&
					strcmp(colinfo->new_colnames[j], child_colname) != 0)
					changed_any = true;
			}
			else
				colinfo->new_colnames[j] = child_colname;
		}

		colinfo->is_new_col[j] = leftcolinfo->is_new_col[jc];
		j++;
	}

	/* Handle non-merged right-child columns in exactly the same way */
	ic = 0;
	for (jc = 0; jc < rightcolinfo->num_new_cols; jc++)
	{
		char	   *child_colname = rightcolinfo->new_colnames[jc];

		if (!rightcolinfo->is_new_col[jc])
		{
			/* Advance ic to next non-dropped old column of right child */
			while (ic < rightcolinfo->num_cols &&
				   rightcolinfo->colnames[ic] == NULL)
				ic++;
			Assert(ic < rightcolinfo->num_cols);
			ic++;
			/* If it is a merged column, we already processed it */
			if (bms_is_member(ic, rightmerged))
				continue;
			/* Else, advance i to the corresponding existing join column */
			while (i < colinfo->num_cols &&
				   colinfo->colnames[i] == NULL)
				i++;
			Assert(i < colinfo->num_cols);
			Assert(ic == colinfo->rightattnos[i]);
			/* Use the already-assigned name of this column */
			colinfo->new_colnames[j] = colinfo->colnames[i];
			i++;
		}
		else
		{
			/*
			 * Unique-ify the new child column name and assign, unless we're
			 * in an unnamed join, in which case just copy
			 */
			if (rte->alias != NULL)
			{
				colinfo->new_colnames[j] =
					make_colname_unique(child_colname, dpns, colinfo);
				if (!changed_any &&
					strcmp(colinfo->new_colnames[j], child_colname) != 0)
					changed_any = true;
			}
			else
				colinfo->new_colnames[j] = child_colname;
		}

		colinfo->is_new_col[j] = rightcolinfo->is_new_col[jc];
		j++;
	}

	/* Assert we processed the right number of columns */
#ifdef USE_ASSERT_CHECKING
	while (i < colinfo->num_cols && colinfo->colnames[i] == NULL)
		i++;
	Assert(i == colinfo->num_cols);
	Assert(j == nnewcolumns);
#endif

	/*
	 * For a named join, print column aliases if we changed any from the child
	 * names.  Unnamed joins cannot print aliases.
	 */
	if (rte->alias != NULL)
		colinfo->printaliases = changed_any;
	else
		colinfo->printaliases = false;
}

/*
 * colname_is_unique: is colname distinct from already-chosen column names?
 *
 * dpns is query-wide info, colinfo is for the column's RTE
 */
static bool
colname_is_unique(char *colname, deparse_namespace *dpns,
				  deparse_columns *colinfo)
{
	int			i;
	ListCell   *lc;

	/* Check against already-assigned column aliases within RTE */
	for (i = 0; i < colinfo->num_cols; i++)
	{
		char	   *oldname = colinfo->colnames[i];

		if (oldname && strcmp(oldname, colname) == 0)
			return false;
	}

	/*
	 * If we're building a new_colnames array, check that too (this will be
	 * partially but not completely redundant with the previous checks)
	 */
	for (i = 0; i < colinfo->num_new_cols; i++)
	{
		char	   *oldname = colinfo->new_colnames[i];

		if (oldname && strcmp(oldname, colname) == 0)
			return false;
	}

	/* Also check against USING-column names that must be globally unique */
	foreach(lc, dpns->using_names)
	{
		char	   *oldname = (char *) lfirst(lc);

		if (strcmp(oldname, colname) == 0)
			return false;
	}

	return true;
}

/*
 * make_colname_unique: modify colname if necessary to make it unique
 *
 * dpns is query-wide info, colinfo is for the column's RTE
 */
static char *
make_colname_unique(char *colname, deparse_namespace *dpns,
					deparse_columns *colinfo)
{
	/*
	 * If the selected name isn't unique, append digits to make it so
	 */
	if (!colname_is_unique(colname, dpns, colinfo))
	{
		char	   *modname = (char *) palloc(strlen(colname) + 32);
		int			i = 0;

		do
		{
			sprintf(modname, "%s_%d", colname, ++i);
		} while (!colname_is_unique(modname, dpns, colinfo));
		colname = modname;
	}
	return colname;
}

/*
 * expand_colnames_array_to: make colinfo->colnames at least n items long
 *
 * Any added array entries are initialized to zero.
 */
static void
expand_colnames_array_to(deparse_columns *colinfo, int n)
{
	if (n > colinfo->num_cols)
	{
		if (colinfo->colnames == NULL)
			colinfo->colnames = (char **) palloc0(n * sizeof(char *));
		else
		{
			colinfo->colnames = (char **) repalloc(colinfo->colnames,
												   n * sizeof(char *));
			memset(colinfo->colnames + colinfo->num_cols, 0,
				   (n - colinfo->num_cols) * sizeof(char *));
		}
		colinfo->num_cols = n;
	}
}

/*
 * identify_join_columns: figure out where columns of a join come from
 *
 * Fills the join-specific fields of the colinfo struct, except for
 * usingNames which is filled later.
 */
static void
identify_join_columns(JoinExpr *j, RangeTblEntry *jrte,
					  deparse_columns *colinfo)
{
	int			numjoincols;
	int			i;
	ListCell   *lc;

	/* Extract left/right child RT indexes */
	if (IsA(j->larg, RangeTblRef))
		colinfo->leftrti = ((RangeTblRef *) j->larg)->rtindex;
	else if (IsA(j->larg, JoinExpr))
		colinfo->leftrti = ((JoinExpr *) j->larg)->rtindex;
	else
		elog(ERROR, "unrecognized node type in jointree: %d",
			 (int) nodeTag(j->larg));
	if (IsA(j->rarg, RangeTblRef))
		colinfo->rightrti = ((RangeTblRef *) j->rarg)->rtindex;
	else if (IsA(j->rarg, JoinExpr))
		colinfo->rightrti = ((JoinExpr *) j->rarg)->rtindex;
	else
		elog(ERROR, "unrecognized node type in jointree: %d",
			 (int) nodeTag(j->rarg));

	/* Assert children will be processed earlier than join in second pass */
	Assert(colinfo->leftrti < j->rtindex);
	Assert(colinfo->rightrti < j->rtindex);

	/* Initialize result arrays with zeroes */
	numjoincols = list_length(jrte->joinaliasvars);
	Assert(numjoincols == list_length(jrte->eref->colnames));
	colinfo->leftattnos = (int *) palloc0(numjoincols * sizeof(int));
	colinfo->rightattnos = (int *) palloc0(numjoincols * sizeof(int));

	/* Scan the joinaliasvars list to identify simple column references */
	i = 0;
	foreach(lc, jrte->joinaliasvars)
	{
		Var		   *aliasvar = (Var *) lfirst(lc);

		if (IsA(aliasvar, Var))
		{
			Assert(aliasvar->varlevelsup == 0);
			Assert(aliasvar->varattno != 0);
			if (aliasvar->varno == colinfo->leftrti)
				colinfo->leftattnos[i] = aliasvar->varattno;
			else if (aliasvar->varno == colinfo->rightrti)
				colinfo->rightattnos[i] = aliasvar->varattno;
			else
				elog(ERROR, "unexpected varno %d in JOIN RTE",
					 aliasvar->varno);
		}
		else if (IsA(aliasvar, CoalesceExpr))
		{
			/*
			 * It's a merged column in FULL JOIN USING.  Ignore it for now and
			 * let the code below identify the merged columns.
			 */
		}
		else
		{
			/*
			 * Although NULL constants can appear in joinaliasvars lists
			 * during planning, we shouldn't see any here, since the Query
			 * tree hasn't been through AcquireRewriteLocks().
			 */
			elog(ERROR, "unrecognized node type in join alias vars: %d",
				 (int) nodeTag(aliasvar));
		}

		i++;
	}

	/*
	 * If there's a USING clause, deconstruct the join quals to identify the
	 * merged columns.	This is a tad painful but if we cannot rely on the
	 * column names, there is no other representation of which columns were
	 * joined by USING.  (Unless the join type is FULL, we can't tell from the
	 * joinaliasvars list which columns are merged.)  Note: we assume that the
	 * merged columns are the first output column(s) of the join.
	 */
	if (j->usingClause)
	{
		List	   *leftvars = NIL;
		List	   *rightvars = NIL;
		ListCell   *lc2;

		/* Extract left- and right-side Vars from the qual expression */
		flatten_join_using_qual(j->quals, &leftvars, &rightvars);
		Assert(list_length(leftvars) == list_length(j->usingClause));
		Assert(list_length(rightvars) == list_length(j->usingClause));

		/* Mark the output columns accordingly */
		i = 0;
		forboth(lc, leftvars, lc2, rightvars)
		{
			Var		   *leftvar = (Var *) lfirst(lc);
			Var		   *rightvar = (Var *) lfirst(lc2);

			Assert(leftvar->varlevelsup == 0);
			Assert(leftvar->varattno != 0);
			if (leftvar->varno != colinfo->leftrti)
				elog(ERROR, "unexpected varno %d in JOIN USING qual",
					 leftvar->varno);
			colinfo->leftattnos[i] = leftvar->varattno;

			Assert(rightvar->varlevelsup == 0);
			Assert(rightvar->varattno != 0);
			if (rightvar->varno != colinfo->rightrti)
				elog(ERROR, "unexpected varno %d in JOIN USING qual",
					 rightvar->varno);
			colinfo->rightattnos[i] = rightvar->varattno;

			i++;
		}
	}
}

/*
 * flatten_join_using_qual: extract Vars being joined from a JOIN/USING qual
 *
 * We assume that transformJoinUsingClause won't have produced anything except
 * AND nodes, equality operator nodes, and possibly implicit coercions, and
 * that the AND node inputs match left-to-right with the original USING list.
 *
 * Caller must initialize the result lists to NIL.
 */
static void
flatten_join_using_qual(Node *qual, List **leftvars, List **rightvars)
{
	if (IsA(qual, BoolExpr))
	{
		/* Handle AND nodes by recursion */
		BoolExpr   *b = (BoolExpr *) qual;
		ListCell   *lc;

		Assert(b->boolop == AND_EXPR);
		foreach(lc, b->args)
		{
			flatten_join_using_qual((Node *) lfirst(lc),
									leftvars, rightvars);
		}
	}
	else if (IsA(qual, OpExpr))
	{
		/* Otherwise we should have an equality operator */
		OpExpr	   *op = (OpExpr *) qual;
		Var		   *var;

		if (list_length(op->args) != 2)
			elog(ERROR, "unexpected unary operator in JOIN/USING qual");
		/* Arguments should be Vars with perhaps implicit coercions */
		var = (Var *) strip_implicit_coercions((Node *) linitial(op->args));
		if (!IsA(var, Var))
			elog(ERROR, "unexpected node type in JOIN/USING qual: %d",
				 (int) nodeTag(var));
		*leftvars = lappend(*leftvars, var);
		var = (Var *) strip_implicit_coercions((Node *) lsecond(op->args));
		if (!IsA(var, Var))
			elog(ERROR, "unexpected node type in JOIN/USING qual: %d",
				 (int) nodeTag(var));
		*rightvars = lappend(*rightvars, var);
	}
	else
	{
		/* Perhaps we have an implicit coercion to boolean? */
		Node	   *q = strip_implicit_coercions(qual);

		if (q != qual)
			flatten_join_using_qual(q, leftvars, rightvars);
		else
			elog(ERROR, "unexpected node type in JOIN/USING qual: %d",
				 (int) nodeTag(qual));
	}
}

/*
 * get_rtable_name: convenience function to get a previously assigned RTE alias
 *
 * The RTE must belong to the topmost namespace level in "context".
 */
static char *
get_rtable_name(int rtindex, deparse_context *context)
{
	deparse_namespace *dpns = (deparse_namespace *) linitial(context->namespaces);

	Assert(rtindex > 0 && rtindex <= list_length(dpns->rtable_names));
	return (char *) list_nth(dpns->rtable_names, rtindex - 1);
}

/*
 * set_deparse_planstate: set up deparse_namespace to parse subexpressions
 * of a given PlanState node
 *
 * This sets the planstate, outer_planstate, inner_planstate, outer_tlist,
 * inner_tlist, and index_tlist fields.  Caller is responsible for adjusting
 * the ancestors list if necessary.  Note that the rtable and ctes fields do
 * not need to change when shifting attention to different plan nodes in a
 * single plan tree.
 */
static void
set_deparse_planstate(deparse_namespace *dpns, PlanState *ps)
{
	dpns->planstate = ps;

	/*
	 * We special-case Append and MergeAppend to pretend that the first child
	 * plan is the OUTER referent; we have to interpret OUTER Vars in their
	 * tlists according to one of the children, and the first one is the most
	 * natural choice.	Likewise special-case ModifyTable to pretend that the
	 * first child plan is the OUTER referent; this is to support RETURNING
	 * lists containing references to non-target relations.
	 */
	if (IsA(ps, AppendState))
		dpns->outer_planstate = ((AppendState *) ps)->appendplans[0];
	else if (IsA(ps, MergeAppendState))
		dpns->outer_planstate = ((MergeAppendState *) ps)->mergeplans[0];
	else if (IsA(ps, ModifyTableState))
		dpns->outer_planstate = ((ModifyTableState *) ps)->mt_plans[0];
	else
		dpns->outer_planstate = outerPlanState(ps);

	if (dpns->outer_planstate)
		dpns->outer_tlist = dpns->outer_planstate->plan->targetlist;
	else
		dpns->outer_tlist = NIL;

	/*
	 * For a SubqueryScan, pretend the subplan is INNER referent.  (We don't
	 * use OUTER because that could someday conflict with the normal meaning.)
	 * Likewise, for a CteScan, pretend the subquery's plan is INNER referent.
	 */
	if (IsA(ps, SubqueryScanState))
		dpns->inner_planstate = ((SubqueryScanState *) ps)->subplan;
	else if (IsA(ps, CteScanState))
		dpns->inner_planstate = ((CteScanState *) ps)->cteplanstate;
	else
		dpns->inner_planstate = innerPlanState(ps);

	if (dpns->inner_planstate)
		dpns->inner_tlist = dpns->inner_planstate->plan->targetlist;
	else
		dpns->inner_tlist = NIL;

	/* index_tlist is set only if it's an IndexOnlyScan */
	if (IsA(ps->plan, IndexOnlyScan))
		dpns->index_tlist = ((IndexOnlyScan *) ps->plan)->indextlist;
	else
		dpns->index_tlist = NIL;
}

/*
 * push_child_plan: temporarily transfer deparsing attention to a child plan
 *
 * When expanding an OUTER_VAR or INNER_VAR reference, we must adjust the
 * deparse context in case the referenced expression itself uses
 * OUTER_VAR/INNER_VAR.  We modify the top stack entry in-place to avoid
 * affecting levelsup issues (although in a Plan tree there really shouldn't
 * be any).
 *
 * Caller must provide a local deparse_namespace variable to save the
 * previous state for pop_child_plan.
 */
static void
push_child_plan(deparse_namespace *dpns, PlanState *ps,
				deparse_namespace *save_dpns)
{
	/* Save state for restoration later */
	*save_dpns = *dpns;

	/* Link current plan node into ancestors list */
	dpns->ancestors = lcons(dpns->planstate, dpns->ancestors);

	/* Set attention on selected child */
	set_deparse_planstate(dpns, ps);
}

/*
 * pop_child_plan: undo the effects of push_child_plan
 */
static void
pop_child_plan(deparse_namespace *dpns, deparse_namespace *save_dpns)
{
	List	   *ancestors;

	/* Get rid of ancestors list cell added by push_child_plan */
	ancestors = list_delete_first(dpns->ancestors);

	/* Restore fields changed by push_child_plan */
	*dpns = *save_dpns;

	/* Make sure dpns->ancestors is right (may be unnecessary) */
	dpns->ancestors = ancestors;
}

/*
 * push_ancestor_plan: temporarily transfer deparsing attention to an
 * ancestor plan
 *
 * When expanding a Param reference, we must adjust the deparse context
 * to match the plan node that contains the expression being printed;
 * otherwise we'd fail if that expression itself contains a Param or
 * OUTER_VAR/INNER_VAR/INDEX_VAR variable.
 *
 * The target ancestor is conveniently identified by the ListCell holding it
 * in dpns->ancestors.
 *
 * Caller must provide a local deparse_namespace variable to save the
 * previous state for pop_ancestor_plan.
 */
static void
push_ancestor_plan(deparse_namespace *dpns, ListCell *ancestor_cell,
				   deparse_namespace *save_dpns)
{
	PlanState  *ps = (PlanState *) lfirst(ancestor_cell);
	List	   *ancestors;

	/* Save state for restoration later */
	*save_dpns = *dpns;

	/* Build a new ancestor list with just this node's ancestors */
	ancestors = NIL;
	while ((ancestor_cell = lnext(ancestor_cell)) != NULL)
		ancestors = lappend(ancestors, lfirst(ancestor_cell));
	dpns->ancestors = ancestors;

	/* Set attention on selected ancestor */
	set_deparse_planstate(dpns, ps);
}

/*
 * pop_ancestor_plan: undo the effects of push_ancestor_plan
 */
static void
pop_ancestor_plan(deparse_namespace *dpns, deparse_namespace *save_dpns)
{
	/* Free the ancestor list made in push_ancestor_plan */
	list_free(dpns->ancestors);

	/* Restore fields changed by push_ancestor_plan */
	*dpns = *save_dpns;
}


/* ----------
 * make_ruledef			- reconstruct the CREATE RULE command
 *				  for a given pg_rewrite tuple
 * ----------
 */
static void
make_ruledef(StringInfo buf, HeapTuple ruletup, TupleDesc rulettc,
			 int prettyFlags)
{
	char	   *rulename;
	char		ev_type;
	Oid			ev_class;
	int16		ev_attr;
	bool		is_instead;
	char	   *ev_qual;
	char	   *ev_action;
	List	   *actions = NIL;
	int			fno;
	Datum		dat;
	bool		isnull;

	/*
	 * Get the attribute values from the rules tuple
	 */
	fno = SPI_fnumber(rulettc, "rulename");
	dat = SPI_getbinval(ruletup, rulettc, fno, &isnull);
	Assert(!isnull);
	rulename = NameStr(*(DatumGetName(dat)));

	fno = SPI_fnumber(rulettc, "ev_type");
	dat = SPI_getbinval(ruletup, rulettc, fno, &isnull);
	Assert(!isnull);
	ev_type = DatumGetChar(dat);

	fno = SPI_fnumber(rulettc, "ev_class");
	dat = SPI_getbinval(ruletup, rulettc, fno, &isnull);
	Assert(!isnull);
	ev_class = DatumGetObjectId(dat);

	fno = SPI_fnumber(rulettc, "ev_attr");
	dat = SPI_getbinval(ruletup, rulettc, fno, &isnull);
	Assert(!isnull);
	ev_attr = DatumGetInt16(dat);

	fno = SPI_fnumber(rulettc, "is_instead");
	dat = SPI_getbinval(ruletup, rulettc, fno, &isnull);
	Assert(!isnull);
	is_instead = DatumGetBool(dat);

	/* these could be nulls */
	fno = SPI_fnumber(rulettc, "ev_qual");
	ev_qual = SPI_getvalue(ruletup, rulettc, fno);

	fno = SPI_fnumber(rulettc, "ev_action");
	ev_action = SPI_getvalue(ruletup, rulettc, fno);
	if (ev_action != NULL)
		actions = (List *) stringToNode(ev_action);

	/*
	 * Build the rules definition text
	 */
	appendStringInfo(buf, "CREATE RULE %s AS",
					 quote_identifier(rulename));

	if (prettyFlags & PRETTYFLAG_INDENT)
		appendStringInfoString(buf, "\n    ON ");
	else
		appendStringInfoString(buf, " ON ");

	/* The event the rule is fired for */
	switch (ev_type)
	{
		case '1':
			appendStringInfo(buf, "SELECT");
			break;

		case '2':
			appendStringInfo(buf, "UPDATE");
			break;

		case '3':
			appendStringInfo(buf, "INSERT");
			break;

		case '4':
			appendStringInfo(buf, "DELETE");
			break;

		default:
			ereport(ERROR,
					(errcode(ERRCODE_FEATURE_NOT_SUPPORTED),
					 errmsg("rule \"%s\" has unsupported event type %d",
							rulename, ev_type)));
			break;
	}

	/* The relation the rule is fired on */
	appendStringInfo(buf, " TO %s", generate_relation_name(ev_class, NIL));
	if (ev_attr > 0)
		appendStringInfo(buf, ".%s",
						 quote_identifier(get_relid_attribute_name(ev_class,
																   ev_attr)));

	/* If the rule has an event qualification, add it */
	if (ev_qual == NULL)
		ev_qual = "";
	if (strlen(ev_qual) > 0 && strcmp(ev_qual, "<>") != 0)
	{
		Node	   *qual;
		Query	   *query;
		deparse_context context;
		deparse_namespace dpns;

		if (prettyFlags & PRETTYFLAG_INDENT)
			appendStringInfoString(buf, "\n  ");
		appendStringInfo(buf, " WHERE ");

		qual = stringToNode(ev_qual);

		/*
		 * We need to make a context for recognizing any Vars in the qual
		 * (which can only be references to OLD and NEW).  Use the rtable of
		 * the first query in the action list for this purpose.
		 */
		query = (Query *) linitial(actions);

		/*
		 * If the action is INSERT...SELECT, OLD/NEW have been pushed down
		 * into the SELECT, and that's what we need to look at. (Ugly kluge
		 * ... try to fix this when we redesign querytrees.)
		 */
		query = getInsertSelectQuery(query, NULL);

		/* Must acquire locks right away; see notes in get_query_def() */
		AcquireRewriteLocks(query, false);

		context.buf = buf;
		context.namespaces = list_make1(&dpns);
		context.windowClause = NIL;
		context.windowTList = NIL;
		context.varprefix = (list_length(query->rtable) != 1);
		context.prettyFlags = prettyFlags;
		context.wrapColumn = WRAP_COLUMN_DEFAULT;
		context.indentLevel = PRETTYINDENT_STD;

		set_deparse_for_query(&dpns, query, NIL);

		get_rule_expr(qual, &context, false);
	}

	appendStringInfo(buf, " DO ");

	/* The INSTEAD keyword (if so) */
	if (is_instead)
		appendStringInfo(buf, "INSTEAD ");

	/* Finally the rules actions */
	if (list_length(actions) > 1)
	{
		ListCell   *action;
		Query	   *query;

		appendStringInfo(buf, "(");
		foreach(action, actions)
		{
			query = (Query *) lfirst(action);
			get_query_def(query, buf, NIL, NULL,
						  prettyFlags, WRAP_COLUMN_DEFAULT, 0);
			if (prettyFlags)
				appendStringInfo(buf, ";\n");
			else
				appendStringInfo(buf, "; ");
		}
		appendStringInfo(buf, ");");
	}
	else if (list_length(actions) == 0)
	{
		appendStringInfo(buf, "NOTHING;");
	}
	else
	{
		Query	   *query;

		query = (Query *) linitial(actions);
		get_query_def(query, buf, NIL, NULL,
					  prettyFlags, WRAP_COLUMN_DEFAULT, 0);
		appendStringInfo(buf, ";");
	}
}


/* ----------
 * make_viewdef			- reconstruct the SELECT part of a
 *				  view rewrite rule
 * ----------
 */
static void
make_viewdef(StringInfo buf, HeapTuple ruletup, TupleDesc rulettc,
			 int prettyFlags, int wrapColumn)
{
	Query	   *query;
	char		ev_type;
	Oid			ev_class;
	int16		ev_attr;
	bool		is_instead;
	char	   *ev_qual;
	char	   *ev_action;
	List	   *actions = NIL;
	Relation	ev_relation;
	int			fno;
	bool		isnull;

	/*
	 * Get the attribute values from the rules tuple
	 */
	fno = SPI_fnumber(rulettc, "ev_type");
	ev_type = (char) SPI_getbinval(ruletup, rulettc, fno, &isnull);

	fno = SPI_fnumber(rulettc, "ev_class");
	ev_class = (Oid) SPI_getbinval(ruletup, rulettc, fno, &isnull);

	fno = SPI_fnumber(rulettc, "ev_attr");
	ev_attr = (int16) SPI_getbinval(ruletup, rulettc, fno, &isnull);

	fno = SPI_fnumber(rulettc, "is_instead");
	is_instead = (bool) SPI_getbinval(ruletup, rulettc, fno, &isnull);

	fno = SPI_fnumber(rulettc, "ev_qual");
	ev_qual = SPI_getvalue(ruletup, rulettc, fno);

	fno = SPI_fnumber(rulettc, "ev_action");
	ev_action = SPI_getvalue(ruletup, rulettc, fno);
	if (ev_action != NULL)
		actions = (List *) stringToNode(ev_action);

	if (list_length(actions) != 1)
	{
		appendStringInfo(buf, "Not a view");
		return;
	}

	query = (Query *) linitial(actions);

	if (ev_type != '1' || ev_attr >= 0 || !is_instead ||
		strcmp(ev_qual, "<>") != 0 || query->commandType != CMD_SELECT)
	{
		appendStringInfo(buf, "Not a view");
		return;
	}

	ev_relation = heap_open(ev_class, AccessShareLock);

	get_query_def(query, buf, NIL, RelationGetDescr(ev_relation),
				  prettyFlags, wrapColumn, 0);
	appendStringInfo(buf, ";");

	heap_close(ev_relation, AccessShareLock);
}


/* ----------
 * get_query_def			- Parse back one query parsetree
 *
 * If resultDesc is not NULL, then it is the output tuple descriptor for
 * the view represented by a SELECT query.
 * ----------
 */
static void
get_query_def(Query *query, StringInfo buf, List *parentnamespace,
			  TupleDesc resultDesc,
			  int prettyFlags, int wrapColumn, int startIndent)
{
	deparse_context context;
	deparse_namespace dpns;

	/*
	 * Before we begin to examine the query, acquire locks on referenced
	 * relations, and fix up deleted columns in JOIN RTEs.	This ensures
	 * consistent results.	Note we assume it's OK to scribble on the passed
	 * querytree!
	 */
	AcquireRewriteLocks(query, false);

	context.buf = buf;
	context.namespaces = lcons(&dpns, list_copy(parentnamespace));
	context.windowClause = NIL;
	context.windowTList = NIL;
	context.varprefix = (parentnamespace != NIL ||
						 list_length(query->rtable) != 1);
	context.prettyFlags = prettyFlags;
	context.wrapColumn = wrapColumn;
	context.indentLevel = startIndent;

	set_deparse_for_query(&dpns, query, parentnamespace);

	switch (query->commandType)
	{
		case CMD_SELECT:
			get_select_query_def(query, &context, resultDesc);
			break;

		case CMD_UPDATE:
			get_update_query_def(query, &context);
			break;

		case CMD_INSERT:
			get_insert_query_def(query, &context);
			break;

		case CMD_DELETE:
			get_delete_query_def(query, &context);
			break;

		case CMD_NOTHING:
			appendStringInfo(buf, "NOTHING");
			break;

		case CMD_UTILITY:
			get_utility_query_def(query, &context);
			break;

		default:
			elog(ERROR, "unrecognized query command type: %d",
				 query->commandType);
			break;
	}
}

/* ----------
 * get_values_def			- Parse back a VALUES list
 * ----------
 */
static void
get_values_def(List *values_lists, deparse_context *context)
{
	StringInfo	buf = context->buf;
	bool		first_list = true;
	ListCell   *vtl;

	appendStringInfoString(buf, "VALUES ");

	foreach(vtl, values_lists)
	{
		List	   *sublist = (List *) lfirst(vtl);
		bool		first_col = true;
		ListCell   *lc;

		if (first_list)
			first_list = false;
		else
			appendStringInfoString(buf, ", ");

		appendStringInfoChar(buf, '(');
		foreach(lc, sublist)
		{
			Node	   *col = (Node *) lfirst(lc);

			if (first_col)
				first_col = false;
			else
				appendStringInfoChar(buf, ',');

			/*
			 * Strip any top-level nodes representing indirection assignments,
			 * then print the result.
			 */
			get_rule_expr(processIndirection(col, context, false),
						  context, false);
		}
		appendStringInfoChar(buf, ')');
	}
}

/* ----------
 * get_with_clause			- Parse back a WITH clause
 * ----------
 */
static void
get_with_clause(Query *query, deparse_context *context)
{
	StringInfo	buf = context->buf;
	const char *sep;
	ListCell   *l;

	if (query->cteList == NIL)
		return;

	if (PRETTY_INDENT(context))
	{
		context->indentLevel += PRETTYINDENT_STD;
		appendStringInfoChar(buf, ' ');
	}

	if (query->hasRecursive)
		sep = "WITH RECURSIVE ";
	else
		sep = "WITH ";
	foreach(l, query->cteList)
	{
		CommonTableExpr *cte = (CommonTableExpr *) lfirst(l);

		appendStringInfoString(buf, sep);
		appendStringInfoString(buf, quote_identifier(cte->ctename));
		if (cte->aliascolnames)
		{
			bool		first = true;
			ListCell   *col;

			appendStringInfoChar(buf, '(');
			foreach(col, cte->aliascolnames)
			{
				if (first)
					first = false;
				else
					appendStringInfoString(buf, ", ");
				appendStringInfoString(buf,
									   quote_identifier(strVal(lfirst(col))));
			}
			appendStringInfoChar(buf, ')');
		}
		appendStringInfoString(buf, " AS (");
		if (PRETTY_INDENT(context))
			appendContextKeyword(context, "", 0, 0, 0);
		get_query_def((Query *) cte->ctequery, buf, context->namespaces, NULL,
					  context->prettyFlags, context->wrapColumn,
					  context->indentLevel);
		if (PRETTY_INDENT(context))
			appendContextKeyword(context, "", 0, 0, 0);
		appendStringInfoChar(buf, ')');
		sep = ", ";
	}

	if (PRETTY_INDENT(context))
	{
		context->indentLevel -= PRETTYINDENT_STD;
		appendContextKeyword(context, "", 0, 0, 0);
	}
	else
		appendStringInfoChar(buf, ' ');
}

/* ----------
 * get_select_query_def			- Parse back a SELECT parsetree
 * ----------
 */
static void
get_select_query_def(Query *query, deparse_context *context,
					 TupleDesc resultDesc)
{
	StringInfo	buf = context->buf;
	List	   *save_windowclause;
	List	   *save_windowtlist;
	bool		force_colno;
	ListCell   *l;

	/* Insert the WITH clause if given */
	get_with_clause(query, context);

	/* Set up context for possible window functions */
	save_windowclause = context->windowClause;
	context->windowClause = query->windowClause;
	save_windowtlist = context->windowTList;
	context->windowTList = query->targetList;

	/*
	 * If the Query node has a setOperations tree, then it's the top level of
	 * a UNION/INTERSECT/EXCEPT query; only the WITH, ORDER BY and LIMIT
	 * fields are interesting in the top query itself.
	 */
	if (query->setOperations)
	{
		get_setop_query(query->setOperations, query, context, resultDesc);
		/* ORDER BY clauses must be simple in this case */
		force_colno = true;
	}
	else
	{
		get_basic_select_query(query, context, resultDesc);
		force_colno = false;
	}

	/* Add the ORDER BY clause if given */
	if (query->sortClause != NIL)
	{
		appendContextKeyword(context, " ORDER BY ",
							 -PRETTYINDENT_STD, PRETTYINDENT_STD, 1);
		get_rule_orderby(query->sortClause, query->targetList,
						 force_colno, context);
	}

	/* Add the LIMIT clause if given */
	if (query->limitOffset != NULL)
	{
		appendContextKeyword(context, " OFFSET ",
							 -PRETTYINDENT_STD, PRETTYINDENT_STD, 0);
		get_rule_expr(query->limitOffset, context, false);
	}
	if (query->limitCount != NULL)
	{
		appendContextKeyword(context, " LIMIT ",
							 -PRETTYINDENT_STD, PRETTYINDENT_STD, 0);
		if (IsA(query->limitCount, Const) &&
			((Const *) query->limitCount)->constisnull)
			appendStringInfo(buf, "ALL");
		else
			get_rule_expr(query->limitCount, context, false);
	}

	/* Add FOR [KEY] UPDATE/SHARE clauses if present */
	if (query->hasForUpdate)
	{
		foreach(l, query->rowMarks)
		{
			RowMarkClause *rc = (RowMarkClause *) lfirst(l);

			/* don't print implicit clauses */
			if (rc->pushedDown)
				continue;

			switch (rc->strength)
			{
				case LCS_FORKEYSHARE:
					appendContextKeyword(context, " FOR KEY SHARE",
									 -PRETTYINDENT_STD, PRETTYINDENT_STD, 0);
					break;
				case LCS_FORSHARE:
					appendContextKeyword(context, " FOR SHARE",
									 -PRETTYINDENT_STD, PRETTYINDENT_STD, 0);
					break;
				case LCS_FORNOKEYUPDATE:
					appendContextKeyword(context, " FOR NO KEY UPDATE",
									 -PRETTYINDENT_STD, PRETTYINDENT_STD, 0);
					break;
				case LCS_FORUPDATE:
					appendContextKeyword(context, " FOR UPDATE",
									 -PRETTYINDENT_STD, PRETTYINDENT_STD, 0);
					break;
			}

			appendStringInfo(buf, " OF %s",
							 quote_identifier(get_rtable_name(rc->rti,
															  context)));
			if (rc->noWait)
				appendStringInfo(buf, " NOWAIT");
		}
	}

	context->windowClause = save_windowclause;
	context->windowTList = save_windowtlist;
}

/*
 * Detect whether query looks like SELECT ... FROM VALUES();
 * if so, return the VALUES RTE.  Otherwise return NULL.
 */
static RangeTblEntry *
get_simple_values_rte(Query *query)
{
	RangeTblEntry *result = NULL;
	ListCell   *lc;

	/*
	 * We want to return TRUE even if the Query also contains OLD or NEW rule
	 * RTEs.  So the idea is to scan the rtable and see if there is only one
	 * inFromCl RTE that is a VALUES RTE.  We don't look at the targetlist at
	 * all.  This is okay because parser/analyze.c will never generate a
	 * "bare" VALUES RTE --- they only appear inside auto-generated
	 * sub-queries with very restricted structure.
	 */
	foreach(lc, query->rtable)
	{
		RangeTblEntry *rte = (RangeTblEntry *) lfirst(lc);

		if (rte->rtekind == RTE_VALUES && rte->inFromCl)
		{
			if (result)
				return NULL;	/* multiple VALUES (probably not possible) */
			result = rte;
		}
		else if (rte->rtekind == RTE_RELATION && !rte->inFromCl)
			continue;			/* ignore rule entries */
		else
			return NULL;		/* something else -> not simple VALUES */
	}
	return result;
}

static void
get_basic_select_query(Query *query, deparse_context *context,
					   TupleDesc resultDesc)
{
	StringInfo	buf = context->buf;
	RangeTblEntry *values_rte;
	char	   *sep;
	ListCell   *l;

	if (PRETTY_INDENT(context))
	{
		context->indentLevel += PRETTYINDENT_STD;
		appendStringInfoChar(buf, ' ');
	}

	/*
	 * If the query looks like SELECT * FROM (VALUES ...), then print just the
	 * VALUES part.  This reverses what transformValuesClause() did at parse
	 * time.
	 */
	values_rte = get_simple_values_rte(query);
	if (values_rte)
	{
		get_values_def(values_rte->values_lists, context);
		return;
	}

	/*
	 * Build up the query string - first we say SELECT
	 */
	appendStringInfo(buf, "SELECT");

	/* Add the DISTINCT clause if given */
	if (query->distinctClause != NIL)
	{
		if (query->hasDistinctOn)
		{
			appendStringInfo(buf, " DISTINCT ON (");
			sep = "";
			foreach(l, query->distinctClause)
			{
				SortGroupClause *srt = (SortGroupClause *) lfirst(l);

				appendStringInfoString(buf, sep);
				get_rule_sortgroupclause(srt, query->targetList,
										 false, context);
				sep = ", ";
			}
			appendStringInfo(buf, ")");
		}
		else
			appendStringInfo(buf, " DISTINCT");
	}

	/* Then we tell what to select (the targetlist) */
	get_target_list(query->targetList, context, resultDesc);

	/* Add the FROM clause if needed */
	get_from_clause(query, " FROM ", context);

	/* Add the WHERE clause if given */
	if (query->jointree->quals != NULL)
	{
		appendContextKeyword(context, " WHERE ",
							 -PRETTYINDENT_STD, PRETTYINDENT_STD, 1);
		get_rule_expr(query->jointree->quals, context, false);
	}

	/* Add the GROUP BY clause if given */
	if (query->groupClause != NULL)
	{
		appendContextKeyword(context, " GROUP BY ",
							 -PRETTYINDENT_STD, PRETTYINDENT_STD, 1);
		sep = "";
		foreach(l, query->groupClause)
		{
			SortGroupClause *grp = (SortGroupClause *) lfirst(l);

			appendStringInfoString(buf, sep);
			get_rule_sortgroupclause(grp, query->targetList,
									 false, context);
			sep = ", ";
		}
	}

	/* Add the HAVING clause if given */
	if (query->havingQual != NULL)
	{
		appendContextKeyword(context, " HAVING ",
							 -PRETTYINDENT_STD, PRETTYINDENT_STD, 0);
		get_rule_expr(query->havingQual, context, false);
	}

	/* Add the WINDOW clause if needed */
	if (query->windowClause != NIL)
		get_rule_windowclause(query, context);
}

/* ----------
 * get_target_list			- Parse back a SELECT target list
 *
 * This is also used for RETURNING lists in INSERT/UPDATE/DELETE.
 * ----------
 */
static void
get_target_list(List *targetList, deparse_context *context,
				TupleDesc resultDesc)
{
	StringInfo	buf = context->buf;
	StringInfoData targetbuf;
	bool		last_was_multiline = false;
	char	   *sep;
	int			colno;
	ListCell   *l;

	/* we use targetbuf to hold each TLE's text temporarily */
	initStringInfo(&targetbuf);

	sep = " ";
	colno = 0;
	foreach(l, targetList)
	{
		TargetEntry *tle = (TargetEntry *) lfirst(l);
		char	   *colname;
		char	   *attname;

		if (tle->resjunk)
			continue;			/* ignore junk entries */

		appendStringInfoString(buf, sep);
		sep = ", ";
		colno++;

		/*
		 * Put the new field text into targetbuf so we can decide after we've
		 * got it whether or not it needs to go on a new line.
		 */
		resetStringInfo(&targetbuf);
		context->buf = &targetbuf;

		/*
		 * We special-case Var nodes rather than using get_rule_expr. This is
		 * needed because get_rule_expr will display a whole-row Var as
		 * "foo.*", which is the preferred notation in most contexts, but at
		 * the top level of a SELECT list it's not right (the parser will
		 * expand that notation into multiple columns, yielding behavior
		 * different from a whole-row Var).  We need to call get_variable
		 * directly so that we can tell it to do the right thing.
		 */
		if (tle->expr && IsA(tle->expr, Var))
		{
			attname = get_variable((Var *) tle->expr, 0, true, context);
		}
		else
		{
			get_rule_expr((Node *) tle->expr, context, true);
			/* We'll show the AS name unless it's this: */
			attname = "?column?";
		}

		/*
		 * Figure out what the result column should be called.	In the context
		 * of a view, use the view's tuple descriptor (so as to pick up the
		 * effects of any column RENAME that's been done on the view).
		 * Otherwise, just use what we can find in the TLE.
		 */
		if (resultDesc && colno <= resultDesc->natts)
			colname = NameStr(resultDesc->attrs[colno - 1]->attname);
		else
			colname = tle->resname;

		/* Show AS unless the column's name is correct as-is */
		if (colname)			/* resname could be NULL */
		{
			if (attname == NULL || strcmp(attname, colname) != 0)
				appendStringInfo(&targetbuf, " AS %s", quote_identifier(colname));
		}

		/* Restore context's output buffer */
		context->buf = buf;

		/* Consider line-wrapping if enabled */
		if (PRETTY_INDENT(context) && context->wrapColumn >= 0)
		{
			int			leading_nl_pos = -1;
			char	   *trailing_nl;
			int			pos;

			/* Does the new field start with whitespace plus a new line? */
			for (pos = 0; pos < targetbuf.len; pos++)
			{
				if (targetbuf.data[pos] == '\n')
				{
					leading_nl_pos = pos;
					break;
				}
				if (targetbuf.data[pos] != ' ')
					break;
			}

			/* Locate the start of the current line in the output buffer */
			trailing_nl = strrchr(buf->data, '\n');
			if (trailing_nl == NULL)
				trailing_nl = buf->data;
			else
				trailing_nl++;

			/*
			 * If the field we're adding is the first in the list, or it
			 * already has a leading newline, don't add anything. Otherwise,
			 * add a newline, plus some indentation, if either the new field
			 * would cause an overflow or the last field used more than one
			 * line.
			 */
			if (colno > 1 &&
				leading_nl_pos == -1 &&
				((strlen(trailing_nl) + strlen(targetbuf.data) > context->wrapColumn) ||
				 last_was_multiline))
				appendContextKeyword(context, "", -PRETTYINDENT_STD,
									 PRETTYINDENT_STD, PRETTYINDENT_VAR);

			/* Remember this field's multiline status for next iteration */
			last_was_multiline =
				(strchr(targetbuf.data + leading_nl_pos + 1, '\n') != NULL);
		}

		/* Add the new field */
		appendStringInfoString(buf, targetbuf.data);
	}

	/* clean up */
	pfree(targetbuf.data);
}

static void
get_setop_query(Node *setOp, Query *query, deparse_context *context,
				TupleDesc resultDesc)
{
	StringInfo	buf = context->buf;
	bool		need_paren;

	if (IsA(setOp, RangeTblRef))
	{
		RangeTblRef *rtr = (RangeTblRef *) setOp;
		RangeTblEntry *rte = rt_fetch(rtr->rtindex, query->rtable);
		Query	   *subquery = rte->subquery;

		Assert(subquery != NULL);
		Assert(subquery->setOperations == NULL);
		/* Need parens if WITH, ORDER BY, FOR UPDATE, or LIMIT; see gram.y */
		need_paren = (subquery->cteList ||
					  subquery->sortClause ||
					  subquery->rowMarks ||
					  subquery->limitOffset ||
					  subquery->limitCount);
		if (need_paren)
			appendStringInfoChar(buf, '(');
		get_query_def(subquery, buf, context->namespaces, resultDesc,
					  context->prettyFlags, context->wrapColumn,
					  context->indentLevel);
		if (need_paren)
			appendStringInfoChar(buf, ')');
	}
	else if (IsA(setOp, SetOperationStmt))
	{
		SetOperationStmt *op = (SetOperationStmt *) setOp;

		if (PRETTY_INDENT(context))
		{
			context->indentLevel += PRETTYINDENT_STD;
			appendStringInfoSpaces(buf, PRETTYINDENT_STD);
		}

		/*
		 * We force parens whenever nesting two SetOperationStmts. There are
		 * some cases in which parens are needed around a leaf query too, but
		 * those are more easily handled at the next level down (see code
		 * above).
		 */
		need_paren = !IsA(op->larg, RangeTblRef);

		if (need_paren)
			appendStringInfoChar(buf, '(');
		get_setop_query(op->larg, query, context, resultDesc);
		if (need_paren)
			appendStringInfoChar(buf, ')');

		if (!PRETTY_INDENT(context))
			appendStringInfoChar(buf, ' ');
		switch (op->op)
		{
			case SETOP_UNION:
				appendContextKeyword(context, "UNION ",
									 -PRETTYINDENT_STD, PRETTYINDENT_STD, 0);
				break;
			case SETOP_INTERSECT:
				appendContextKeyword(context, "INTERSECT ",
									 -PRETTYINDENT_STD, PRETTYINDENT_STD, 0);
				break;
			case SETOP_EXCEPT:
				appendContextKeyword(context, "EXCEPT ",
									 -PRETTYINDENT_STD, PRETTYINDENT_STD, 0);
				break;
			default:
				elog(ERROR, "unrecognized set op: %d",
					 (int) op->op);
		}
		if (op->all)
			appendStringInfo(buf, "ALL ");

		if (PRETTY_INDENT(context))
			appendContextKeyword(context, "", 0, 0, 0);

		need_paren = !IsA(op->rarg, RangeTblRef);

		if (need_paren)
			appendStringInfoChar(buf, '(');
		get_setop_query(op->rarg, query, context, resultDesc);
		if (need_paren)
			appendStringInfoChar(buf, ')');

		if (PRETTY_INDENT(context))
			context->indentLevel -= PRETTYINDENT_STD;
	}
	else
	{
		elog(ERROR, "unrecognized node type: %d",
			 (int) nodeTag(setOp));
	}
}

/*
 * Display a sort/group clause.
 *
 * Also returns the expression tree, so caller need not find it again.
 */
static Node *
get_rule_sortgroupclause(SortGroupClause *srt, List *tlist, bool force_colno,
						 deparse_context *context)
{
	StringInfo	buf = context->buf;
	TargetEntry *tle;
	Node	   *expr;

	tle = get_sortgroupclause_tle(srt, tlist);
	expr = (Node *) tle->expr;

	/*
	 * Use column-number form if requested by caller.  Otherwise, if
	 * expression is a constant, force it to be dumped with an explicit cast
	 * as decoration --- this is because a simple integer constant is
	 * ambiguous (and will be misinterpreted by findTargetlistEntry()) if we
	 * dump it without any decoration.	Otherwise, just dump the expression
	 * normally.
	 */
	if (force_colno)
	{
		Assert(!tle->resjunk);
		appendStringInfo(buf, "%d", tle->resno);
	}
	else if (expr && IsA(expr, Const))
		get_const_expr((Const *) expr, context, 1);
	else
		get_rule_expr(expr, context, true);

	return expr;
}

/*
 * Display an ORDER BY list.
 */
static void
get_rule_orderby(List *orderList, List *targetList,
				 bool force_colno, deparse_context *context)
{
	StringInfo	buf = context->buf;
	const char *sep;
	ListCell   *l;

	sep = "";
	foreach(l, orderList)
	{
		SortGroupClause *srt = (SortGroupClause *) lfirst(l);
		Node	   *sortexpr;
		Oid			sortcoltype;
		TypeCacheEntry *typentry;

		appendStringInfoString(buf, sep);
		sortexpr = get_rule_sortgroupclause(srt, targetList,
											force_colno, context);
		sortcoltype = exprType(sortexpr);
		/* See whether operator is default < or > for datatype */
		typentry = lookup_type_cache(sortcoltype,
									 TYPECACHE_LT_OPR | TYPECACHE_GT_OPR);
		if (srt->sortop == typentry->lt_opr)
		{
			/* ASC is default, so emit nothing for it */
			if (srt->nulls_first)
				appendStringInfo(buf, " NULLS FIRST");
		}
		else if (srt->sortop == typentry->gt_opr)
		{
			appendStringInfo(buf, " DESC");
			/* DESC defaults to NULLS FIRST */
			if (!srt->nulls_first)
				appendStringInfo(buf, " NULLS LAST");
		}
		else
		{
			appendStringInfo(buf, " USING %s",
							 generate_operator_name(srt->sortop,
													sortcoltype,
													sortcoltype));
			/* be specific to eliminate ambiguity */
			if (srt->nulls_first)
				appendStringInfo(buf, " NULLS FIRST");
			else
				appendStringInfo(buf, " NULLS LAST");
		}
		sep = ", ";
	}
}

/*
 * Display a WINDOW clause.
 *
 * Note that the windowClause list might contain only anonymous window
 * specifications, in which case we should print nothing here.
 */
static void
get_rule_windowclause(Query *query, deparse_context *context)
{
	StringInfo	buf = context->buf;
	const char *sep;
	ListCell   *l;

	sep = NULL;
	foreach(l, query->windowClause)
	{
		WindowClause *wc = (WindowClause *) lfirst(l);

		if (wc->name == NULL)
			continue;			/* ignore anonymous windows */

		if (sep == NULL)
			appendContextKeyword(context, " WINDOW ",
								 -PRETTYINDENT_STD, PRETTYINDENT_STD, 1);
		else
			appendStringInfoString(buf, sep);

		appendStringInfo(buf, "%s AS ", quote_identifier(wc->name));

		get_rule_windowspec(wc, query->targetList, context);

		sep = ", ";
	}
}

/*
 * Display a window definition
 */
static void
get_rule_windowspec(WindowClause *wc, List *targetList,
					deparse_context *context)
{
	StringInfo	buf = context->buf;
	bool		needspace = false;
	const char *sep;
	ListCell   *l;

	appendStringInfoChar(buf, '(');
	if (wc->refname)
	{
		appendStringInfoString(buf, quote_identifier(wc->refname));
		needspace = true;
	}
	/* partition clauses are always inherited, so only print if no refname */
	if (wc->partitionClause && !wc->refname)
	{
		if (needspace)
			appendStringInfoChar(buf, ' ');
		appendStringInfoString(buf, "PARTITION BY ");
		sep = "";
		foreach(l, wc->partitionClause)
		{
			SortGroupClause *grp = (SortGroupClause *) lfirst(l);

			appendStringInfoString(buf, sep);
			get_rule_sortgroupclause(grp, targetList,
									 false, context);
			sep = ", ";
		}
		needspace = true;
	}
	/* print ordering clause only if not inherited */
	if (wc->orderClause && !wc->copiedOrder)
	{
		if (needspace)
			appendStringInfoChar(buf, ' ');
		appendStringInfoString(buf, "ORDER BY ");
		get_rule_orderby(wc->orderClause, targetList, false, context);
		needspace = true;
	}
	/* framing clause is never inherited, so print unless it's default */
	if (wc->frameOptions & FRAMEOPTION_NONDEFAULT)
	{
		if (needspace)
			appendStringInfoChar(buf, ' ');
		if (wc->frameOptions & FRAMEOPTION_RANGE)
			appendStringInfoString(buf, "RANGE ");
		else if (wc->frameOptions & FRAMEOPTION_ROWS)
			appendStringInfoString(buf, "ROWS ");
		else
			Assert(false);
		if (wc->frameOptions & FRAMEOPTION_BETWEEN)
			appendStringInfoString(buf, "BETWEEN ");
		if (wc->frameOptions & FRAMEOPTION_START_UNBOUNDED_PRECEDING)
			appendStringInfoString(buf, "UNBOUNDED PRECEDING ");
		else if (wc->frameOptions & FRAMEOPTION_START_CURRENT_ROW)
			appendStringInfoString(buf, "CURRENT ROW ");
		else if (wc->frameOptions & FRAMEOPTION_START_VALUE)
		{
			get_rule_expr(wc->startOffset, context, false);
			if (wc->frameOptions & FRAMEOPTION_START_VALUE_PRECEDING)
				appendStringInfoString(buf, " PRECEDING ");
			else if (wc->frameOptions & FRAMEOPTION_START_VALUE_FOLLOWING)
				appendStringInfoString(buf, " FOLLOWING ");
			else
				Assert(false);
		}
		else
			Assert(false);
		if (wc->frameOptions & FRAMEOPTION_BETWEEN)
		{
			appendStringInfoString(buf, "AND ");
			if (wc->frameOptions & FRAMEOPTION_END_UNBOUNDED_FOLLOWING)
				appendStringInfoString(buf, "UNBOUNDED FOLLOWING ");
			else if (wc->frameOptions & FRAMEOPTION_END_CURRENT_ROW)
				appendStringInfoString(buf, "CURRENT ROW ");
			else if (wc->frameOptions & FRAMEOPTION_END_VALUE)
			{
				get_rule_expr(wc->endOffset, context, false);
				if (wc->frameOptions & FRAMEOPTION_END_VALUE_PRECEDING)
					appendStringInfoString(buf, " PRECEDING ");
				else if (wc->frameOptions & FRAMEOPTION_END_VALUE_FOLLOWING)
					appendStringInfoString(buf, " FOLLOWING ");
				else
					Assert(false);
			}
			else
				Assert(false);
		}
		/* we will now have a trailing space; remove it */
		buf->len--;
	}
	appendStringInfoChar(buf, ')');
}

/* ----------
 * get_insert_query_def			- Parse back an INSERT parsetree
 * ----------
 */
static void
get_insert_query_def(Query *query, deparse_context *context)
{
	StringInfo	buf = context->buf;
	RangeTblEntry *select_rte = NULL;
	RangeTblEntry *values_rte = NULL;
	RangeTblEntry *rte;
	char	   *sep;
	ListCell   *values_cell;
	ListCell   *l;
	List	   *strippedexprs;

	/* Insert the WITH clause if given */
	get_with_clause(query, context);

	/*
	 * If it's an INSERT ... SELECT or multi-row VALUES, there will be a
	 * single RTE for the SELECT or VALUES.  Plain VALUES has neither.
	 */
	foreach(l, query->rtable)
	{
		rte = (RangeTblEntry *) lfirst(l);

		if (rte->rtekind == RTE_SUBQUERY)
		{
			if (select_rte)
				elog(ERROR, "too many subquery RTEs in INSERT");
			select_rte = rte;
		}

		if (rte->rtekind == RTE_VALUES)
		{
			if (values_rte)
				elog(ERROR, "too many values RTEs in INSERT");
			values_rte = rte;
		}
	}
	if (select_rte && values_rte)
		elog(ERROR, "both subquery and values RTEs in INSERT");

	/*
	 * Start the query with INSERT INTO relname
	 */
	rte = rt_fetch(query->resultRelation, query->rtable);
	Assert(rte->rtekind == RTE_RELATION);

	if (PRETTY_INDENT(context))
	{
		context->indentLevel += PRETTYINDENT_STD;
		appendStringInfoChar(buf, ' ');
	}
	appendStringInfo(buf, "INSERT INTO %s ",
					 generate_relation_name(rte->relid, NIL));

	/*
	 * Add the insert-column-names list.  To handle indirection properly, we
	 * need to look for indirection nodes in the top targetlist (if it's
	 * INSERT ... SELECT or INSERT ... single VALUES), or in the first
	 * expression list of the VALUES RTE (if it's INSERT ... multi VALUES). We
	 * assume that all the expression lists will have similar indirection in
	 * the latter case.
	 */
	if (values_rte)
		values_cell = list_head((List *) linitial(values_rte->values_lists));
	else
		values_cell = NULL;
	strippedexprs = NIL;
	sep = "";
	if (query->targetList)
		appendStringInfoChar(buf, '(');
	foreach(l, query->targetList)
	{
		TargetEntry *tle = (TargetEntry *) lfirst(l);

		if (tle->resjunk)
			continue;			/* ignore junk entries */

		appendStringInfoString(buf, sep);
		sep = ", ";

		/*
		 * Put out name of target column; look in the catalogs, not at
		 * tle->resname, since resname will fail to track RENAME.
		 */
		appendStringInfoString(buf,
						quote_identifier(get_relid_attribute_name(rte->relid,
															   tle->resno)));

		/*
		 * Print any indirection needed (subfields or subscripts), and strip
		 * off the top-level nodes representing the indirection assignments.
		 */
		if (values_cell)
		{
			/* we discard the stripped expression in this case */
			processIndirection((Node *) lfirst(values_cell), context, true);
			values_cell = lnext(values_cell);
		}
		else
		{
			/* we keep a list of the stripped expressions in this case */
			strippedexprs = lappend(strippedexprs,
									processIndirection((Node *) tle->expr,
													   context, true));
		}
	}
	if (query->targetList)
		appendStringInfo(buf, ") ");

	if (select_rte)
	{
		/* Add the SELECT */
		get_query_def(select_rte->subquery, buf, NIL, NULL,
					  context->prettyFlags, context->wrapColumn,
					  context->indentLevel);
	}
	else if (values_rte)
	{
		/* Add the multi-VALUES expression lists */
		get_values_def(values_rte->values_lists, context);
	}
	else if (strippedexprs)
	{
		/* Add the single-VALUES expression list */
		appendContextKeyword(context, "VALUES (",
							 -PRETTYINDENT_STD, PRETTYINDENT_STD, 2);
		get_rule_expr((Node *) strippedexprs, context, false);
		appendStringInfoChar(buf, ')');
	}
	else
	{
		/* No expressions, so it must be DEFAULT VALUES */
		appendStringInfo(buf, "DEFAULT VALUES");
	}

	/* Add RETURNING if present */
	if (query->returningList)
	{
		appendContextKeyword(context, " RETURNING",
							 -PRETTYINDENT_STD, PRETTYINDENT_STD, 1);
		get_target_list(query->returningList, context, NULL);
	}
}


/* ----------
 * get_update_query_def			- Parse back an UPDATE parsetree
 * ----------
 */
static void
get_update_query_def(Query *query, deparse_context *context)
{
	StringInfo	buf = context->buf;
	char	   *sep;
	RangeTblEntry *rte;
	ListCell   *l;

	/* Insert the WITH clause if given */
	get_with_clause(query, context);

	/*
	 * Start the query with UPDATE relname SET
	 */
	rte = rt_fetch(query->resultRelation, query->rtable);
	Assert(rte->rtekind == RTE_RELATION);
	if (PRETTY_INDENT(context))
	{
		appendStringInfoChar(buf, ' ');
		context->indentLevel += PRETTYINDENT_STD;
	}
	appendStringInfo(buf, "UPDATE %s%s",
					 only_marker(rte),
					 generate_relation_name(rte->relid, NIL));
	if (rte->alias != NULL)
		appendStringInfo(buf, " %s",
						 quote_identifier(rte->alias->aliasname));
	appendStringInfoString(buf, " SET ");

	/* Add the comma separated list of 'attname = value' */
	sep = "";
	foreach(l, query->targetList)
	{
		TargetEntry *tle = (TargetEntry *) lfirst(l);
		Node	   *expr;

		if (tle->resjunk)
			continue;			/* ignore junk entries */

		appendStringInfoString(buf, sep);
		sep = ", ";

		/*
		 * Put out name of target column; look in the catalogs, not at
		 * tle->resname, since resname will fail to track RENAME.
		 */
		appendStringInfoString(buf,
						quote_identifier(get_relid_attribute_name(rte->relid,
															   tle->resno)));

		/*
		 * Print any indirection needed (subfields or subscripts), and strip
		 * off the top-level nodes representing the indirection assignments.
		 */
		expr = processIndirection((Node *) tle->expr, context, true);

		appendStringInfo(buf, " = ");

		get_rule_expr(expr, context, false);
	}

	/* Add the FROM clause if needed */
	get_from_clause(query, " FROM ", context);

	/* Add a WHERE clause if given */
	if (query->jointree->quals != NULL)
	{
		appendContextKeyword(context, " WHERE ",
							 -PRETTYINDENT_STD, PRETTYINDENT_STD, 1);
		get_rule_expr(query->jointree->quals, context, false);
	}

	/* Add RETURNING if present */
	if (query->returningList)
	{
		appendContextKeyword(context, " RETURNING",
							 -PRETTYINDENT_STD, PRETTYINDENT_STD, 1);
		get_target_list(query->returningList, context, NULL);
	}
}


/* ----------
 * get_delete_query_def			- Parse back a DELETE parsetree
 * ----------
 */
static void
get_delete_query_def(Query *query, deparse_context *context)
{
	StringInfo	buf = context->buf;
	RangeTblEntry *rte;

	/* Insert the WITH clause if given */
	get_with_clause(query, context);

	/*
	 * Start the query with DELETE FROM relname
	 */
	rte = rt_fetch(query->resultRelation, query->rtable);
	Assert(rte->rtekind == RTE_RELATION);
	if (PRETTY_INDENT(context))
	{
		appendStringInfoChar(buf, ' ');
		context->indentLevel += PRETTYINDENT_STD;
	}
	appendStringInfo(buf, "DELETE FROM %s%s",
					 only_marker(rte),
					 generate_relation_name(rte->relid, NIL));
	if (rte->alias != NULL)
		appendStringInfo(buf, " %s",
						 quote_identifier(rte->alias->aliasname));

	/* Add the USING clause if given */
	get_from_clause(query, " USING ", context);

	/* Add a WHERE clause if given */
	if (query->jointree->quals != NULL)
	{
		appendContextKeyword(context, " WHERE ",
							 -PRETTYINDENT_STD, PRETTYINDENT_STD, 1);
		get_rule_expr(query->jointree->quals, context, false);
	}

	/* Add RETURNING if present */
	if (query->returningList)
	{
		appendContextKeyword(context, " RETURNING",
							 -PRETTYINDENT_STD, PRETTYINDENT_STD, 1);
		get_target_list(query->returningList, context, NULL);
	}
}


/* ----------
 * get_utility_query_def			- Parse back a UTILITY parsetree
 * ----------
 */
static void
get_utility_query_def(Query *query, deparse_context *context)
{
	StringInfo	buf = context->buf;

	if (query->utilityStmt && IsA(query->utilityStmt, NotifyStmt))
	{
		NotifyStmt *stmt = (NotifyStmt *) query->utilityStmt;

		appendContextKeyword(context, "",
							 0, PRETTYINDENT_STD, 1);
		appendStringInfo(buf, "NOTIFY %s",
						 quote_identifier(stmt->conditionname));
		if (stmt->payload)
		{
			appendStringInfoString(buf, ", ");
			simple_quote_literal(buf, stmt->payload);
		}
	}
	else
	{
		/* Currently only NOTIFY utility commands can appear in rules */
		elog(ERROR, "unexpected utility statement type");
	}
}


/*
 * Display a Var appropriately.
 *
 * In some cases (currently only when recursing into an unnamed join)
 * the Var's varlevelsup has to be interpreted with respect to a context
 * above the current one; levelsup indicates the offset.
 *
 * If istoplevel is TRUE, the Var is at the top level of a SELECT's
 * targetlist, which means we need special treatment of whole-row Vars.
 * Instead of the normal "tab.*", we'll print "tab.*::typename", which is a
 * dirty hack to prevent "tab.*" from being expanded into multiple columns.
 * (The parser will strip the useless coercion, so no inefficiency is added in
 * dump and reload.)  We used to print just "tab" in such cases, but that is
 * ambiguous and will yield the wrong result if "tab" is also a plain column
 * name in the query.
 *
 * Returns the attname of the Var, or NULL if the Var has no attname (because
 * it is a whole-row Var or a subplan output reference).
 */
static char *
get_variable(Var *var, int levelsup, bool istoplevel, deparse_context *context)
{
	StringInfo	buf = context->buf;
	RangeTblEntry *rte;
	AttrNumber	attnum;
	int			netlevelsup;
	deparse_namespace *dpns;
	deparse_columns *colinfo;
	char	   *refname;
	char	   *attname;

	/* Find appropriate nesting depth */
	netlevelsup = var->varlevelsup + levelsup;
	if (netlevelsup >= list_length(context->namespaces))
		elog(ERROR, "bogus varlevelsup: %d offset %d",
			 var->varlevelsup, levelsup);
	dpns = (deparse_namespace *) list_nth(context->namespaces,
										  netlevelsup);

	/*
	 * Try to find the relevant RTE in this rtable.  In a plan tree, it's
	 * likely that varno is OUTER_VAR or INNER_VAR, in which case we must dig
	 * down into the subplans, or INDEX_VAR, which is resolved similarly. Also
	 * find the aliases previously assigned for this RTE.
	 */
	if (var->varno >= 1 && var->varno <= list_length(dpns->rtable))
	{
		rte = rt_fetch(var->varno, dpns->rtable);
		refname = (char *) list_nth(dpns->rtable_names, var->varno - 1);
		colinfo = deparse_columns_fetch(var->varno, dpns);
		attnum = var->varattno;
	}
	else if (var->varno == OUTER_VAR && dpns->outer_tlist)
	{
		TargetEntry *tle;
		deparse_namespace save_dpns;

		tle = get_tle_by_resno(dpns->outer_tlist, var->varattno);
		if (!tle)
			elog(ERROR, "bogus varattno for OUTER_VAR var: %d", var->varattno);

		Assert(netlevelsup == 0);
		push_child_plan(dpns, dpns->outer_planstate, &save_dpns);

		/*
		 * Force parentheses because our caller probably assumed a Var is a
		 * simple expression.
		 */
		if (!IsA(tle->expr, Var))
			appendStringInfoChar(buf, '(');
		get_rule_expr((Node *) tle->expr, context, true);
		if (!IsA(tle->expr, Var))
			appendStringInfoChar(buf, ')');

		pop_child_plan(dpns, &save_dpns);
		return NULL;
	}
	else if (var->varno == INNER_VAR && dpns->inner_tlist)
	{
		TargetEntry *tle;
		deparse_namespace save_dpns;

		tle = get_tle_by_resno(dpns->inner_tlist, var->varattno);
		if (!tle)
			elog(ERROR, "bogus varattno for INNER_VAR var: %d", var->varattno);

		Assert(netlevelsup == 0);
		push_child_plan(dpns, dpns->inner_planstate, &save_dpns);

		/*
		 * Force parentheses because our caller probably assumed a Var is a
		 * simple expression.
		 */
		if (!IsA(tle->expr, Var))
			appendStringInfoChar(buf, '(');
		get_rule_expr((Node *) tle->expr, context, true);
		if (!IsA(tle->expr, Var))
			appendStringInfoChar(buf, ')');

		pop_child_plan(dpns, &save_dpns);
		return NULL;
	}
	else if (var->varno == INDEX_VAR && dpns->index_tlist)
	{
		TargetEntry *tle;

		tle = get_tle_by_resno(dpns->index_tlist, var->varattno);
		if (!tle)
			elog(ERROR, "bogus varattno for INDEX_VAR var: %d", var->varattno);

		Assert(netlevelsup == 0);

		/*
		 * Force parentheses because our caller probably assumed a Var is a
		 * simple expression.
		 */
		if (!IsA(tle->expr, Var))
			appendStringInfoChar(buf, '(');
		get_rule_expr((Node *) tle->expr, context, true);
		if (!IsA(tle->expr, Var))
			appendStringInfoChar(buf, ')');

		return NULL;
	}
	else
	{
		elog(ERROR, "bogus varno: %d", var->varno);
		return NULL;			/* keep compiler quiet */
	}

	/*
	 * The planner will sometimes emit Vars referencing resjunk elements of a
	 * subquery's target list (this is currently only possible if it chooses
	 * to generate a "physical tlist" for a SubqueryScan or CteScan node).
	 * Although we prefer to print subquery-referencing Vars using the
	 * subquery's alias, that's not possible for resjunk items since they have
	 * no alias.  So in that case, drill down to the subplan and print the
	 * contents of the referenced tlist item.  This works because in a plan
	 * tree, such Vars can only occur in a SubqueryScan or CteScan node, and
	 * we'll have set dpns->inner_planstate to reference the child plan node.
	 */
	if ((rte->rtekind == RTE_SUBQUERY || rte->rtekind == RTE_CTE) &&
		attnum > list_length(rte->eref->colnames) &&
		dpns->inner_planstate)
	{
		TargetEntry *tle;
		deparse_namespace save_dpns;

		tle = get_tle_by_resno(dpns->inner_tlist, var->varattno);
		if (!tle)
			elog(ERROR, "bogus varattno for subquery var: %d", var->varattno);

		Assert(netlevelsup == 0);
		push_child_plan(dpns, dpns->inner_planstate, &save_dpns);

		/*
		 * Force parentheses because our caller probably assumed a Var is a
		 * simple expression.
		 */
		if (!IsA(tle->expr, Var))
			appendStringInfoChar(buf, '(');
		get_rule_expr((Node *) tle->expr, context, true);
		if (!IsA(tle->expr, Var))
			appendStringInfoChar(buf, ')');

		pop_child_plan(dpns, &save_dpns);
		return NULL;
	}

	/*
	 * If it's an unnamed join, look at the expansion of the alias variable.
	 * If it's a simple reference to one of the input vars, then recursively
	 * print the name of that var instead.	When it's not a simple reference,
	 * we have to just print the unqualified join column name.	(This can only
	 * happen with columns that were merged by USING or NATURAL clauses in a
	 * FULL JOIN; we took pains previously to make the unqualified column name
	 * unique in such cases.)
	 *
	 * This wouldn't work in decompiling plan trees, because we don't store
	 * joinaliasvars lists after planning; but a plan tree should never
	 * contain a join alias variable.
	 */
	if (rte->rtekind == RTE_JOIN && rte->alias == NULL)
	{
		if (rte->joinaliasvars == NIL)
			elog(ERROR, "cannot decompile join alias var in plan tree");
		if (attnum > 0)
		{
			Var		   *aliasvar;

			aliasvar = (Var *) list_nth(rte->joinaliasvars, attnum - 1);
			if (IsA(aliasvar, Var))
			{
				return get_variable(aliasvar, var->varlevelsup + levelsup,
									istoplevel, context);
			}
		}

		/*
		 * Unnamed join has no refname.  (Note: since it's unnamed, there is
		 * no way the user could have referenced it to create a whole-row Var
		 * for it.	So we don't have to cover that case below.)
		 */
		Assert(refname == NULL);
	}

	if (attnum == InvalidAttrNumber)
		attname = NULL;
	else if (attnum > 0)
	{
		/* Get column name to use from the colinfo struct */
		Assert(attnum <= colinfo->num_cols);
		attname = colinfo->colnames[attnum - 1];
		Assert(attname != NULL);
	}
	else
	{
		/* System column - name is fixed, get it from the catalog */
		attname = get_rte_attribute_name(rte, attnum);
	}

	if (refname && (context->varprefix || attname == NULL))
	{
		appendStringInfoString(buf, quote_identifier(refname));
		appendStringInfoChar(buf, '.');
	}
	if (attname)
		appendStringInfoString(buf, quote_identifier(attname));
	else
	{
		appendStringInfoChar(buf, '*');
		if (istoplevel)
			appendStringInfo(buf, "::%s",
							 format_type_with_typemod(var->vartype,
													  var->vartypmod));
	}

	return attname;
}


/*
 * Get the name of a field of an expression of composite type.	The
 * expression is usually a Var, but we handle other cases too.
 *
 * levelsup is an extra offset to interpret the Var's varlevelsup correctly.
 *
 * This is fairly straightforward when the expression has a named composite
 * type; we need only look up the type in the catalogs.  However, the type
 * could also be RECORD.  Since no actual table or view column is allowed to
 * have type RECORD, a Var of type RECORD must refer to a JOIN or FUNCTION RTE
 * or to a subquery output.  We drill down to find the ultimate defining
 * expression and attempt to infer the field name from it.	We ereport if we
 * can't determine the name.
 *
 * Similarly, a PARAM of type RECORD has to refer to some expression of
 * a determinable composite type.
 */
static const char *
get_name_for_var_field(Var *var, int fieldno,
					   int levelsup, deparse_context *context)
{
	RangeTblEntry *rte;
	AttrNumber	attnum;
	int			netlevelsup;
	deparse_namespace *dpns;
	TupleDesc	tupleDesc;
	Node	   *expr;

	/*
	 * If it's a RowExpr that was expanded from a whole-row Var, use the
	 * column names attached to it.
	 */
	if (IsA(var, RowExpr))
	{
		RowExpr    *r = (RowExpr *) var;

		if (fieldno > 0 && fieldno <= list_length(r->colnames))
			return strVal(list_nth(r->colnames, fieldno - 1));
	}

	/*
	 * If it's a Param of type RECORD, try to find what the Param refers to.
	 */
	if (IsA(var, Param))
	{
		Param	   *param = (Param *) var;
		ListCell   *ancestor_cell;

		expr = find_param_referent(param, context, &dpns, &ancestor_cell);
		if (expr)
		{
			/* Found a match, so recurse to decipher the field name */
			deparse_namespace save_dpns;
			const char *result;

			push_ancestor_plan(dpns, ancestor_cell, &save_dpns);
			result = get_name_for_var_field((Var *) expr, fieldno,
											0, context);
			pop_ancestor_plan(dpns, &save_dpns);
			return result;
		}
	}

	/*
	 * If it's a Var of type RECORD, we have to find what the Var refers to;
	 * if not, we can use get_expr_result_type. If that fails, we try
	 * lookup_rowtype_tupdesc, which will probably fail too, but will ereport
	 * an acceptable message.
	 */
	if (!IsA(var, Var) ||
		var->vartype != RECORDOID)
	{
		if (get_expr_result_type((Node *) var, NULL, &tupleDesc) != TYPEFUNC_COMPOSITE)
			tupleDesc = lookup_rowtype_tupdesc_copy(exprType((Node *) var),
													exprTypmod((Node *) var));
		Assert(tupleDesc);
		/* Got the tupdesc, so we can extract the field name */
		Assert(fieldno >= 1 && fieldno <= tupleDesc->natts);
		return NameStr(tupleDesc->attrs[fieldno - 1]->attname);
	}

	/* Find appropriate nesting depth */
	netlevelsup = var->varlevelsup + levelsup;
	if (netlevelsup >= list_length(context->namespaces))
		elog(ERROR, "bogus varlevelsup: %d offset %d",
			 var->varlevelsup, levelsup);
	dpns = (deparse_namespace *) list_nth(context->namespaces,
										  netlevelsup);

	/*
	 * Try to find the relevant RTE in this rtable.  In a plan tree, it's
	 * likely that varno is OUTER_VAR or INNER_VAR, in which case we must dig
	 * down into the subplans, or INDEX_VAR, which is resolved similarly.
	 */
	if (var->varno >= 1 && var->varno <= list_length(dpns->rtable))
	{
		rte = rt_fetch(var->varno, dpns->rtable);
		attnum = var->varattno;
	}
	else if (var->varno == OUTER_VAR && dpns->outer_tlist)
	{
		TargetEntry *tle;
		deparse_namespace save_dpns;
		const char *result;

		tle = get_tle_by_resno(dpns->outer_tlist, var->varattno);
		if (!tle)
			elog(ERROR, "bogus varattno for OUTER_VAR var: %d", var->varattno);

		Assert(netlevelsup == 0);
		push_child_plan(dpns, dpns->outer_planstate, &save_dpns);

		result = get_name_for_var_field((Var *) tle->expr, fieldno,
										levelsup, context);

		pop_child_plan(dpns, &save_dpns);
		return result;
	}
	else if (var->varno == INNER_VAR && dpns->inner_tlist)
	{
		TargetEntry *tle;
		deparse_namespace save_dpns;
		const char *result;

		tle = get_tle_by_resno(dpns->inner_tlist, var->varattno);
		if (!tle)
			elog(ERROR, "bogus varattno for INNER_VAR var: %d", var->varattno);

		Assert(netlevelsup == 0);
		push_child_plan(dpns, dpns->inner_planstate, &save_dpns);

		result = get_name_for_var_field((Var *) tle->expr, fieldno,
										levelsup, context);

		pop_child_plan(dpns, &save_dpns);
		return result;
	}
	else if (var->varno == INDEX_VAR && dpns->index_tlist)
	{
		TargetEntry *tle;
		const char *result;

		tle = get_tle_by_resno(dpns->index_tlist, var->varattno);
		if (!tle)
			elog(ERROR, "bogus varattno for INDEX_VAR var: %d", var->varattno);

		Assert(netlevelsup == 0);

		result = get_name_for_var_field((Var *) tle->expr, fieldno,
										levelsup, context);

		return result;
	}
	else
	{
		elog(ERROR, "bogus varno: %d", var->varno);
		return NULL;			/* keep compiler quiet */
	}

	if (attnum == InvalidAttrNumber)
	{
		/* Var is whole-row reference to RTE, so select the right field */
		return get_rte_attribute_name(rte, fieldno);
	}

	/*
	 * This part has essentially the same logic as the parser's
	 * expandRecordVariable() function, but we are dealing with a different
	 * representation of the input context, and we only need one field name
	 * not a TupleDesc.  Also, we need special cases for finding subquery and
	 * CTE subplans when deparsing Plan trees.
	 */
	expr = (Node *) var;		/* default if we can't drill down */

	switch (rte->rtekind)
	{
		case RTE_RELATION:
		case RTE_VALUES:

			/*
			 * This case should not occur: a column of a table or values list
			 * shouldn't have type RECORD.  Fall through and fail (most
			 * likely) at the bottom.
			 */
			break;
		case RTE_SUBQUERY:
			/* Subselect-in-FROM: examine sub-select's output expr */
			{
				if (rte->subquery)
				{
					TargetEntry *ste = get_tle_by_resno(rte->subquery->targetList,
														attnum);

					if (ste == NULL || ste->resjunk)
						elog(ERROR, "subquery %s does not have attribute %d",
							 rte->eref->aliasname, attnum);
					expr = (Node *) ste->expr;
					if (IsA(expr, Var))
					{
						/*
						 * Recurse into the sub-select to see what its Var
						 * refers to. We have to build an additional level of
						 * namespace to keep in step with varlevelsup in the
						 * subselect.
						 */
						deparse_namespace mydpns;
						const char *result;

						set_deparse_for_query(&mydpns, rte->subquery,
											  context->namespaces);

						context->namespaces = lcons(&mydpns,
													context->namespaces);

						result = get_name_for_var_field((Var *) expr, fieldno,
														0, context);

						context->namespaces =
							list_delete_first(context->namespaces);

						return result;
					}
					/* else fall through to inspect the expression */
				}
				else
				{
					/*
					 * We're deparsing a Plan tree so we don't have complete
					 * RTE entries (in particular, rte->subquery is NULL). But
					 * the only place we'd see a Var directly referencing a
					 * SUBQUERY RTE is in a SubqueryScan plan node, and we can
					 * look into the child plan's tlist instead.
					 */
					TargetEntry *tle;
					deparse_namespace save_dpns;
					const char *result;

					if (!dpns->inner_planstate)
						elog(ERROR, "failed to find plan for subquery %s",
							 rte->eref->aliasname);
					tle = get_tle_by_resno(dpns->inner_tlist, attnum);
					if (!tle)
						elog(ERROR, "bogus varattno for subquery var: %d",
							 attnum);
					Assert(netlevelsup == 0);
					push_child_plan(dpns, dpns->inner_planstate, &save_dpns);

					result = get_name_for_var_field((Var *) tle->expr, fieldno,
													levelsup, context);

					pop_child_plan(dpns, &save_dpns);
					return result;
				}
			}
			break;
		case RTE_JOIN:
			/* Join RTE --- recursively inspect the alias variable */
			if (rte->joinaliasvars == NIL)
				elog(ERROR, "cannot decompile join alias var in plan tree");
			Assert(attnum > 0 && attnum <= list_length(rte->joinaliasvars));
			expr = (Node *) list_nth(rte->joinaliasvars, attnum - 1);
			if (IsA(expr, Var))
				return get_name_for_var_field((Var *) expr, fieldno,
											  var->varlevelsup + levelsup,
											  context);
			/* else fall through to inspect the expression */
			break;
		case RTE_FUNCTION:

			/*
			 * We couldn't get here unless a function is declared with one of
			 * its result columns as RECORD, which is not allowed.
			 */
			break;
		case RTE_CTE:
			/* CTE reference: examine subquery's output expr */
			{
				CommonTableExpr *cte = NULL;
				Index		ctelevelsup;
				ListCell   *lc;

				/*
				 * Try to find the referenced CTE using the namespace stack.
				 */
				ctelevelsup = rte->ctelevelsup + netlevelsup;
				if (ctelevelsup >= list_length(context->namespaces))
					lc = NULL;
				else
				{
					deparse_namespace *ctedpns;

					ctedpns = (deparse_namespace *)
						list_nth(context->namespaces, ctelevelsup);
					foreach(lc, ctedpns->ctes)
					{
						cte = (CommonTableExpr *) lfirst(lc);
						if (strcmp(cte->ctename, rte->ctename) == 0)
							break;
					}
				}
				if (lc != NULL)
				{
					Query	   *ctequery = (Query *) cte->ctequery;
					TargetEntry *ste = get_tle_by_resno(GetCTETargetList(cte),
														attnum);

					if (ste == NULL || ste->resjunk)
						elog(ERROR, "subquery %s does not have attribute %d",
							 rte->eref->aliasname, attnum);
					expr = (Node *) ste->expr;
					if (IsA(expr, Var))
					{
						/*
						 * Recurse into the CTE to see what its Var refers to.
						 * We have to build an additional level of namespace
						 * to keep in step with varlevelsup in the CTE.
						 * Furthermore it could be an outer CTE, so we may
						 * have to delete some levels of namespace.
						 */
						List	   *save_nslist = context->namespaces;
						List	   *new_nslist;
						deparse_namespace mydpns;
						const char *result;

						set_deparse_for_query(&mydpns, ctequery,
											  context->namespaces);

						new_nslist = list_copy_tail(context->namespaces,
													ctelevelsup);
						context->namespaces = lcons(&mydpns, new_nslist);

						result = get_name_for_var_field((Var *) expr, fieldno,
														0, context);

						context->namespaces = save_nslist;

						return result;
					}
					/* else fall through to inspect the expression */
				}
				else
				{
					/*
					 * We're deparsing a Plan tree so we don't have a CTE
					 * list.  But the only place we'd see a Var directly
					 * referencing a CTE RTE is in a CteScan plan node, and we
					 * can look into the subplan's tlist instead.
					 */
					TargetEntry *tle;
					deparse_namespace save_dpns;
					const char *result;

					if (!dpns->inner_planstate)
						elog(ERROR, "failed to find plan for CTE %s",
							 rte->eref->aliasname);
					tle = get_tle_by_resno(dpns->inner_tlist, attnum);
					if (!tle)
						elog(ERROR, "bogus varattno for subquery var: %d",
							 attnum);
					Assert(netlevelsup == 0);
					push_child_plan(dpns, dpns->inner_planstate, &save_dpns);

					result = get_name_for_var_field((Var *) tle->expr, fieldno,
													levelsup, context);

					pop_child_plan(dpns, &save_dpns);
					return result;
				}
			}
			break;
	}

	/*
	 * We now have an expression we can't expand any more, so see if
	 * get_expr_result_type() can do anything with it.	If not, pass to
	 * lookup_rowtype_tupdesc() which will probably fail, but will give an
	 * appropriate error message while failing.
	 */
	if (get_expr_result_type(expr, NULL, &tupleDesc) != TYPEFUNC_COMPOSITE)
		tupleDesc = lookup_rowtype_tupdesc_copy(exprType(expr),
												exprTypmod(expr));
	Assert(tupleDesc);
	/* Got the tupdesc, so we can extract the field name */
	Assert(fieldno >= 1 && fieldno <= tupleDesc->natts);
	return NameStr(tupleDesc->attrs[fieldno - 1]->attname);
}

/*
 * Try to find the referenced expression for a PARAM_EXEC Param that might
 * reference a parameter supplied by an upper NestLoop or SubPlan plan node.
 *
 * If successful, return the expression and set *dpns_p and *ancestor_cell_p
 * appropriately for calling push_ancestor_plan().	If no referent can be
 * found, return NULL.
 */
static Node *
find_param_referent(Param *param, deparse_context *context,
					deparse_namespace **dpns_p, ListCell **ancestor_cell_p)
{
	/* Initialize output parameters to prevent compiler warnings */
	*dpns_p = NULL;
	*ancestor_cell_p = NULL;

	/*
	 * If it's a PARAM_EXEC parameter, look for a matching NestLoopParam or
	 * SubPlan argument.  This will necessarily be in some ancestor of the
	 * current expression's PlanState.
	 */
	if (param->paramkind == PARAM_EXEC)
	{
		deparse_namespace *dpns;
		PlanState  *child_ps;
		bool		in_same_plan_level;
		ListCell   *lc;

		dpns = (deparse_namespace *) linitial(context->namespaces);
		child_ps = dpns->planstate;
		in_same_plan_level = true;

		foreach(lc, dpns->ancestors)
		{
			PlanState  *ps = (PlanState *) lfirst(lc);
			ListCell   *lc2;

			/*
			 * NestLoops transmit params to their inner child only; also, once
			 * we've crawled up out of a subplan, this couldn't possibly be
			 * the right match.
			 */
			if (IsA(ps, NestLoopState) &&
				child_ps == innerPlanState(ps) &&
				in_same_plan_level)
			{
				NestLoop   *nl = (NestLoop *) ps->plan;

				foreach(lc2, nl->nestParams)
				{
					NestLoopParam *nlp = (NestLoopParam *) lfirst(lc2);

					if (nlp->paramno == param->paramid)
					{
						/* Found a match, so return it */
						*dpns_p = dpns;
						*ancestor_cell_p = lc;
						return (Node *) nlp->paramval;
					}
				}
			}

			/*
			 * Check to see if we're crawling up from a subplan.
			 */
			foreach(lc2, ps->subPlan)
			{
				SubPlanState *sstate = (SubPlanState *) lfirst(lc2);
				SubPlan    *subplan = (SubPlan *) sstate->xprstate.expr;
				ListCell   *lc3;
				ListCell   *lc4;

				if (child_ps != sstate->planstate)
					continue;

				/* Matched subplan, so check its arguments */
				forboth(lc3, subplan->parParam, lc4, subplan->args)
				{
					int			paramid = lfirst_int(lc3);
					Node	   *arg = (Node *) lfirst(lc4);

					if (paramid == param->paramid)
					{
						/* Found a match, so return it */
						*dpns_p = dpns;
						*ancestor_cell_p = lc;
						return arg;
					}
				}

				/* Keep looking, but we are emerging from a subplan. */
				in_same_plan_level = false;
				break;
			}

			/*
			 * Likewise check to see if we're emerging from an initplan.
			 * Initplans never have any parParams, so no need to search that
			 * list, but we need to know if we should reset
			 * in_same_plan_level.
			 */
			foreach(lc2, ps->initPlan)
			{
				SubPlanState *sstate = (SubPlanState *) lfirst(lc2);

				if (child_ps != sstate->planstate)
					continue;

				/* No parameters to be had here. */
				Assert(((SubPlan *) sstate->xprstate.expr)->parParam == NIL);

				/* Keep looking, but we are emerging from an initplan. */
				in_same_plan_level = false;
				break;
			}

			/* No luck, crawl up to next ancestor */
			child_ps = ps;
		}
	}

	/* No referent found */
	return NULL;
}

/*
 * Display a Param appropriately.
 */
static void
get_parameter(Param *param, deparse_context *context)
{
	Node	   *expr;
	deparse_namespace *dpns;
	ListCell   *ancestor_cell;

	/*
	 * If it's a PARAM_EXEC parameter, try to locate the expression from which
	 * the parameter was computed.	Note that failing to find a referent isn't
	 * an error, since the Param might well be a subplan output rather than an
	 * input.
	 */
	expr = find_param_referent(param, context, &dpns, &ancestor_cell);
	if (expr)
	{
		/* Found a match, so print it */
		deparse_namespace save_dpns;
		bool		save_varprefix;
		bool		need_paren;

		/* Switch attention to the ancestor plan node */
		push_ancestor_plan(dpns, ancestor_cell, &save_dpns);

		/*
		 * Force prefixing of Vars, since they won't belong to the relation
		 * being scanned in the original plan node.
		 */
		save_varprefix = context->varprefix;
		context->varprefix = true;

		/*
		 * A Param's expansion is typically a Var, Aggref, or upper-level
		 * Param, which wouldn't need extra parentheses.  Otherwise, insert
		 * parens to ensure the expression looks atomic.
		 */
		need_paren = !(IsA(expr, Var) ||
					   IsA(expr, Aggref) ||
					   IsA(expr, Param));
		if (need_paren)
			appendStringInfoChar(context->buf, '(');

		get_rule_expr(expr, context, false);

		if (need_paren)
			appendStringInfoChar(context->buf, ')');

		context->varprefix = save_varprefix;

		pop_ancestor_plan(dpns, &save_dpns);

		return;
	}

	/*
	 * Not PARAM_EXEC, or couldn't find referent: just print $N.
	 */
	appendStringInfo(context->buf, "$%d", param->paramid);
}

/*
 * get_simple_binary_op_name
 *
 * helper function for isSimpleNode
 * will return single char binary operator name, or NULL if it's not
 */
static const char *
get_simple_binary_op_name(OpExpr *expr)
{
	List	   *args = expr->args;

	if (list_length(args) == 2)
	{
		/* binary operator */
		Node	   *arg1 = (Node *) linitial(args);
		Node	   *arg2 = (Node *) lsecond(args);
		const char *op;

		op = generate_operator_name(expr->opno, exprType(arg1), exprType(arg2));
		if (strlen(op) == 1)
			return op;
	}
	return NULL;
}


/*
 * isSimpleNode - check if given node is simple (doesn't need parenthesizing)
 *
 *	true   : simple in the context of parent node's type
 *	false  : not simple
 */
static bool
isSimpleNode(Node *node, Node *parentNode, int prettyFlags)
{
	if (!node)
		return false;

	switch (nodeTag(node))
	{
		case T_Var:
		case T_Const:
		case T_Param:
		case T_CoerceToDomainValue:
		case T_SetToDefault:
		case T_CurrentOfExpr:
			/* single words: always simple */
			return true;

		case T_ArrayRef:
		case T_ArrayExpr:
		case T_RowExpr:
		case T_CoalesceExpr:
		case T_MinMaxExpr:
		case T_XmlExpr:
		case T_NullIfExpr:
		case T_Aggref:
		case T_WindowFunc:
		case T_FuncExpr:
			/* function-like: name(..) or name[..] */
			return true;

			/* CASE keywords act as parentheses */
		case T_CaseExpr:
			return true;

		case T_FieldSelect:

			/*
			 * appears simple since . has top precedence, unless parent is
			 * T_FieldSelect itself!
			 */
			return (IsA(parentNode, FieldSelect) ? false : true);

		case T_FieldStore:

			/*
			 * treat like FieldSelect (probably doesn't matter)
			 */
			return (IsA(parentNode, FieldStore) ? false : true);

		case T_CoerceToDomain:
			/* maybe simple, check args */
			return isSimpleNode((Node *) ((CoerceToDomain *) node)->arg,
								node, prettyFlags);
		case T_RelabelType:
			return isSimpleNode((Node *) ((RelabelType *) node)->arg,
								node, prettyFlags);
		case T_CoerceViaIO:
			return isSimpleNode((Node *) ((CoerceViaIO *) node)->arg,
								node, prettyFlags);
		case T_ArrayCoerceExpr:
			return isSimpleNode((Node *) ((ArrayCoerceExpr *) node)->arg,
								node, prettyFlags);
		case T_ConvertRowtypeExpr:
			return isSimpleNode((Node *) ((ConvertRowtypeExpr *) node)->arg,
								node, prettyFlags);

		case T_OpExpr:
			{
				/* depends on parent node type; needs further checking */
				if (prettyFlags & PRETTYFLAG_PAREN && IsA(parentNode, OpExpr))
				{
					const char *op;
					const char *parentOp;
					bool		is_lopriop;
					bool		is_hipriop;
					bool		is_lopriparent;
					bool		is_hipriparent;

					op = get_simple_binary_op_name((OpExpr *) node);
					if (!op)
						return false;

					/* We know only the basic operators + - and * / % */
					is_lopriop = (strchr("+-", *op) != NULL);
					is_hipriop = (strchr("*/%", *op) != NULL);
					if (!(is_lopriop || is_hipriop))
						return false;

					parentOp = get_simple_binary_op_name((OpExpr *) parentNode);
					if (!parentOp)
						return false;

					is_lopriparent = (strchr("+-", *parentOp) != NULL);
					is_hipriparent = (strchr("*/%", *parentOp) != NULL);
					if (!(is_lopriparent || is_hipriparent))
						return false;

					if (is_hipriop && is_lopriparent)
						return true;	/* op binds tighter than parent */

					if (is_lopriop && is_hipriparent)
						return false;

					/*
					 * Operators are same priority --- can skip parens only if
					 * we have (a - b) - c, not a - (b - c).
					 */
					if (node == (Node *) linitial(((OpExpr *) parentNode)->args))
						return true;

					return false;
				}
				/* else do the same stuff as for T_SubLink et al. */
				/* FALL THROUGH */
			}

		case T_SubLink:
		case T_NullTest:
		case T_BooleanTest:
		case T_DistinctExpr:
			switch (nodeTag(parentNode))
			{
				case T_FuncExpr:
					{
						/* special handling for casts */
						CoercionForm type = ((FuncExpr *) parentNode)->funcformat;

						if (type == COERCE_EXPLICIT_CAST ||
							type == COERCE_IMPLICIT_CAST)
							return false;
						return true;	/* own parentheses */
					}
				case T_BoolExpr:		/* lower precedence */
				case T_ArrayRef:		/* other separators */
				case T_ArrayExpr:		/* other separators */
				case T_RowExpr:	/* other separators */
				case T_CoalesceExpr:	/* own parentheses */
				case T_MinMaxExpr:		/* own parentheses */
				case T_XmlExpr:	/* own parentheses */
				case T_NullIfExpr:		/* other separators */
				case T_Aggref:	/* own parentheses */
				case T_WindowFunc:		/* own parentheses */
				case T_CaseExpr:		/* other separators */
					return true;
				default:
					return false;
			}

		case T_BoolExpr:
			switch (nodeTag(parentNode))
			{
				case T_BoolExpr:
					if (prettyFlags & PRETTYFLAG_PAREN)
					{
						BoolExprType type;
						BoolExprType parentType;

						type = ((BoolExpr *) node)->boolop;
						parentType = ((BoolExpr *) parentNode)->boolop;
						switch (type)
						{
							case NOT_EXPR:
							case AND_EXPR:
								if (parentType == AND_EXPR || parentType == OR_EXPR)
									return true;
								break;
							case OR_EXPR:
								if (parentType == OR_EXPR)
									return true;
								break;
						}
					}
					return false;
				case T_FuncExpr:
					{
						/* special handling for casts */
						CoercionForm type = ((FuncExpr *) parentNode)->funcformat;

						if (type == COERCE_EXPLICIT_CAST ||
							type == COERCE_IMPLICIT_CAST)
							return false;
						return true;	/* own parentheses */
					}
				case T_ArrayRef:		/* other separators */
				case T_ArrayExpr:		/* other separators */
				case T_RowExpr:	/* other separators */
				case T_CoalesceExpr:	/* own parentheses */
				case T_MinMaxExpr:		/* own parentheses */
				case T_XmlExpr:	/* own parentheses */
				case T_NullIfExpr:		/* other separators */
				case T_Aggref:	/* own parentheses */
				case T_WindowFunc:		/* own parentheses */
				case T_CaseExpr:		/* other separators */
					return true;
				default:
					return false;
			}

		default:
			break;
	}
	/* those we don't know: in dubio complexo */
	return false;
}


/*
 * appendContextKeyword - append a keyword to buffer
 *
 * If prettyPrint is enabled, perform a line break, and adjust indentation.
 * Otherwise, just append the keyword.
 */
static void
appendContextKeyword(deparse_context *context, const char *str,
					 int indentBefore, int indentAfter, int indentPlus)
{
	if (PRETTY_INDENT(context))
	{
		context->indentLevel += indentBefore;

		appendStringInfoChar(context->buf, '\n');
		appendStringInfoSpaces(context->buf,
							   Max(context->indentLevel, 0) + indentPlus);
		appendStringInfoString(context->buf, str);

		context->indentLevel += indentAfter;
		if (context->indentLevel < 0)
			context->indentLevel = 0;
	}
	else
		appendStringInfoString(context->buf, str);
}

/*
 * get_rule_expr_paren	- deparse expr using get_rule_expr,
 * embracing the string with parentheses if necessary for prettyPrint.
 *
 * Never embrace if prettyFlags=0, because it's done in the calling node.
 *
 * Any node that does *not* embrace its argument node by sql syntax (with
 * parentheses, non-operator keywords like CASE/WHEN/ON, or comma etc) should
 * use get_rule_expr_paren instead of get_rule_expr so parentheses can be
 * added.
 */
static void
get_rule_expr_paren(Node *node, deparse_context *context,
					bool showimplicit, Node *parentNode)
{
	bool		need_paren;

	need_paren = PRETTY_PAREN(context) &&
		!isSimpleNode(node, parentNode, context->prettyFlags);

	if (need_paren)
		appendStringInfoChar(context->buf, '(');

	get_rule_expr(node, context, showimplicit);

	if (need_paren)
		appendStringInfoChar(context->buf, ')');
}


/* ----------
 * get_rule_expr			- Parse back an expression
 *
 * Note: showimplicit determines whether we display any implicit cast that
 * is present at the top of the expression tree.  It is a passed argument,
 * not a field of the context struct, because we change the value as we
 * recurse down into the expression.  In general we suppress implicit casts
 * when the result type is known with certainty (eg, the arguments of an
 * OR must be boolean).  We display implicit casts for arguments of functions
 * and operators, since this is needed to be certain that the same function
 * or operator will be chosen when the expression is re-parsed.
 * ----------
 */
static void
get_rule_expr(Node *node, deparse_context *context,
			  bool showimplicit)
{
	StringInfo	buf = context->buf;

	if (node == NULL)
		return;

	/*
	 * Each level of get_rule_expr must emit an indivisible term
	 * (parenthesized if necessary) to ensure result is reparsed into the same
	 * expression tree.  The only exception is that when the input is a List,
	 * we emit the component items comma-separated with no surrounding
	 * decoration; this is convenient for most callers.
	 */
	switch (nodeTag(node))
	{
		case T_Var:
			(void) get_variable((Var *) node, 0, false, context);
			break;

		case T_Const:
			get_const_expr((Const *) node, context, 0);
			break;

		case T_Param:
			get_parameter((Param *) node, context);
			break;

		case T_Aggref:
			get_agg_expr((Aggref *) node, context);
			break;

		case T_WindowFunc:
			get_windowfunc_expr((WindowFunc *) node, context);
			break;

		case T_ArrayRef:
			{
				ArrayRef   *aref = (ArrayRef *) node;
				bool		need_parens;

				/*
				 * If the argument is a CaseTestExpr, we must be inside a
				 * FieldStore, ie, we are assigning to an element of an array
				 * within a composite column.  Since we already punted on
				 * displaying the FieldStore's target information, just punt
				 * here too, and display only the assignment source
				 * expression.
				 */
				if (IsA(aref->refexpr, CaseTestExpr))
				{
					Assert(aref->refassgnexpr);
					get_rule_expr((Node *) aref->refassgnexpr,
								  context, showimplicit);
					break;
				}

				/*
				 * Parenthesize the argument unless it's a simple Var or a
				 * FieldSelect.  (In particular, if it's another ArrayRef, we
				 * *must* parenthesize to avoid confusion.)
				 */
				need_parens = !IsA(aref->refexpr, Var) &&
					!IsA(aref->refexpr, FieldSelect);
				if (need_parens)
					appendStringInfoChar(buf, '(');
				get_rule_expr((Node *) aref->refexpr, context, showimplicit);
				if (need_parens)
					appendStringInfoChar(buf, ')');

				/*
				 * If there's a refassgnexpr, we want to print the node in the
				 * format "array[subscripts] := refassgnexpr".	This is not
				 * legal SQL, so decompilation of INSERT or UPDATE statements
				 * should always use processIndirection as part of the
				 * statement-level syntax.	We should only see this when
				 * EXPLAIN tries to print the targetlist of a plan resulting
				 * from such a statement.
				 */
				if (aref->refassgnexpr)
				{
					Node	   *refassgnexpr;

					/*
					 * Use processIndirection to print this node's subscripts
					 * as well as any additional field selections or
					 * subscripting in immediate descendants.  It returns the
					 * RHS expr that is actually being "assigned".
					 */
					refassgnexpr = processIndirection(node, context, true);
					appendStringInfoString(buf, " := ");
					get_rule_expr(refassgnexpr, context, showimplicit);
				}
				else
				{
					/* Just an ordinary array fetch, so print subscripts */
					printSubscripts(aref, context);
				}
			}
			break;

		case T_FuncExpr:
			get_func_expr((FuncExpr *) node, context, showimplicit);
			break;

		case T_NamedArgExpr:
			{
				NamedArgExpr *na = (NamedArgExpr *) node;

				appendStringInfo(buf, "%s := ", quote_identifier(na->name));
				get_rule_expr((Node *) na->arg, context, showimplicit);
			}
			break;

		case T_OpExpr:
			get_oper_expr((OpExpr *) node, context);
			break;

		case T_DistinctExpr:
			{
				DistinctExpr *expr = (DistinctExpr *) node;
				List	   *args = expr->args;
				Node	   *arg1 = (Node *) linitial(args);
				Node	   *arg2 = (Node *) lsecond(args);

				if (!PRETTY_PAREN(context))
					appendStringInfoChar(buf, '(');
				get_rule_expr_paren(arg1, context, true, node);
				appendStringInfo(buf, " IS DISTINCT FROM ");
				get_rule_expr_paren(arg2, context, true, node);
				if (!PRETTY_PAREN(context))
					appendStringInfoChar(buf, ')');
			}
			break;

		case T_NullIfExpr:
			{
				NullIfExpr *nullifexpr = (NullIfExpr *) node;

				appendStringInfo(buf, "NULLIF(");
				get_rule_expr((Node *) nullifexpr->args, context, true);
				appendStringInfoChar(buf, ')');
			}
			break;

		case T_ScalarArrayOpExpr:
			{
				ScalarArrayOpExpr *expr = (ScalarArrayOpExpr *) node;
				List	   *args = expr->args;
				Node	   *arg1 = (Node *) linitial(args);
				Node	   *arg2 = (Node *) lsecond(args);

				if (!PRETTY_PAREN(context))
					appendStringInfoChar(buf, '(');
				get_rule_expr_paren(arg1, context, true, node);
				appendStringInfo(buf, " %s %s (",
								 generate_operator_name(expr->opno,
														exprType(arg1),
									  get_base_element_type(exprType(arg2))),
								 expr->useOr ? "ANY" : "ALL");
				get_rule_expr_paren(arg2, context, true, node);
				appendStringInfoChar(buf, ')');
				if (!PRETTY_PAREN(context))
					appendStringInfoChar(buf, ')');
			}
			break;

		case T_BoolExpr:
			{
				BoolExpr   *expr = (BoolExpr *) node;
				Node	   *first_arg = linitial(expr->args);
				ListCell   *arg = lnext(list_head(expr->args));

				switch (expr->boolop)
				{
					case AND_EXPR:
						if (!PRETTY_PAREN(context))
							appendStringInfoChar(buf, '(');
						get_rule_expr_paren(first_arg, context,
											false, node);
						while (arg)
						{
							appendStringInfo(buf, " AND ");
							get_rule_expr_paren((Node *) lfirst(arg), context,
												false, node);
							arg = lnext(arg);
						}
						if (!PRETTY_PAREN(context))
							appendStringInfoChar(buf, ')');
						break;

					case OR_EXPR:
						if (!PRETTY_PAREN(context))
							appendStringInfoChar(buf, '(');
						get_rule_expr_paren(first_arg, context,
											false, node);
						while (arg)
						{
							appendStringInfo(buf, " OR ");
							get_rule_expr_paren((Node *) lfirst(arg), context,
												false, node);
							arg = lnext(arg);
						}
						if (!PRETTY_PAREN(context))
							appendStringInfoChar(buf, ')');
						break;

					case NOT_EXPR:
						if (!PRETTY_PAREN(context))
							appendStringInfoChar(buf, '(');
						appendStringInfo(buf, "NOT ");
						get_rule_expr_paren(first_arg, context,
											false, node);
						if (!PRETTY_PAREN(context))
							appendStringInfoChar(buf, ')');
						break;

					default:
						elog(ERROR, "unrecognized boolop: %d",
							 (int) expr->boolop);
				}
			}
			break;

		case T_SubLink:
			get_sublink_expr((SubLink *) node, context);
			break;

		case T_SubPlan:
			{
				SubPlan    *subplan = (SubPlan *) node;

				/*
				 * We cannot see an already-planned subplan in rule deparsing,
				 * only while EXPLAINing a query plan.	We don't try to
				 * reconstruct the original SQL, just reference the subplan
				 * that appears elsewhere in EXPLAIN's result.
				 */
				if (subplan->useHashTable)
					appendStringInfo(buf, "(hashed %s)", subplan->plan_name);
				else
					appendStringInfo(buf, "(%s)", subplan->plan_name);
			}
			break;

		case T_AlternativeSubPlan:
			{
				AlternativeSubPlan *asplan = (AlternativeSubPlan *) node;
				ListCell   *lc;

				/* As above, this can only happen during EXPLAIN */
				appendStringInfo(buf, "(alternatives: ");
				foreach(lc, asplan->subplans)
				{
					SubPlan    *splan = (SubPlan *) lfirst(lc);

					Assert(IsA(splan, SubPlan));
					if (splan->useHashTable)
						appendStringInfo(buf, "hashed %s", splan->plan_name);
					else
						appendStringInfo(buf, "%s", splan->plan_name);
					if (lnext(lc))
						appendStringInfo(buf, " or ");
				}
				appendStringInfo(buf, ")");
			}
			break;

		case T_FieldSelect:
			{
				FieldSelect *fselect = (FieldSelect *) node;
				Node	   *arg = (Node *) fselect->arg;
				int			fno = fselect->fieldnum;
				const char *fieldname;
				bool		need_parens;

				/*
				 * Parenthesize the argument unless it's an ArrayRef or
				 * another FieldSelect.  Note in particular that it would be
				 * WRONG to not parenthesize a Var argument; simplicity is not
				 * the issue here, having the right number of names is.
				 */
				need_parens = !IsA(arg, ArrayRef) &&!IsA(arg, FieldSelect);
				if (need_parens)
					appendStringInfoChar(buf, '(');
				get_rule_expr(arg, context, true);
				if (need_parens)
					appendStringInfoChar(buf, ')');

				/*
				 * Get and print the field name.
				 */
				fieldname = get_name_for_var_field((Var *) arg, fno,
												   0, context);
				appendStringInfo(buf, ".%s", quote_identifier(fieldname));
			}
			break;

		case T_FieldStore:
			{
				FieldStore *fstore = (FieldStore *) node;
				bool		need_parens;

				/*
				 * There is no good way to represent a FieldStore as real SQL,
				 * so decompilation of INSERT or UPDATE statements should
				 * always use processIndirection as part of the
				 * statement-level syntax.	We should only get here when
				 * EXPLAIN tries to print the targetlist of a plan resulting
				 * from such a statement.  The plan case is even harder than
				 * ordinary rules would be, because the planner tries to
				 * collapse multiple assignments to the same field or subfield
				 * into one FieldStore; so we can see a list of target fields
				 * not just one, and the arguments could be FieldStores
				 * themselves.	We don't bother to try to print the target
				 * field names; we just print the source arguments, with a
				 * ROW() around them if there's more than one.  This isn't
				 * terribly complete, but it's probably good enough for
				 * EXPLAIN's purposes; especially since anything more would be
				 * either hopelessly confusing or an even poorer
				 * representation of what the plan is actually doing.
				 */
				need_parens = (list_length(fstore->newvals) != 1);
				if (need_parens)
					appendStringInfoString(buf, "ROW(");
				get_rule_expr((Node *) fstore->newvals, context, showimplicit);
				if (need_parens)
					appendStringInfoChar(buf, ')');
			}
			break;

		case T_RelabelType:
			{
				RelabelType *relabel = (RelabelType *) node;
				Node	   *arg = (Node *) relabel->arg;

				if (relabel->relabelformat == COERCE_IMPLICIT_CAST &&
					!showimplicit)
				{
					/* don't show the implicit cast */
					get_rule_expr_paren(arg, context, false, node);
				}
				else
				{
					get_coercion_expr(arg, context,
									  relabel->resulttype,
									  relabel->resulttypmod,
									  node);
				}
			}
			break;

		case T_CoerceViaIO:
			{
				CoerceViaIO *iocoerce = (CoerceViaIO *) node;
				Node	   *arg = (Node *) iocoerce->arg;

				if (iocoerce->coerceformat == COERCE_IMPLICIT_CAST &&
					!showimplicit)
				{
					/* don't show the implicit cast */
					get_rule_expr_paren(arg, context, false, node);
				}
				else
				{
					get_coercion_expr(arg, context,
									  iocoerce->resulttype,
									  -1,
									  node);
				}
			}
			break;

		case T_ArrayCoerceExpr:
			{
				ArrayCoerceExpr *acoerce = (ArrayCoerceExpr *) node;
				Node	   *arg = (Node *) acoerce->arg;

				if (acoerce->coerceformat == COERCE_IMPLICIT_CAST &&
					!showimplicit)
				{
					/* don't show the implicit cast */
					get_rule_expr_paren(arg, context, false, node);
				}
				else
				{
					get_coercion_expr(arg, context,
									  acoerce->resulttype,
									  acoerce->resulttypmod,
									  node);
				}
			}
			break;

		case T_ConvertRowtypeExpr:
			{
				ConvertRowtypeExpr *convert = (ConvertRowtypeExpr *) node;
				Node	   *arg = (Node *) convert->arg;

				if (convert->convertformat == COERCE_IMPLICIT_CAST &&
					!showimplicit)
				{
					/* don't show the implicit cast */
					get_rule_expr_paren(arg, context, false, node);
				}
				else
				{
					get_coercion_expr(arg, context,
									  convert->resulttype, -1,
									  node);
				}
			}
			break;

		case T_CollateExpr:
			{
				CollateExpr *collate = (CollateExpr *) node;
				Node	   *arg = (Node *) collate->arg;

				if (!PRETTY_PAREN(context))
					appendStringInfoChar(buf, '(');
				get_rule_expr_paren(arg, context, showimplicit, node);
				appendStringInfo(buf, " COLLATE %s",
								 generate_collation_name(collate->collOid));
				if (!PRETTY_PAREN(context))
					appendStringInfoChar(buf, ')');
			}
			break;

		case T_CaseExpr:
			{
				CaseExpr   *caseexpr = (CaseExpr *) node;
				ListCell   *temp;

				appendContextKeyword(context, "CASE",
									 0, PRETTYINDENT_VAR, 0);
				if (caseexpr->arg)
				{
					appendStringInfoChar(buf, ' ');
					get_rule_expr((Node *) caseexpr->arg, context, true);
				}
				foreach(temp, caseexpr->args)
				{
					CaseWhen   *when = (CaseWhen *) lfirst(temp);
					Node	   *w = (Node *) when->expr;

					if (caseexpr->arg)
					{
						/*
						 * The parser should have produced WHEN clauses of the
						 * form "CaseTestExpr = RHS", possibly with an
						 * implicit coercion inserted above the CaseTestExpr.
						 * For accurate decompilation of rules it's essential
						 * that we show just the RHS.  However in an
						 * expression that's been through the optimizer, the
						 * WHEN clause could be almost anything (since the
						 * equality operator could have been expanded into an
						 * inline function).  If we don't recognize the form
						 * of the WHEN clause, just punt and display it as-is.
						 */
						if (IsA(w, OpExpr))
						{
							List	   *args = ((OpExpr *) w)->args;

							if (list_length(args) == 2 &&
								IsA(strip_implicit_coercions(linitial(args)),
									CaseTestExpr))
								w = (Node *) lsecond(args);
						}
					}

					if (!PRETTY_INDENT(context))
						appendStringInfoChar(buf, ' ');
					appendContextKeyword(context, "WHEN ",
										 0, 0, 0);
					get_rule_expr(w, context, false);
					appendStringInfo(buf, " THEN ");
					get_rule_expr((Node *) when->result, context, true);
				}
				if (!PRETTY_INDENT(context))
					appendStringInfoChar(buf, ' ');
				appendContextKeyword(context, "ELSE ",
									 0, 0, 0);
				get_rule_expr((Node *) caseexpr->defresult, context, true);
				if (!PRETTY_INDENT(context))
					appendStringInfoChar(buf, ' ');
				appendContextKeyword(context, "END",
									 -PRETTYINDENT_VAR, 0, 0);
			}
			break;

		case T_CaseTestExpr:
			{
				/*
				 * Normally we should never get here, since for expressions
				 * that can contain this node type we attempt to avoid
				 * recursing to it.  But in an optimized expression we might
				 * be unable to avoid that (see comments for CaseExpr).  If we
				 * do see one, print it as CASE_TEST_EXPR.
				 */
				appendStringInfo(buf, "CASE_TEST_EXPR");
			}
			break;

		case T_ArrayExpr:
			{
				ArrayExpr  *arrayexpr = (ArrayExpr *) node;

				appendStringInfo(buf, "ARRAY[");
				get_rule_expr((Node *) arrayexpr->elements, context, true);
				appendStringInfoChar(buf, ']');

				/*
				 * If the array isn't empty, we assume its elements are
				 * coerced to the desired type.  If it's empty, though, we
				 * need an explicit coercion to the array type.
				 */
				if (arrayexpr->elements == NIL)
					appendStringInfo(buf, "::%s",
					  format_type_with_typemod(arrayexpr->array_typeid, -1));
			}
			break;

		case T_RowExpr:
			{
				RowExpr    *rowexpr = (RowExpr *) node;
				TupleDesc	tupdesc = NULL;
				ListCell   *arg;
				int			i;
				char	   *sep;

				/*
				 * If it's a named type and not RECORD, we may have to skip
				 * dropped columns and/or claim there are NULLs for added
				 * columns.
				 */
				if (rowexpr->row_typeid != RECORDOID)
				{
					tupdesc = lookup_rowtype_tupdesc(rowexpr->row_typeid, -1);
					Assert(list_length(rowexpr->args) <= tupdesc->natts);
				}

				/*
				 * SQL99 allows "ROW" to be omitted when there is more than
				 * one column, but for simplicity we always print it.
				 */
				appendStringInfo(buf, "ROW(");
				sep = "";
				i = 0;
				foreach(arg, rowexpr->args)
				{
					Node	   *e = (Node *) lfirst(arg);

					if (tupdesc == NULL ||
						!tupdesc->attrs[i]->attisdropped)
					{
						appendStringInfoString(buf, sep);
						get_rule_expr(e, context, true);
						sep = ", ";
					}
					i++;
				}
				if (tupdesc != NULL)
				{
					while (i < tupdesc->natts)
					{
						if (!tupdesc->attrs[i]->attisdropped)
						{
							appendStringInfoString(buf, sep);
							appendStringInfo(buf, "NULL");
							sep = ", ";
						}
						i++;
					}

					ReleaseTupleDesc(tupdesc);
				}
				appendStringInfo(buf, ")");
				if (rowexpr->row_format == COERCE_EXPLICIT_CAST)
					appendStringInfo(buf, "::%s",
						  format_type_with_typemod(rowexpr->row_typeid, -1));
			}
			break;

		case T_RowCompareExpr:
			{
				RowCompareExpr *rcexpr = (RowCompareExpr *) node;
				ListCell   *arg;
				char	   *sep;

				/*
				 * SQL99 allows "ROW" to be omitted when there is more than
				 * one column, but for simplicity we always print it.
				 */
				appendStringInfo(buf, "(ROW(");
				sep = "";
				foreach(arg, rcexpr->largs)
				{
					Node	   *e = (Node *) lfirst(arg);

					appendStringInfoString(buf, sep);
					get_rule_expr(e, context, true);
					sep = ", ";
				}

				/*
				 * We assume that the name of the first-column operator will
				 * do for all the rest too.  This is definitely open to
				 * failure, eg if some but not all operators were renamed
				 * since the construct was parsed, but there seems no way to
				 * be perfect.
				 */
				appendStringInfo(buf, ") %s ROW(",
						  generate_operator_name(linitial_oid(rcexpr->opnos),
										   exprType(linitial(rcexpr->largs)),
										 exprType(linitial(rcexpr->rargs))));
				sep = "";
				foreach(arg, rcexpr->rargs)
				{
					Node	   *e = (Node *) lfirst(arg);

					appendStringInfoString(buf, sep);
					get_rule_expr(e, context, true);
					sep = ", ";
				}
				appendStringInfo(buf, "))");
			}
			break;

		case T_CoalesceExpr:
			{
				CoalesceExpr *coalesceexpr = (CoalesceExpr *) node;

				appendStringInfo(buf, "COALESCE(");
				get_rule_expr((Node *) coalesceexpr->args, context, true);
				appendStringInfoChar(buf, ')');
			}
			break;

		case T_MinMaxExpr:
			{
				MinMaxExpr *minmaxexpr = (MinMaxExpr *) node;

				switch (minmaxexpr->op)
				{
					case IS_GREATEST:
						appendStringInfo(buf, "GREATEST(");
						break;
					case IS_LEAST:
						appendStringInfo(buf, "LEAST(");
						break;
				}
				get_rule_expr((Node *) minmaxexpr->args, context, true);
				appendStringInfoChar(buf, ')');
			}
			break;

		case T_XmlExpr:
			{
				XmlExpr    *xexpr = (XmlExpr *) node;
				bool		needcomma = false;
				ListCell   *arg;
				ListCell   *narg;
				Const	   *con;

				switch (xexpr->op)
				{
					case IS_XMLCONCAT:
						appendStringInfoString(buf, "XMLCONCAT(");
						break;
					case IS_XMLELEMENT:
						appendStringInfoString(buf, "XMLELEMENT(");
						break;
					case IS_XMLFOREST:
						appendStringInfoString(buf, "XMLFOREST(");
						break;
					case IS_XMLPARSE:
						appendStringInfoString(buf, "XMLPARSE(");
						break;
					case IS_XMLPI:
						appendStringInfoString(buf, "XMLPI(");
						break;
					case IS_XMLROOT:
						appendStringInfoString(buf, "XMLROOT(");
						break;
					case IS_XMLSERIALIZE:
						appendStringInfoString(buf, "XMLSERIALIZE(");
						break;
					case IS_DOCUMENT:
						break;
				}
				if (xexpr->op == IS_XMLPARSE || xexpr->op == IS_XMLSERIALIZE)
				{
					if (xexpr->xmloption == XMLOPTION_DOCUMENT)
						appendStringInfoString(buf, "DOCUMENT ");
					else
						appendStringInfoString(buf, "CONTENT ");
				}
				if (xexpr->name)
				{
					appendStringInfo(buf, "NAME %s",
									 quote_identifier(map_xml_name_to_sql_identifier(xexpr->name)));
					needcomma = true;
				}
				if (xexpr->named_args)
				{
					if (xexpr->op != IS_XMLFOREST)
					{
						if (needcomma)
							appendStringInfoString(buf, ", ");
						appendStringInfoString(buf, "XMLATTRIBUTES(");
						needcomma = false;
					}
					forboth(arg, xexpr->named_args, narg, xexpr->arg_names)
					{
						Node	   *e = (Node *) lfirst(arg);
						char	   *argname = strVal(lfirst(narg));

						if (needcomma)
							appendStringInfoString(buf, ", ");
						get_rule_expr((Node *) e, context, true);
						appendStringInfo(buf, " AS %s",
										 quote_identifier(map_xml_name_to_sql_identifier(argname)));
						needcomma = true;
					}
					if (xexpr->op != IS_XMLFOREST)
						appendStringInfoChar(buf, ')');
				}
				if (xexpr->args)
				{
					if (needcomma)
						appendStringInfoString(buf, ", ");
					switch (xexpr->op)
					{
						case IS_XMLCONCAT:
						case IS_XMLELEMENT:
						case IS_XMLFOREST:
						case IS_XMLPI:
						case IS_XMLSERIALIZE:
							/* no extra decoration needed */
							get_rule_expr((Node *) xexpr->args, context, true);
							break;
						case IS_XMLPARSE:
							Assert(list_length(xexpr->args) == 2);

							get_rule_expr((Node *) linitial(xexpr->args),
										  context, true);

							con = (Const *) lsecond(xexpr->args);
							Assert(IsA(con, Const));
							Assert(!con->constisnull);
							if (DatumGetBool(con->constvalue))
								appendStringInfoString(buf,
													 " PRESERVE WHITESPACE");
							else
								appendStringInfoString(buf,
													   " STRIP WHITESPACE");
							break;
						case IS_XMLROOT:
							Assert(list_length(xexpr->args) == 3);

							get_rule_expr((Node *) linitial(xexpr->args),
										  context, true);

							appendStringInfoString(buf, ", VERSION ");
							con = (Const *) lsecond(xexpr->args);
							if (IsA(con, Const) &&
								con->constisnull)
								appendStringInfoString(buf, "NO VALUE");
							else
								get_rule_expr((Node *) con, context, false);

							con = (Const *) lthird(xexpr->args);
							Assert(IsA(con, Const));
							if (con->constisnull)
								 /* suppress STANDALONE NO VALUE */ ;
							else
							{
								switch (DatumGetInt32(con->constvalue))
								{
									case XML_STANDALONE_YES:
										appendStringInfoString(buf,
														 ", STANDALONE YES");
										break;
									case XML_STANDALONE_NO:
										appendStringInfoString(buf,
														  ", STANDALONE NO");
										break;
									case XML_STANDALONE_NO_VALUE:
										appendStringInfoString(buf,
													", STANDALONE NO VALUE");
										break;
									default:
										break;
								}
							}
							break;
						case IS_DOCUMENT:
							get_rule_expr_paren((Node *) xexpr->args, context, false, node);
							break;
					}

				}
				if (xexpr->op == IS_XMLSERIALIZE)
					appendStringInfo(buf, " AS %s",
									 format_type_with_typemod(xexpr->type,
															  xexpr->typmod));
				if (xexpr->op == IS_DOCUMENT)
					appendStringInfoString(buf, " IS DOCUMENT");
				else
					appendStringInfoChar(buf, ')');
			}
			break;

		case T_NullTest:
			{
				NullTest   *ntest = (NullTest *) node;

				if (!PRETTY_PAREN(context))
					appendStringInfoChar(buf, '(');
				get_rule_expr_paren((Node *) ntest->arg, context, true, node);
				switch (ntest->nulltesttype)
				{
					case IS_NULL:
						appendStringInfo(buf, " IS NULL");
						break;
					case IS_NOT_NULL:
						appendStringInfo(buf, " IS NOT NULL");
						break;
					default:
						elog(ERROR, "unrecognized nulltesttype: %d",
							 (int) ntest->nulltesttype);
				}
				if (!PRETTY_PAREN(context))
					appendStringInfoChar(buf, ')');
			}
			break;

		case T_BooleanTest:
			{
				BooleanTest *btest = (BooleanTest *) node;

				if (!PRETTY_PAREN(context))
					appendStringInfoChar(buf, '(');
				get_rule_expr_paren((Node *) btest->arg, context, false, node);
				switch (btest->booltesttype)
				{
					case IS_TRUE:
						appendStringInfo(buf, " IS TRUE");
						break;
					case IS_NOT_TRUE:
						appendStringInfo(buf, " IS NOT TRUE");
						break;
					case IS_FALSE:
						appendStringInfo(buf, " IS FALSE");
						break;
					case IS_NOT_FALSE:
						appendStringInfo(buf, " IS NOT FALSE");
						break;
					case IS_UNKNOWN:
						appendStringInfo(buf, " IS UNKNOWN");
						break;
					case IS_NOT_UNKNOWN:
						appendStringInfo(buf, " IS NOT UNKNOWN");
						break;
					default:
						elog(ERROR, "unrecognized booltesttype: %d",
							 (int) btest->booltesttype);
				}
				if (!PRETTY_PAREN(context))
					appendStringInfoChar(buf, ')');
			}
			break;

		case T_CoerceToDomain:
			{
				CoerceToDomain *ctest = (CoerceToDomain *) node;
				Node	   *arg = (Node *) ctest->arg;

				if (ctest->coercionformat == COERCE_IMPLICIT_CAST &&
					!showimplicit)
				{
					/* don't show the implicit cast */
					get_rule_expr(arg, context, false);
				}
				else
				{
					get_coercion_expr(arg, context,
									  ctest->resulttype,
									  ctest->resulttypmod,
									  node);
				}
			}
			break;

		case T_CoerceToDomainValue:
			appendStringInfo(buf, "VALUE");
			break;

		case T_SetToDefault:
			appendStringInfo(buf, "DEFAULT");
			break;

		case T_CurrentOfExpr:
			{
				CurrentOfExpr *cexpr = (CurrentOfExpr *) node;

				if (cexpr->cursor_name)
					appendStringInfo(buf, "CURRENT OF %s",
									 quote_identifier(cexpr->cursor_name));
				else
					appendStringInfo(buf, "CURRENT OF $%d",
									 cexpr->cursor_param);
			}
			break;

		case T_List:
			{
				char	   *sep;
				ListCell   *l;

				sep = "";
				foreach(l, (List *) node)
				{
					appendStringInfoString(buf, sep);
					get_rule_expr((Node *) lfirst(l), context, showimplicit);
					sep = ", ";
				}
			}
			break;

		default:
			elog(ERROR, "unrecognized node type: %d", (int) nodeTag(node));
			break;
	}
}


/*
 * get_oper_expr			- Parse back an OpExpr node
 */
static void
get_oper_expr(OpExpr *expr, deparse_context *context)
{
	StringInfo	buf = context->buf;
	Oid			opno = expr->opno;
	List	   *args = expr->args;

	if (!PRETTY_PAREN(context))
		appendStringInfoChar(buf, '(');
	if (list_length(args) == 2)
	{
		/* binary operator */
		Node	   *arg1 = (Node *) linitial(args);
		Node	   *arg2 = (Node *) lsecond(args);

		get_rule_expr_paren(arg1, context, true, (Node *) expr);
		appendStringInfo(buf, " %s ",
						 generate_operator_name(opno,
												exprType(arg1),
												exprType(arg2)));
		get_rule_expr_paren(arg2, context, true, (Node *) expr);
	}
	else
	{
		/* unary operator --- but which side? */
		Node	   *arg = (Node *) linitial(args);
		HeapTuple	tp;
		Form_pg_operator optup;

		tp = SearchSysCache1(OPEROID, ObjectIdGetDatum(opno));
		if (!HeapTupleIsValid(tp))
			elog(ERROR, "cache lookup failed for operator %u", opno);
		optup = (Form_pg_operator) GETSTRUCT(tp);
		switch (optup->oprkind)
		{
			case 'l':
				appendStringInfo(buf, "%s ",
								 generate_operator_name(opno,
														InvalidOid,
														exprType(arg)));
				get_rule_expr_paren(arg, context, true, (Node *) expr);
				break;
			case 'r':
				get_rule_expr_paren(arg, context, true, (Node *) expr);
				appendStringInfo(buf, " %s",
								 generate_operator_name(opno,
														exprType(arg),
														InvalidOid));
				break;
			default:
				elog(ERROR, "bogus oprkind: %d", optup->oprkind);
		}
		ReleaseSysCache(tp);
	}
	if (!PRETTY_PAREN(context))
		appendStringInfoChar(buf, ')');
}

/*
 * get_func_expr			- Parse back a FuncExpr node
 */
static void
get_func_expr(FuncExpr *expr, deparse_context *context,
			  bool showimplicit)
{
	StringInfo	buf = context->buf;
	Oid			funcoid = expr->funcid;
	Oid			argtypes[FUNC_MAX_ARGS];
	int			nargs;
	List	   *argnames;
	bool		use_variadic;
	ListCell   *l;

	/*
	 * If the function call came from an implicit coercion, then just show the
	 * first argument --- unless caller wants to see implicit coercions.
	 */
	if (expr->funcformat == COERCE_IMPLICIT_CAST && !showimplicit)
	{
		get_rule_expr_paren((Node *) linitial(expr->args), context,
							false, (Node *) expr);
		return;
	}

	/*
	 * If the function call came from a cast, then show the first argument
	 * plus an explicit cast operation.
	 */
	if (expr->funcformat == COERCE_EXPLICIT_CAST ||
		expr->funcformat == COERCE_IMPLICIT_CAST)
	{
		Node	   *arg = linitial(expr->args);
		Oid			rettype = expr->funcresulttype;
		int32		coercedTypmod;

		/* Get the typmod if this is a length-coercion function */
		(void) exprIsLengthCoercion((Node *) expr, &coercedTypmod);

		get_coercion_expr(arg, context,
						  rettype, coercedTypmod,
						  (Node *) expr);

		return;
	}

	/*
	 * Normal function: display as proname(args).  First we need to extract
	 * the argument datatypes.
	 */
	if (list_length(expr->args) > FUNC_MAX_ARGS)
		ereport(ERROR,
				(errcode(ERRCODE_TOO_MANY_ARGUMENTS),
				 errmsg("too many arguments")));
	nargs = 0;
	argnames = NIL;
	foreach(l, expr->args)
	{
		Node	   *arg = (Node *) lfirst(l);

		if (IsA(arg, NamedArgExpr))
			argnames = lappend(argnames, ((NamedArgExpr *) arg)->name);
		argtypes[nargs] = exprType(arg);
		nargs++;
	}

	appendStringInfo(buf, "%s(",
					 generate_function_name(funcoid, nargs,
											argnames, argtypes,
											expr->funcvariadic,
											&use_variadic));
	nargs = 0;
	foreach(l, expr->args)
	{
		if (nargs++ > 0)
			appendStringInfoString(buf, ", ");
		if (use_variadic && lnext(l) == NULL)
			appendStringInfoString(buf, "VARIADIC ");
		get_rule_expr((Node *) lfirst(l), context, true);
	}
	appendStringInfoChar(buf, ')');
}

/*
 * get_agg_expr			- Parse back an Aggref node
 */
static void
get_agg_expr(Aggref *aggref, deparse_context *context)
{
	StringInfo	buf = context->buf;

	if (aggref->isordset)
	{
		get_ordset_expr(aggref, context);
	}
	else
	{
		get_aggstd_expr(aggref, context);
	}

	if (aggref->agg_filter != NULL)
	{
		appendStringInfoString(buf, ") FILTER (WHERE ");
		get_rule_expr((Node *)aggref->agg_filter, context, false);
	}

	appendStringInfoString(buf, ")");
}

static void
get_ordset_expr(Aggref *aggref, deparse_context *context)
{
	StringInfo	buf = context->buf;
	Oid			argtypes[FUNC_MAX_ARGS];
	List	   *arglist;
	int			nargs;
	ListCell   *l;

	/* Extract the regular arguments, ignoring resjunk stuff for the moment */
	arglist = NIL;
	nargs = 0;

	foreach(l, aggref->orddirectargs)
	{
		Node	   *arg = (Node *) lfirst(l);

		Assert(!IsA(arg, NamedArgExpr));
		if (nargs >= FUNC_MAX_ARGS)		/* paranoia */
			ereport(ERROR,
					(errcode(ERRCODE_TOO_MANY_ARGUMENTS),
					 errmsg("too many arguments")));
		argtypes[nargs] = exprType(arg);
		nargs++;
	}

	/* For direct arguments in case of ordered set functions */
	foreach(l, aggref->args)
	{
		TargetEntry *tle = (TargetEntry *) lfirst(l);
		Node	   *arg = (Node *) tle->expr;

		Assert(!IsA(arg, NamedArgExpr));
		if (tle->resjunk)
			continue;
		if (nargs >= FUNC_MAX_ARGS)		/* paranoia */
			ereport(ERROR,
					(errcode(ERRCODE_TOO_MANY_ARGUMENTS),
					 errmsg("too many arguments")));
		argtypes[nargs] = exprType(arg);
		arglist = lappend(arglist, arg);
		nargs++;
	}

	appendStringInfo(buf, "%s(",
					 generate_function_name(aggref->aggfnoid, nargs,
											NIL, argtypes,
											false, NULL));

	get_rule_expr((Node *)aggref->orddirectargs, context, true);
	appendStringInfoString(buf, ") WITHIN GROUP (ORDER BY ");
	get_rule_orderby(aggref->aggorder, aggref->args, false, context);
	
}
static void
get_aggstd_expr(Aggref *aggref, deparse_context *context)
{
	StringInfo	buf = context->buf;
	Oid			argtypes[FUNC_MAX_ARGS];
	List	   *arglist;
	int			nargs;
	ListCell   *l;

	/* Extract the regular arguments, ignoring resjunk stuff for the moment */
	arglist = NIL;
	nargs = 0;
	foreach(l, aggref->args)
	{
		TargetEntry *tle = (TargetEntry *) lfirst(l);
		Node	   *arg = (Node *) tle->expr;

		Assert(!IsA(arg, NamedArgExpr));
		if (tle->resjunk)
			continue;
		if (nargs >= FUNC_MAX_ARGS)		/* paranoia */
			ereport(ERROR,
					(errcode(ERRCODE_TOO_MANY_ARGUMENTS),
					 errmsg("too many arguments")));
		argtypes[nargs] = exprType(arg);
		arglist = lappend(arglist, arg);
		nargs++;
	}

	appendStringInfo(buf, "%s(%s",
					 generate_function_name(aggref->aggfnoid, nargs,
											NIL, argtypes,
											false, NULL),
					 (aggref->aggdistinct != NIL) ? "DISTINCT " : "");
	/* aggstar can be set only in zero-argument aggregates */
	if (aggref->aggstar)
		appendStringInfoChar(buf, '*');
	else
		get_rule_expr((Node *) arglist, context, true);
	if (aggref->aggorder != NIL)
	{
		appendStringInfoString(buf, " ORDER BY ");
		get_rule_orderby(aggref->aggorder, aggref->args, false, context);
	}
<<<<<<< HEAD
=======

	if (aggref->aggfilter != NULL)
	{
		appendStringInfoString(buf, ") FILTER (WHERE ");
		get_rule_expr((Node *) aggref->aggfilter, context, false);
	}

	appendStringInfoChar(buf, ')');
>>>>>>> c86b4b37
}

/*
 * get_windowfunc_expr	- Parse back a WindowFunc node
 */
static void
get_windowfunc_expr(WindowFunc *wfunc, deparse_context *context)
{
	StringInfo	buf = context->buf;
	Oid			argtypes[FUNC_MAX_ARGS];
	int			nargs;
	ListCell   *l;

	if (list_length(wfunc->args) > FUNC_MAX_ARGS)
		ereport(ERROR,
				(errcode(ERRCODE_TOO_MANY_ARGUMENTS),
				 errmsg("too many arguments")));
	nargs = 0;
	foreach(l, wfunc->args)
	{
		Node	   *arg = (Node *) lfirst(l);

		Assert(!IsA(arg, NamedArgExpr));
		argtypes[nargs] = exprType(arg);
		nargs++;
	}

	appendStringInfo(buf, "%s(",
					 generate_function_name(wfunc->winfnoid, nargs,
											NIL, argtypes,
											false, NULL));
	/* winstar can be set only in zero-argument aggregates */
	if (wfunc->winstar)
		appendStringInfoChar(buf, '*');
	else
		get_rule_expr((Node *) wfunc->args, context, true);

	if (wfunc->aggfilter != NULL)
	{
		appendStringInfoString(buf, ") FILTER (WHERE ");
		get_rule_expr((Node *) wfunc->aggfilter, context, false);
	}

	appendStringInfoString(buf, ") OVER ");

	foreach(l, context->windowClause)
	{
		WindowClause *wc = (WindowClause *) lfirst(l);

		if (wc->winref == wfunc->winref)
		{
			if (wc->name)
				appendStringInfoString(buf, quote_identifier(wc->name));
			else
				get_rule_windowspec(wc, context->windowTList, context);
			break;
		}
	}
	if (l == NULL)
	{
		if (context->windowClause)
			elog(ERROR, "could not find window clause for winref %u",
				 wfunc->winref);

		/*
		 * In EXPLAIN, we don't have window context information available, so
		 * we have to settle for this:
		 */
		appendStringInfoString(buf, "(?)");
	}
}

/* ----------
 * get_coercion_expr
 *
 *	Make a string representation of a value coerced to a specific type
 * ----------
 */
static void
get_coercion_expr(Node *arg, deparse_context *context,
				  Oid resulttype, int32 resulttypmod,
				  Node *parentNode)
{
	StringInfo	buf = context->buf;

	/*
	 * Since parse_coerce.c doesn't immediately collapse application of
	 * length-coercion functions to constants, what we'll typically see in
	 * such cases is a Const with typmod -1 and a length-coercion function
	 * right above it.	Avoid generating redundant output. However, beware of
	 * suppressing casts when the user actually wrote something like
	 * 'foo'::text::char(3).
	 */
	if (arg && IsA(arg, Const) &&
		((Const *) arg)->consttype == resulttype &&
		((Const *) arg)->consttypmod == -1)
	{
		/* Show the constant without normal ::typename decoration */
		get_const_expr((Const *) arg, context, -1);
	}
	else
	{
		if (!PRETTY_PAREN(context))
			appendStringInfoChar(buf, '(');
		get_rule_expr_paren(arg, context, false, parentNode);
		if (!PRETTY_PAREN(context))
			appendStringInfoChar(buf, ')');
	}
	appendStringInfo(buf, "::%s",
					 format_type_with_typemod(resulttype, resulttypmod));
}

/* ----------
 * get_const_expr
 *
 *	Make a string representation of a Const
 *
 * showtype can be -1 to never show "::typename" decoration, or +1 to always
 * show it, or 0 to show it only if the constant wouldn't be assumed to be
 * the right type by default.
 *
 * If the Const's collation isn't default for its type, show that too.
 * This can only happen in trees that have been through constant-folding.
 * We assume we don't need to do this when showtype is -1.
 * ----------
 */
static void
get_const_expr(Const *constval, deparse_context *context, int showtype)
{
	StringInfo	buf = context->buf;
	Oid			typoutput;
	bool		typIsVarlena;
	char	   *extval;
	bool		isfloat = false;
	bool		needlabel;

	if (constval->constisnull)
	{
		/*
		 * Always label the type of a NULL constant to prevent misdecisions
		 * about type when reparsing.
		 */
		appendStringInfo(buf, "NULL");
		if (showtype >= 0)
		{
			appendStringInfo(buf, "::%s",
							 format_type_with_typemod(constval->consttype,
													  constval->consttypmod));
			get_const_collation(constval, context);
		}
		return;
	}

	getTypeOutputInfo(constval->consttype,
					  &typoutput, &typIsVarlena);

	extval = OidOutputFunctionCall(typoutput, constval->constvalue);

	switch (constval->consttype)
	{
		case INT2OID:
		case INT4OID:
		case INT8OID:
		case OIDOID:
		case FLOAT4OID:
		case FLOAT8OID:
		case NUMERICOID:
			{
				/*
				 * These types are printed without quotes unless they contain
				 * values that aren't accepted by the scanner unquoted (e.g.,
				 * 'NaN').	Note that strtod() and friends might accept NaN,
				 * so we can't use that to test.
				 *
				 * In reality we only need to defend against infinity and NaN,
				 * so we need not get too crazy about pattern matching here.
				 *
				 * There is a special-case gotcha: if the constant is signed,
				 * we need to parenthesize it, else the parser might see a
				 * leading plus/minus as binding less tightly than adjacent
				 * operators --- particularly, the cast that we might attach
				 * below.
				 */
				if (strspn(extval, "0123456789+-eE.") == strlen(extval))
				{
					if (extval[0] == '+' || extval[0] == '-')
						appendStringInfo(buf, "(%s)", extval);
					else
						appendStringInfoString(buf, extval);
					if (strcspn(extval, "eE.") != strlen(extval))
						isfloat = true; /* it looks like a float */
				}
				else
					appendStringInfo(buf, "'%s'", extval);
			}
			break;

		case BITOID:
		case VARBITOID:
			appendStringInfo(buf, "B'%s'", extval);
			break;

		case BOOLOID:
			if (strcmp(extval, "t") == 0)
				appendStringInfo(buf, "true");
			else
				appendStringInfo(buf, "false");
			break;

		default:
			simple_quote_literal(buf, extval);
			break;
	}

	pfree(extval);

	if (showtype < 0)
		return;

	/*
	 * For showtype == 0, append ::typename unless the constant will be
	 * implicitly typed as the right type when it is read in.
	 *
	 * XXX this code has to be kept in sync with the behavior of the parser,
	 * especially make_const.
	 */
	switch (constval->consttype)
	{
		case BOOLOID:
		case INT4OID:
		case UNKNOWNOID:
			/* These types can be left unlabeled */
			needlabel = false;
			break;
		case NUMERICOID:

			/*
			 * Float-looking constants will be typed as numeric, but if
			 * there's a specific typmod we need to show it.
			 */
			needlabel = !isfloat || (constval->consttypmod >= 0);
			break;
		default:
			needlabel = true;
			break;
	}
	if (needlabel || showtype > 0)
		appendStringInfo(buf, "::%s",
						 format_type_with_typemod(constval->consttype,
												  constval->consttypmod));

	get_const_collation(constval, context);
}

/*
 * helper for get_const_expr: append COLLATE if needed
 */
static void
get_const_collation(Const *constval, deparse_context *context)
{
	StringInfo	buf = context->buf;

	if (OidIsValid(constval->constcollid))
	{
		Oid			typcollation = get_typcollation(constval->consttype);

		if (constval->constcollid != typcollation)
		{
			appendStringInfo(buf, " COLLATE %s",
							 generate_collation_name(constval->constcollid));
		}
	}
}

/*
 * simple_quote_literal - Format a string as a SQL literal, append to buf
 */
static void
simple_quote_literal(StringInfo buf, const char *val)
{
	const char *valptr;

	/*
	 * We form the string literal according to the prevailing setting of
	 * standard_conforming_strings; we never use E''. User is responsible for
	 * making sure result is used correctly.
	 */
	appendStringInfoChar(buf, '\'');
	for (valptr = val; *valptr; valptr++)
	{
		char		ch = *valptr;

		if (SQL_STR_DOUBLE(ch, !standard_conforming_strings))
			appendStringInfoChar(buf, ch);
		appendStringInfoChar(buf, ch);
	}
	appendStringInfoChar(buf, '\'');
}


/* ----------
 * get_sublink_expr			- Parse back a sublink
 * ----------
 */
static void
get_sublink_expr(SubLink *sublink, deparse_context *context)
{
	StringInfo	buf = context->buf;
	Query	   *query = (Query *) (sublink->subselect);
	char	   *opname = NULL;
	bool		need_paren;

	if (sublink->subLinkType == ARRAY_SUBLINK)
		appendStringInfo(buf, "ARRAY(");
	else
		appendStringInfoChar(buf, '(');

	/*
	 * Note that we print the name of only the first operator, when there are
	 * multiple combining operators.  This is an approximation that could go
	 * wrong in various scenarios (operators in different schemas, renamed
	 * operators, etc) but there is not a whole lot we can do about it, since
	 * the syntax allows only one operator to be shown.
	 */
	if (sublink->testexpr)
	{
		if (IsA(sublink->testexpr, OpExpr))
		{
			/* single combining operator */
			OpExpr	   *opexpr = (OpExpr *) sublink->testexpr;

			get_rule_expr(linitial(opexpr->args), context, true);
			opname = generate_operator_name(opexpr->opno,
											exprType(linitial(opexpr->args)),
											exprType(lsecond(opexpr->args)));
		}
		else if (IsA(sublink->testexpr, BoolExpr))
		{
			/* multiple combining operators, = or <> cases */
			char	   *sep;
			ListCell   *l;

			appendStringInfoChar(buf, '(');
			sep = "";
			foreach(l, ((BoolExpr *) sublink->testexpr)->args)
			{
				OpExpr	   *opexpr = (OpExpr *) lfirst(l);

				Assert(IsA(opexpr, OpExpr));
				appendStringInfoString(buf, sep);
				get_rule_expr(linitial(opexpr->args), context, true);
				if (!opname)
					opname = generate_operator_name(opexpr->opno,
											exprType(linitial(opexpr->args)),
											exprType(lsecond(opexpr->args)));
				sep = ", ";
			}
			appendStringInfoChar(buf, ')');
		}
		else if (IsA(sublink->testexpr, RowCompareExpr))
		{
			/* multiple combining operators, < <= > >= cases */
			RowCompareExpr *rcexpr = (RowCompareExpr *) sublink->testexpr;

			appendStringInfoChar(buf, '(');
			get_rule_expr((Node *) rcexpr->largs, context, true);
			opname = generate_operator_name(linitial_oid(rcexpr->opnos),
											exprType(linitial(rcexpr->largs)),
										  exprType(linitial(rcexpr->rargs)));
			appendStringInfoChar(buf, ')');
		}
		else
			elog(ERROR, "unrecognized testexpr type: %d",
				 (int) nodeTag(sublink->testexpr));
	}

	need_paren = true;

	switch (sublink->subLinkType)
	{
		case EXISTS_SUBLINK:
			appendStringInfo(buf, "EXISTS ");
			break;

		case ANY_SUBLINK:
			if (strcmp(opname, "=") == 0)		/* Represent = ANY as IN */
				appendStringInfo(buf, " IN ");
			else
				appendStringInfo(buf, " %s ANY ", opname);
			break;

		case ALL_SUBLINK:
			appendStringInfo(buf, " %s ALL ", opname);
			break;

		case ROWCOMPARE_SUBLINK:
			appendStringInfo(buf, " %s ", opname);
			break;

		case EXPR_SUBLINK:
		case ARRAY_SUBLINK:
			need_paren = false;
			break;

		case CTE_SUBLINK:		/* shouldn't occur in a SubLink */
		default:
			elog(ERROR, "unrecognized sublink type: %d",
				 (int) sublink->subLinkType);
			break;
	}

	if (need_paren)
		appendStringInfoChar(buf, '(');

	get_query_def(query, buf, context->namespaces, NULL,
				  context->prettyFlags, context->wrapColumn,
				  context->indentLevel);

	if (need_paren)
		appendStringInfo(buf, "))");
	else
		appendStringInfoChar(buf, ')');
}


/* ----------
 * get_from_clause			- Parse back a FROM clause
 *
 * "prefix" is the keyword that denotes the start of the list of FROM
 * elements. It is FROM when used to parse back SELECT and UPDATE, but
 * is USING when parsing back DELETE.
 * ----------
 */
static void
get_from_clause(Query *query, const char *prefix, deparse_context *context)
{
	StringInfo	buf = context->buf;
	bool		first = true;
	ListCell   *l;

	/*
	 * We use the query's jointree as a guide to what to print.  However, we
	 * must ignore auto-added RTEs that are marked not inFromCl. (These can
	 * only appear at the top level of the jointree, so it's sufficient to
	 * check here.)  This check also ensures we ignore the rule pseudo-RTEs
	 * for NEW and OLD.
	 */
	foreach(l, query->jointree->fromlist)
	{
		Node	   *jtnode = (Node *) lfirst(l);

		if (IsA(jtnode, RangeTblRef))
		{
			int			varno = ((RangeTblRef *) jtnode)->rtindex;
			RangeTblEntry *rte = rt_fetch(varno, query->rtable);

			if (!rte->inFromCl)
				continue;
		}

		if (first)
		{
			appendContextKeyword(context, prefix,
								 -PRETTYINDENT_STD, PRETTYINDENT_STD, 2);
			first = false;

			get_from_clause_item(jtnode, query, context);
		}
		else
		{
			StringInfoData itembuf;

			appendStringInfoString(buf, ", ");

			/*
			 * Put the new FROM item's text into itembuf so we can decide
			 * after we've got it whether or not it needs to go on a new line.
			 */
			initStringInfo(&itembuf);
			context->buf = &itembuf;

			get_from_clause_item(jtnode, query, context);

			/* Restore context's output buffer */
			context->buf = buf;

			/* Consider line-wrapping if enabled */
			if (PRETTY_INDENT(context) && context->wrapColumn >= 0)
			{
				char	   *trailing_nl;

				/* Locate the start of the current line in the buffer */
				trailing_nl = strrchr(buf->data, '\n');
				if (trailing_nl == NULL)
					trailing_nl = buf->data;
				else
					trailing_nl++;

				/*
				 * Add a newline, plus some indentation, if the new item would
				 * cause an overflow.
				 */
				if (strlen(trailing_nl) + strlen(itembuf.data) > context->wrapColumn)
					appendContextKeyword(context, "", -PRETTYINDENT_STD,
										 PRETTYINDENT_STD, PRETTYINDENT_VAR);
			}

			/* Add the new item */
			appendStringInfoString(buf, itembuf.data);

			/* clean up */
			pfree(itembuf.data);
		}
	}
}

static void
get_from_clause_item(Node *jtnode, Query *query, deparse_context *context)
{
	StringInfo	buf = context->buf;
	deparse_namespace *dpns = (deparse_namespace *) linitial(context->namespaces);

	if (IsA(jtnode, RangeTblRef))
	{
		int			varno = ((RangeTblRef *) jtnode)->rtindex;
		RangeTblEntry *rte = rt_fetch(varno, query->rtable);
		char	   *refname = get_rtable_name(varno, context);
		deparse_columns *colinfo = deparse_columns_fetch(varno, dpns);
		bool		printalias;

		if (rte->lateral)
			appendStringInfoString(buf, "LATERAL ");

		/* Print the FROM item proper */
		switch (rte->rtekind)
		{
			case RTE_RELATION:
				/* Normal relation RTE */
				appendStringInfo(buf, "%s%s",
								 only_marker(rte),
								 generate_relation_name(rte->relid,
														context->namespaces));
				break;
			case RTE_SUBQUERY:
				/* Subquery RTE */
				appendStringInfoChar(buf, '(');
				get_query_def(rte->subquery, buf, context->namespaces, NULL,
							  context->prettyFlags, context->wrapColumn,
							  context->indentLevel);
				appendStringInfoChar(buf, ')');
				break;
			case RTE_FUNCTION:
				/* Function RTE */
				get_rule_expr(rte->funcexpr, context, true);
				break;
			case RTE_VALUES:
				/* Values list RTE */
				get_values_def(rte->values_lists, context);
				break;
			case RTE_CTE:
				appendStringInfoString(buf, quote_identifier(rte->ctename));
				break;
			default:
				elog(ERROR, "unrecognized RTE kind: %d", (int) rte->rtekind);
				break;
		}

		/* Print the relation alias, if needed */
		printalias = false;
		if (rte->alias != NULL)
		{
			/* Always print alias if user provided one */
			printalias = true;
		}
		else if (colinfo->printaliases)
		{
			/* Always print alias if we need to print column aliases */
			printalias = true;
		}
		else if (rte->rtekind == RTE_RELATION)
		{
			/*
			 * No need to print alias if it's same as relation name (this
			 * would normally be the case, but not if set_rtable_names had to
			 * resolve a conflict).
			 */
			if (strcmp(refname, get_relation_name(rte->relid)) != 0)
				printalias = true;
		}
		else if (rte->rtekind == RTE_FUNCTION)
		{
			/*
			 * For a function RTE, always print alias.	This covers possible
			 * renaming of the function and/or instability of the
			 * FigureColname rules for things that aren't simple functions.
			 * Also note we'd need to force it anyway for the RECORD case.
			 */
			printalias = true;
		}
		else if (rte->rtekind == RTE_CTE)
		{
			/*
			 * No need to print alias if it's same as CTE name (this would
			 * normally be the case, but not if set_rtable_names had to
			 * resolve a conflict).
			 */
			if (strcmp(refname, rte->ctename) != 0)
				printalias = true;
		}
		if (printalias)
			appendStringInfo(buf, " %s", quote_identifier(refname));

		/* Print the column definitions or aliases, if needed */
		if (rte->rtekind == RTE_FUNCTION && rte->funccoltypes != NIL)
		{
			/* Function returning RECORD, reconstruct the columndefs */
			get_from_clause_coldeflist(colinfo,
									   rte->funccoltypes,
									   rte->funccoltypmods,
									   rte->funccolcollations,
									   context);
		}
		else
		{
			/* Else print column aliases as needed */
			get_column_alias_list(colinfo, context);
		}
	}
	else if (IsA(jtnode, JoinExpr))
	{
		JoinExpr   *j = (JoinExpr *) jtnode;
		deparse_columns *colinfo = deparse_columns_fetch(j->rtindex, dpns);
		bool		need_paren_on_right;

		need_paren_on_right = PRETTY_PAREN(context) &&
			!IsA(j->rarg, RangeTblRef) &&
			!(IsA(j->rarg, JoinExpr) &&((JoinExpr *) j->rarg)->alias != NULL);

		if (!PRETTY_PAREN(context) || j->alias != NULL)
			appendStringInfoChar(buf, '(');

		get_from_clause_item(j->larg, query, context);

		switch (j->jointype)
		{
			case JOIN_INNER:
				if (j->quals)
					appendContextKeyword(context, " JOIN ",
										 -PRETTYINDENT_JOIN,
										 PRETTYINDENT_JOIN, 2);
				else
					appendContextKeyword(context, " CROSS JOIN ",
										 -PRETTYINDENT_JOIN,
										 PRETTYINDENT_JOIN, 1);
				break;
			case JOIN_LEFT:
				appendContextKeyword(context, " LEFT JOIN ",
									 -PRETTYINDENT_JOIN,
									 PRETTYINDENT_JOIN, 2);
				break;
			case JOIN_FULL:
				appendContextKeyword(context, " FULL JOIN ",
									 -PRETTYINDENT_JOIN,
									 PRETTYINDENT_JOIN, 2);
				break;
			case JOIN_RIGHT:
				appendContextKeyword(context, " RIGHT JOIN ",
									 -PRETTYINDENT_JOIN,
									 PRETTYINDENT_JOIN, 2);
				break;
			default:
				elog(ERROR, "unrecognized join type: %d",
					 (int) j->jointype);
		}

		if (need_paren_on_right)
			appendStringInfoChar(buf, '(');
		get_from_clause_item(j->rarg, query, context);
		if (need_paren_on_right)
			appendStringInfoChar(buf, ')');

		context->indentLevel -= PRETTYINDENT_JOIN_ON;

		if (j->usingClause)
		{
			ListCell   *lc;
			bool		first = true;

			appendStringInfo(buf, " USING (");
			/* Use the assigned names, not what's in usingClause */
			foreach(lc, colinfo->usingNames)
			{
				char	   *colname = (char *) lfirst(lc);

				if (first)
					first = false;
				else
					appendStringInfo(buf, ", ");
				appendStringInfoString(buf, quote_identifier(colname));
			}
			appendStringInfoChar(buf, ')');
		}
		else if (j->quals)
		{
			appendStringInfo(buf, " ON ");
			if (!PRETTY_PAREN(context))
				appendStringInfoChar(buf, '(');
			get_rule_expr(j->quals, context, false);
			if (!PRETTY_PAREN(context))
				appendStringInfoChar(buf, ')');
		}

		if (!PRETTY_PAREN(context) || j->alias != NULL)
			appendStringInfoChar(buf, ')');

		/* Yes, it's correct to put alias after the right paren ... */
		if (j->alias != NULL)
		{
			appendStringInfo(buf, " %s",
							 quote_identifier(j->alias->aliasname));
			get_column_alias_list(colinfo, context);
		}
	}
	else
		elog(ERROR, "unrecognized node type: %d",
			 (int) nodeTag(jtnode));
}

/*
 * get_column_alias_list - print column alias list for an RTE
 *
 * Caller must already have printed the relation's alias name.
 */
static void
get_column_alias_list(deparse_columns *colinfo, deparse_context *context)
{
	StringInfo	buf = context->buf;
	int			i;
	bool		first = true;

	/* Don't print aliases if not needed */
	if (!colinfo->printaliases)
		return;

	for (i = 0; i < colinfo->num_new_cols; i++)
	{
		char	   *colname = colinfo->new_colnames[i];

		if (first)
		{
			appendStringInfoChar(buf, '(');
			first = false;
		}
		else
			appendStringInfo(buf, ", ");
		appendStringInfoString(buf, quote_identifier(colname));
	}
	if (!first)
		appendStringInfoChar(buf, ')');
}

/*
 * get_from_clause_coldeflist - reproduce FROM clause coldeflist
 *
 * The coldeflist is appended immediately (no space) to buf.  Caller is
 * responsible for ensuring that an alias or AS is present before it.
 */
static void
get_from_clause_coldeflist(deparse_columns *colinfo,
						   List *types, List *typmods, List *collations,
						   deparse_context *context)
{
	StringInfo	buf = context->buf;
	ListCell   *l1;
	ListCell   *l2;
	ListCell   *l3;
	int			i;

	appendStringInfoChar(buf, '(');

	i = 0;
	forthree(l1, types, l2, typmods, l3, collations)
	{
		char	   *attname = colinfo->colnames[i];
		Oid			atttypid = lfirst_oid(l1);
		int32		atttypmod = lfirst_int(l2);
		Oid			attcollation = lfirst_oid(l3);

		Assert(attname);		/* shouldn't be any dropped columns here */

		if (i > 0)
			appendStringInfo(buf, ", ");
		appendStringInfo(buf, "%s %s",
						 quote_identifier(attname),
						 format_type_with_typemod(atttypid, atttypmod));
		if (OidIsValid(attcollation) &&
			attcollation != get_typcollation(atttypid))
			appendStringInfo(buf, " COLLATE %s",
							 generate_collation_name(attcollation));
		i++;
	}

	appendStringInfoChar(buf, ')');
}

/*
 * get_opclass_name			- fetch name of an index operator class
 *
 * The opclass name is appended (after a space) to buf.
 *
 * Output is suppressed if the opclass is the default for the given
 * actual_datatype.  (If you don't want this behavior, just pass
 * InvalidOid for actual_datatype.)
 */
static void
get_opclass_name(Oid opclass, Oid actual_datatype,
				 StringInfo buf)
{
	HeapTuple	ht_opc;
	Form_pg_opclass opcrec;
	char	   *opcname;
	char	   *nspname;

	ht_opc = SearchSysCache1(CLAOID, ObjectIdGetDatum(opclass));
	if (!HeapTupleIsValid(ht_opc))
		elog(ERROR, "cache lookup failed for opclass %u", opclass);
	opcrec = (Form_pg_opclass) GETSTRUCT(ht_opc);

	if (!OidIsValid(actual_datatype) ||
		GetDefaultOpClass(actual_datatype, opcrec->opcmethod) != opclass)
	{
		/* Okay, we need the opclass name.	Do we need to qualify it? */
		opcname = NameStr(opcrec->opcname);
		if (OpclassIsVisible(opclass))
			appendStringInfo(buf, " %s", quote_identifier(opcname));
		else
		{
			nspname = get_namespace_name(opcrec->opcnamespace);
			appendStringInfo(buf, " %s.%s",
							 quote_identifier(nspname),
							 quote_identifier(opcname));
		}
	}
	ReleaseSysCache(ht_opc);
}

/*
 * processIndirection - take care of array and subfield assignment
 *
 * We strip any top-level FieldStore or assignment ArrayRef nodes that
 * appear in the input, and return the subexpression that's to be assigned.
 * If printit is true, we also print out the appropriate decoration for the
 * base column name (that the caller just printed).
 */
static Node *
processIndirection(Node *node, deparse_context *context, bool printit)
{
	StringInfo	buf = context->buf;

	for (;;)
	{
		if (node == NULL)
			break;
		if (IsA(node, FieldStore))
		{
			FieldStore *fstore = (FieldStore *) node;
			Oid			typrelid;
			char	   *fieldname;

			/* lookup tuple type */
			typrelid = get_typ_typrelid(fstore->resulttype);
			if (!OidIsValid(typrelid))
				elog(ERROR, "argument type %s of FieldStore is not a tuple type",
					 format_type_be(fstore->resulttype));

			/*
			 * Print the field name.  There should only be one target field in
			 * stored rules.  There could be more than that in executable
			 * target lists, but this function cannot be used for that case.
			 */
			Assert(list_length(fstore->fieldnums) == 1);
			fieldname = get_relid_attribute_name(typrelid,
											linitial_int(fstore->fieldnums));
			if (printit)
				appendStringInfo(buf, ".%s", quote_identifier(fieldname));

			/*
			 * We ignore arg since it should be an uninteresting reference to
			 * the target column or subcolumn.
			 */
			node = (Node *) linitial(fstore->newvals);
		}
		else if (IsA(node, ArrayRef))
		{
			ArrayRef   *aref = (ArrayRef *) node;

			if (aref->refassgnexpr == NULL)
				break;
			if (printit)
				printSubscripts(aref, context);

			/*
			 * We ignore refexpr since it should be an uninteresting reference
			 * to the target column or subcolumn.
			 */
			node = (Node *) aref->refassgnexpr;
		}
		else
			break;
	}

	return node;
}

static void
printSubscripts(ArrayRef *aref, deparse_context *context)
{
	StringInfo	buf = context->buf;
	ListCell   *lowlist_item;
	ListCell   *uplist_item;

	lowlist_item = list_head(aref->reflowerindexpr);	/* could be NULL */
	foreach(uplist_item, aref->refupperindexpr)
	{
		appendStringInfoChar(buf, '[');
		if (lowlist_item)
		{
			get_rule_expr((Node *) lfirst(lowlist_item), context, false);
			appendStringInfoChar(buf, ':');
			lowlist_item = lnext(lowlist_item);
		}
		get_rule_expr((Node *) lfirst(uplist_item), context, false);
		appendStringInfoChar(buf, ']');
	}
}

/*
 * quote_identifier			- Quote an identifier only if needed
 *
 * When quotes are needed, we palloc the required space; slightly
 * space-wasteful but well worth it for notational simplicity.
 */
const char *
quote_identifier(const char *ident)
{
	/*
	 * Can avoid quoting if ident starts with a lowercase letter or underscore
	 * and contains only lowercase letters, digits, and underscores, *and* is
	 * not any SQL keyword.  Otherwise, supply quotes.
	 */
	int			nquotes = 0;
	bool		safe;
	const char *ptr;
	char	   *result;
	char	   *optr;

	/*
	 * would like to use <ctype.h> macros here, but they might yield unwanted
	 * locale-specific results...
	 */
	safe = ((ident[0] >= 'a' && ident[0] <= 'z') || ident[0] == '_');

	for (ptr = ident; *ptr; ptr++)
	{
		char		ch = *ptr;

		if ((ch >= 'a' && ch <= 'z') ||
			(ch >= '0' && ch <= '9') ||
			(ch == '_'))
		{
			/* okay */
		}
		else
		{
			safe = false;
			if (ch == '"')
				nquotes++;
		}
	}

	if (quote_all_identifiers)
		safe = false;

	if (safe)
	{
		/*
		 * Check for keyword.  We quote keywords except for unreserved ones.
		 * (In some cases we could avoid quoting a col_name or type_func_name
		 * keyword, but it seems much harder than it's worth to tell that.)
		 *
		 * Note: ScanKeywordLookup() does case-insensitive comparison, but
		 * that's fine, since we already know we have all-lower-case.
		 */
		const ScanKeyword *keyword = ScanKeywordLookup(ident,
													   ScanKeywords,
													   NumScanKeywords);

		if (keyword != NULL && keyword->category != UNRESERVED_KEYWORD)
			safe = false;
	}

	if (safe)
		return ident;			/* no change needed */

	result = (char *) palloc(strlen(ident) + nquotes + 2 + 1);

	optr = result;
	*optr++ = '"';
	for (ptr = ident; *ptr; ptr++)
	{
		char		ch = *ptr;

		if (ch == '"')
			*optr++ = '"';
		*optr++ = ch;
	}
	*optr++ = '"';
	*optr = '\0';

	return result;
}

/*
 * quote_qualified_identifier	- Quote a possibly-qualified identifier
 *
 * Return a name of the form qualifier.ident, or just ident if qualifier
 * is NULL, quoting each component if necessary.  The result is palloc'd.
 */
char *
quote_qualified_identifier(const char *qualifier,
						   const char *ident)
{
	StringInfoData buf;

	initStringInfo(&buf);
	if (qualifier)
		appendStringInfo(&buf, "%s.", quote_identifier(qualifier));
	appendStringInfoString(&buf, quote_identifier(ident));
	return buf.data;
}

/*
 * get_relation_name
 *		Get the unqualified name of a relation specified by OID
 *
 * This differs from the underlying get_rel_name() function in that it will
 * throw error instead of silently returning NULL if the OID is bad.
 */
static char *
get_relation_name(Oid relid)
{
	char	   *relname = get_rel_name(relid);

	if (!relname)
		elog(ERROR, "cache lookup failed for relation %u", relid);
	return relname;
}

/*
 * generate_relation_name
 *		Compute the name to display for a relation specified by OID
 *
 * The result includes all necessary quoting and schema-prefixing.
 *
 * If namespaces isn't NIL, it must be a list of deparse_namespace nodes.
 * We will forcibly qualify the relation name if it equals any CTE name
 * visible in the namespace list.
 */
static char *
generate_relation_name(Oid relid, List *namespaces)
{
	HeapTuple	tp;
	Form_pg_class reltup;
	bool		need_qual;
	ListCell   *nslist;
	char	   *relname;
	char	   *nspname;
	char	   *result;

	tp = SearchSysCache1(RELOID, ObjectIdGetDatum(relid));
	if (!HeapTupleIsValid(tp))
		elog(ERROR, "cache lookup failed for relation %u", relid);
	reltup = (Form_pg_class) GETSTRUCT(tp);
	relname = NameStr(reltup->relname);

	/* Check for conflicting CTE name */
	need_qual = false;
	foreach(nslist, namespaces)
	{
		deparse_namespace *dpns = (deparse_namespace *) lfirst(nslist);
		ListCell   *ctlist;

		foreach(ctlist, dpns->ctes)
		{
			CommonTableExpr *cte = (CommonTableExpr *) lfirst(ctlist);

			if (strcmp(cte->ctename, relname) == 0)
			{
				need_qual = true;
				break;
			}
		}
		if (need_qual)
			break;
	}

	/* Otherwise, qualify the name if not visible in search path */
	if (!need_qual)
		need_qual = !RelationIsVisible(relid);

	if (need_qual)
		nspname = get_namespace_name(reltup->relnamespace);
	else
		nspname = NULL;

	result = quote_qualified_identifier(nspname, relname);

	ReleaseSysCache(tp);

	return result;
}

/*
 * generate_function_name
 *		Compute the name to display for a function specified by OID,
 *		given that it is being called with the specified actual arg names and
 *		types.	(Those matter because of ambiguous-function resolution rules.)
 *
 * If we're dealing with a potentially variadic function (in practice, this
 * means a FuncExpr and not some other way of calling the function), then
 * was_variadic must specify whether VARIADIC appeared in the original call,
 * and *use_variadic_p will be set to indicate whether to print VARIADIC in
 * the output.	For non-FuncExpr cases, was_variadic should be FALSE and
 * use_variadic_p can be NULL.
 *
 * The result includes all necessary quoting and schema-prefixing.
 */
static char *
generate_function_name(Oid funcid, int nargs, List *argnames, Oid *argtypes,
					   bool was_variadic, bool *use_variadic_p)
{
	char	   *result;
	HeapTuple	proctup;
	Form_pg_proc procform;
	char	   *proname;
	bool		use_variadic;
	char	   *nspname;
	FuncDetailCode p_result;
	Oid			p_funcid;
	Oid			p_rettype;
	bool		p_retset;
	int			p_nvargs;
	Oid		   *p_true_typeids;

	proctup = SearchSysCache1(PROCOID, ObjectIdGetDatum(funcid));
	if (!HeapTupleIsValid(proctup))
		elog(ERROR, "cache lookup failed for function %u", funcid);
	procform = (Form_pg_proc) GETSTRUCT(proctup);
	proname = NameStr(procform->proname);

	/*
	 * Determine whether VARIADIC should be printed.  We must do this first
	 * since it affects the lookup rules in func_get_detail().
	 *
	 * Currently, we always print VARIADIC if the function is variadic and
	 * takes a variadic type other than ANY.  (In principle, if VARIADIC
	 * wasn't originally specified and the array actual argument is
	 * deconstructable, we could print the array elements separately and not
	 * print VARIADIC, thus more nearly reproducing the original input.  For
	 * the moment that seems like too much complication for the benefit.)
	 * However, if the function takes VARIADIC ANY, then the parser didn't
	 * fold the arguments together into an array, so we must print VARIADIC if
	 * and only if it was used originally.
	 */
	if (use_variadic_p)
	{
		if (OidIsValid(procform->provariadic))
		{
			if (procform->provariadic != ANYOID)
				use_variadic = true;
			else
				use_variadic = was_variadic;
		}
		else
			use_variadic = false;
		*use_variadic_p = use_variadic;
	}
	else
	{
		Assert(!was_variadic);
		use_variadic = false;
	}

	/*
	 * The idea here is to schema-qualify only if the parser would fail to
	 * resolve the correct function given the unqualified func name with the
	 * specified argtypes and VARIADIC flag.
	 */
	p_result = func_get_detail(list_make1(makeString(proname)),
							   NIL, argnames, nargs, argtypes,
							   !use_variadic, true,
							   &p_funcid, &p_rettype,
							   &p_retset, &p_nvargs, &p_true_typeids, NULL);
	if ((p_result == FUNCDETAIL_NORMAL ||
		 p_result == FUNCDETAIL_AGGREGATE ||
		 p_result == FUNCDETAIL_WINDOWFUNC) &&
		p_funcid == funcid)
		nspname = NULL;
	else
		nspname = get_namespace_name(procform->pronamespace);

	result = quote_qualified_identifier(nspname, proname);

	ReleaseSysCache(proctup);

	return result;
}

/*
 * generate_operator_name
 *		Compute the name to display for an operator specified by OID,
 *		given that it is being called with the specified actual arg types.
 *		(Arg types matter because of ambiguous-operator resolution rules.
 *		Pass InvalidOid for unused arg of a unary operator.)
 *
 * The result includes all necessary quoting and schema-prefixing,
 * plus the OPERATOR() decoration needed to use a qualified operator name
 * in an expression.
 */
static char *
generate_operator_name(Oid operid, Oid arg1, Oid arg2)
{
	StringInfoData buf;
	HeapTuple	opertup;
	Form_pg_operator operform;
	char	   *oprname;
	char	   *nspname;
	Operator	p_result;

	initStringInfo(&buf);

	opertup = SearchSysCache1(OPEROID, ObjectIdGetDatum(operid));
	if (!HeapTupleIsValid(opertup))
		elog(ERROR, "cache lookup failed for operator %u", operid);
	operform = (Form_pg_operator) GETSTRUCT(opertup);
	oprname = NameStr(operform->oprname);

	/*
	 * The idea here is to schema-qualify only if the parser would fail to
	 * resolve the correct operator given the unqualified op name with the
	 * specified argtypes.
	 */
	switch (operform->oprkind)
	{
		case 'b':
			p_result = oper(NULL, list_make1(makeString(oprname)), arg1, arg2,
							true, -1);
			break;
		case 'l':
			p_result = left_oper(NULL, list_make1(makeString(oprname)), arg2,
								 true, -1);
			break;
		case 'r':
			p_result = right_oper(NULL, list_make1(makeString(oprname)), arg1,
								  true, -1);
			break;
		default:
			elog(ERROR, "unrecognized oprkind: %d", operform->oprkind);
			p_result = NULL;	/* keep compiler quiet */
			break;
	}

	if (p_result != NULL && oprid(p_result) == operid)
		nspname = NULL;
	else
	{
		nspname = get_namespace_name(operform->oprnamespace);
		appendStringInfo(&buf, "OPERATOR(%s.", quote_identifier(nspname));
	}

	appendStringInfoString(&buf, oprname);

	if (nspname)
		appendStringInfoChar(&buf, ')');

	if (p_result != NULL)
		ReleaseSysCache(p_result);

	ReleaseSysCache(opertup);

	return buf.data;
}

/*
 * generate_collation_name
 *		Compute the name to display for a collation specified by OID
 *
 * The result includes all necessary quoting and schema-prefixing.
 */
char *
generate_collation_name(Oid collid)
{
	HeapTuple	tp;
	Form_pg_collation colltup;
	char	   *collname;
	char	   *nspname;
	char	   *result;

	tp = SearchSysCache1(COLLOID, ObjectIdGetDatum(collid));
	if (!HeapTupleIsValid(tp))
		elog(ERROR, "cache lookup failed for collation %u", collid);
	colltup = (Form_pg_collation) GETSTRUCT(tp);
	collname = NameStr(colltup->collname);

	if (!CollationIsVisible(collid))
		nspname = get_namespace_name(colltup->collnamespace);
	else
		nspname = NULL;

	result = quote_qualified_identifier(nspname, collname);

	ReleaseSysCache(tp);

	return result;
}

/*
 * Given a C string, produce a TEXT datum.
 *
 * We assume that the input was palloc'd and may be freed.
 */
static text *
string_to_text(char *str)
{
	text	   *result;

	result = cstring_to_text(str);
	pfree(str);
	return result;
}

/*
 * Generate a C string representing a relation's reloptions, or NULL if none.
 */
static char *
flatten_reloptions(Oid relid)
{
	char	   *result = NULL;
	HeapTuple	tuple;
	Datum		reloptions;
	bool		isnull;

	tuple = SearchSysCache1(RELOID, ObjectIdGetDatum(relid));
	if (!HeapTupleIsValid(tuple))
		elog(ERROR, "cache lookup failed for relation %u", relid);

	reloptions = SysCacheGetAttr(RELOID, tuple,
								 Anum_pg_class_reloptions, &isnull);
	if (!isnull)
	{
		Datum		sep,
					txt;

		/*
		 * We want to use array_to_text(reloptions, ', ') --- but
		 * DirectFunctionCall2(array_to_text) does not work, because
		 * array_to_text() relies on flinfo to be valid.  So use
		 * OidFunctionCall2.
		 */
		sep = CStringGetTextDatum(", ");
		txt = OidFunctionCall2(F_ARRAY_TO_TEXT, reloptions, sep);
		result = TextDatumGetCString(txt);
	}

	ReleaseSysCache(tuple);

	return result;
}<|MERGE_RESOLUTION|>--- conflicted
+++ resolved
@@ -7396,10 +7396,10 @@
 		get_aggstd_expr(aggref, context);
 	}
 
-	if (aggref->agg_filter != NULL)
+	if (aggref->aggfilter != NULL)
 	{
 		appendStringInfoString(buf, ") FILTER (WHERE ");
-		get_rule_expr((Node *)aggref->agg_filter, context, false);
+		get_rule_expr((Node *)aggref->aggfilter, context, false);
 	}
 
 	appendStringInfoString(buf, ")");
@@ -7503,17 +7503,6 @@
 		appendStringInfoString(buf, " ORDER BY ");
 		get_rule_orderby(aggref->aggorder, aggref->args, false, context);
 	}
-<<<<<<< HEAD
-=======
-
-	if (aggref->aggfilter != NULL)
-	{
-		appendStringInfoString(buf, ") FILTER (WHERE ");
-		get_rule_expr((Node *) aggref->aggfilter, context, false);
-	}
-
-	appendStringInfoChar(buf, ')');
->>>>>>> c86b4b37
 }
 
 /*
@@ -7554,7 +7543,7 @@
 	if (wfunc->aggfilter != NULL)
 	{
 		appendStringInfoString(buf, ") FILTER (WHERE ");
-		get_rule_expr((Node *) wfunc->aggfilter, context, false);
+		get_rule_expr((Node *)wfunc->aggfilter, context, false);
 	}
 
 	appendStringInfoString(buf, ") OVER ");
