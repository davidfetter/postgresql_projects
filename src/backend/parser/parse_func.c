--- conflicted
+++ resolved
@@ -196,11 +196,7 @@
 		Assert(first_arg != NULL);
 	}
 
-<<<<<<< HEAD
-	/* If WITHIN GROUP is present, we need to call transformExpr on each 
-=======
 	/* If WITHIN GROUP is present, we need to call transformExpr on each
->>>>>>> 58e31d88
 	 * SortBy node in agg_order, then call exprType and append to
 	 * actual_arg_types, in order to get the types of values in
 	 * WITHIN BY clause.
@@ -472,20 +468,12 @@
 	{
 		/* aggregate function */
 		Aggref	   *aggref = makeNode(Aggref);
-<<<<<<< HEAD
-		if(agg_within_group)
-		{
-			ereport(ERROR,
-					(errcode(ERRCODE_WRONG_OBJECT_TYPE),
-					 errmsg("WITHIN GROUP cannot be specified in aggregate functions")));
-=======
 		if(agg_within_group && fdresult == FUNCDETAIL_AGGREGATE)
 		{
 			ereport(ERROR,
 					(errcode(ERRCODE_WRONG_OBJECT_TYPE),
 					 errmsg("%s is not an ordered set function",func_signature_string(funcname, nargs,
 											  NIL, actual_arg_types))));
->>>>>>> 58e31d88
 		}
 
 		aggref->aggfnoid = funcid;
@@ -585,11 +573,7 @@
 					 errmsg("WITHIN GROUP not allowed in window functions"),
 					 parser_errposition(pstate, location)));
 		}
-<<<<<<< HEAD
-	
-=======
-
->>>>>>> 58e31d88
+
 		/*
 		 * True window functions must be called with a window definition.
 		 */
