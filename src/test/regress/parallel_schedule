# ----------
# src/test/regress/parallel_schedule
#
# By convention, we put no more than twenty tests in any one parallel group;
# this limits the number of connections needed to run the tests.
# ----------

# run tablespace by itself, and first, because it forces a checkpoint;
# we'd prefer not to have checkpoints later in the tests because that
# interferes with crash-recovery testing.
test: tablespace

# ----------
# The first group of parallel tests
# ----------
test: boolean char name varchar text int2 int4 int8 oid float4 float8 bit numeric txid uuid enum money rangetypes pg_lsn regproc

# Depends on things setup during char, varchar and text
test: strings
# Depends on int2, int4, int8, float4, float8
test: numerology

# ----------
# The second group of parallel tests
# ----------
test: point lseg line box path polygon circle date time timetz timestamp timestamptz interval abstime reltime tinterval inet macaddr tstypes comments

# ----------
# Another group of parallel tests
# geometry depends on point, lseg, box, path, polygon and circle
# horology depends on interval, timetz, timestamp, timestamptz, reltime and abstime
# ----------
test: geometry horology regex oidjoins type_sanity opr_sanity

# ----------
# These four each depend on the previous one
# ----------
test: insert
test: create_function_1
test: create_type
test: create_table
test: create_function_2

# ----------
# Load huge amounts of data
# We should split the data files into single files and then
# execute two copy tests parallel, to check that copy itself
# is concurrent safe.
# ----------
test: copy copyselect

# ----------
# More groups of parallel tests
# ----------
test: create_misc create_operator
# These depend on the above two
test: create_index create_view

# ----------
# Another group of parallel tests
# ----------
test: create_aggregate create_function_3 create_cast constraints triggers inherit create_table_like typed_table vacuum drop_if_exists updatable_views

# ----------
# sanity_check does a vacuum, affecting the sort order of SELECT *
# results. So it should not run parallel to other tests.
# ----------
test: sanity_check

# ----------
# Believe it or not, select creates a table, subsequent
# tests need.
# ----------
test: errors
test: select
ignore: random

# ----------
# Another group of parallel tests
# ----------
test: select_into select_distinct select_distinct_on select_implicit select_having subselect union case join aggregates transactions random portals arrays btree_index hash_index update namespace prepared_xacts delete

# ----------
# Another group of parallel tests
# ----------
<<<<<<< HEAD
test: brin privileges security_label collate matview lock replica_identity rowsecurity groupingsets
=======
test: brin gin gist spgist privileges security_label collate matview lock replica_identity rowsecurity
>>>>>>> 49b86fb1

# ----------
# Another group of parallel tests
# ----------
test: alter_generic misc psql async

# rules cannot run concurrently with any test that creates a view
test: rules
# event triggers cannot run concurrently with any test that runs DDL
test: event_trigger

# ----------
# Another group of parallel tests
# ----------
test: select_views portals_p2 foreign_key cluster dependency guc bitmapops combocid tsearch tsdicts foreign_data window xmlmap functional_deps advisory_lock json jsonb indirect_toast equivclass
# ----------
# Another group of parallel tests
# NB: temp.sql does a reconnect which transiently uses 2 connections,
# so keep this parallel group to at most 19 tests
# ----------
test: plancache limit plpgsql copy2 temp domain rangefuncs prepare without_oid conversion truncate alter_table sequence polymorphism rowtypes returning largeobject with xml

# run stats by itself because its delay may be insufficient under heavy load
test: stats<|MERGE_RESOLUTION|>--- conflicted
+++ resolved
@@ -83,11 +83,7 @@
 # ----------
 # Another group of parallel tests
 # ----------
-<<<<<<< HEAD
-test: brin privileges security_label collate matview lock replica_identity rowsecurity groupingsets
-=======
-test: brin gin gist spgist privileges security_label collate matview lock replica_identity rowsecurity
->>>>>>> 49b86fb1
+test: brin gin gist spgist privileges security_label collate matview lock replica_identity rowsecurity groupingsets
 
 # ----------
 # Another group of parallel tests
