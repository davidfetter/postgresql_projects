/*-------------------------------------------------------------------------
 *
 * nodeAgg.c
 *	  Routines to handle aggregate nodes.
 *
 *	  ExecAgg evaluates each aggregate in the following steps:
 *
 *		 transvalue = initcond
 *		 foreach input_tuple do
 *			transvalue = transfunc(transvalue, input_value(s))
 *		 result = finalfunc(transvalue, direct_argument(s))
 *
 *	  If a finalfunc is not supplied then the result is just the ending
 *	  value of transvalue.
 *
 *	  If a normal aggregate call specifies DISTINCT or ORDER BY, we sort the
 *	  input tuples and eliminate duplicates (if required) before performing
 *	  the above-depicted process.  (However, we don't do that for ordered-set
 *	  aggregates; their "ORDER BY" inputs are ordinary aggregate arguments
 *	  so far as this module is concerned.)
 *
 *	  If transfunc is marked "strict" in pg_proc and initcond is NULL,
 *	  then the first non-NULL input_value is assigned directly to transvalue,
 *	  and transfunc isn't applied until the second non-NULL input_value.
 *	  The agg's first input type and transtype must be the same in this case!
 *
 *	  If transfunc is marked "strict" then NULL input_values are skipped,
 *	  keeping the previous transvalue.  If transfunc is not strict then it
 *	  is called for every input tuple and must deal with NULL initcond
 *	  or NULL input_values for itself.
 *
 *	  If finalfunc is marked "strict" then it is not called when the
 *	  ending transvalue is NULL, instead a NULL result is created
 *	  automatically (this is just the usual handling of strict functions,
 *	  of course).  A non-strict finalfunc can make its own choice of
 *	  what to return for a NULL ending transvalue.
 *
 *	  Ordered-set aggregates are treated specially in one other way: we
 *	  evaluate any "direct" arguments and pass them to the finalfunc along
 *	  with the transition value.
 *
 *	  A finalfunc can have additional arguments beyond the transvalue and
 *	  any "direct" arguments, corresponding to the input arguments of the
 *	  aggregate.  These are always just passed as NULL.  Such arguments may be
 *	  needed to allow resolution of a polymorphic aggregate's result type.
 *
 *	  We compute aggregate input expressions and run the transition functions
 *	  in a temporary econtext (aggstate->tmpcontext).  This is reset at least
 *	  once per input tuple, so when the transvalue datatype is
 *	  pass-by-reference, we have to be careful to copy it into a longer-lived
 *	  memory context, and free the prior value to avoid memory leakage.  We
 *	  store transvalues in the memory contexts aggstate->aggcontexts (one per
 *	  grouping set, see below), which is also used for the hashtable structures
 *	  in AGG_HASHED mode.  The node's regular econtext
 *	  (aggstate->ss.ps.ps_ExprContext) is used to run finalize functions and
 *	  compute the output tuple; this context can be reset once per output
 *	  tuple.
 *
 *	  The executor's AggState node is passed as the fmgr "context" value in
 *	  all transfunc and finalfunc calls.  It is not recommended that the
 *	  transition functions look at the AggState node directly, but they can
 *	  use AggCheckCallContext() to verify that they are being called by
 *	  nodeAgg.c (and not as ordinary SQL functions).  The main reason a
 *	  transition function might want to know this is so that it can avoid
 *	  palloc'ing a fixed-size pass-by-ref transition value on every call:
 *	  it can instead just scribble on and return its left input.  Ordinarily
 *	  it is completely forbidden for functions to modify pass-by-ref inputs,
 *	  but in the aggregate case we know the left input is either the initial
 *	  transition value or a previous function result, and in either case its
 *	  value need not be preserved.  See int8inc() for an example.  Notice that
 *	  advance_transition_function() is coded to avoid a data copy step when
 *	  the previous transition value pointer is returned.  Also, some
 *	  transition functions want to store working state in addition to the
 *	  nominal transition value; they can use the memory context returned by
 *	  AggCheckCallContext() to do that.
 *
 *	  Note: AggCheckCallContext() is available as of PostgreSQL 9.0.  The
 *	  AggState is available as context in earlier releases (back to 8.1),
 *	  but direct examination of the node is needed to use it before 9.0.
 *
 *	  As of 9.4, aggregate transition functions can also use AggGetAggref()
 *	  to get hold of the Aggref expression node for their aggregate call.
 *	  This is mainly intended for ordered-set aggregates, which are not
 *	  supported as window functions.  (A regular aggregate function would
 *	  need some fallback logic to use this, since there's no Aggref node
 *	  for a window function.)
 *
 *	  Grouping sets:
 *
 *	  A list of grouping sets which is structurally equivalent to a ROLLUP
 *	  clause (e.g. (a,b,c), (a,b), (a)) can be processed in a single pass over
 *	  ordered data.  We do this by keeping a separate set of transition values
 *	  for each grouping set being concurrently processed; for each input tuple
 *	  we update them all, and on group boundaries we reset some initial subset
 *	  of the states (the list of grouping sets is ordered from most specific to
 *	  least specific).  One AGG_SORTED node thus handles any number of grouping
 *	  sets as long as they share a sort order.
 *
 *	  To handle multiple grouping sets that _don't_ share a sort order, we use
 *	  a different strategy.  An AGG_CHAINED node receives rows in sorted order
 *	  and returns them unchanged, but computes transition values for its own
 *	  list of grouping sets.  At group boundaries, rather than returning the
 *	  aggregated row (which is incompatible with the input rows), it writes it
 *	  to a side-channel in the form of a tuplestore.  Thus, a number of
 *	  AGG_CHAINED nodes are associated with a single AGG_SORTED node (the
 *	  "chain head"), which creates the side channel and, when it has returned
 *	  all of its own data, returns the tuples from the tuplestore to its own
 *	  caller.
 *
 *	  (Because the AGG_CHAINED node does not project aggregate values into the
 *	  main executor path, its targetlist and qual are dummy, and it gets the
 *	  real aggregate targetlist and qual from the chain head node.)
 *
 *	  In order to avoid excess memory consumption from a chain of alternating
 *	  Sort and AGG_CHAINED nodes, we reset each child Sort node preemptively,
 *	  allowing us to cap the memory usage for all the sorts in the chain at
 *	  twice the usage for a single node.
 *
 *	  From the perspective of aggregate transition and final functions, the
 *	  only issue regarding grouping sets is this: a single call site (flinfo)
 *	  of an aggregate function may be used for updating several different
 *	  transition values in turn. So the function must not cache in the flinfo
 *	  anything which logically belongs as part of the transition value (most
 *	  importantly, the memory context in which the transition value exists).
 *	  The support API functions (AggCheckCallContext, AggRegisterCallback) are
 *	  sensitive to the grouping set for which the aggregate function is
 *	  currently being called.
 *
 *	  TODO: AGG_HASHED doesn't support multiple grouping sets yet.
 *
 * Portions Copyright (c) 1996-2015, PostgreSQL Global Development Group
 * Portions Copyright (c) 1994, Regents of the University of California
 *
 * IDENTIFICATION
 *	  src/backend/executor/nodeAgg.c
 *
 *-------------------------------------------------------------------------
 */

#include "postgres.h"

#include "access/htup_details.h"
#include "catalog/objectaccess.h"
#include "catalog/pg_aggregate.h"
#include "catalog/pg_proc.h"
#include "executor/executor.h"
#include "executor/nodeAgg.h"
#include "miscadmin.h"
#include "nodes/nodeFuncs.h"
#include "optimizer/clauses.h"
#include "optimizer/tlist.h"
#include "parser/parse_agg.h"
#include "parser/parse_coerce.h"
#include "utils/acl.h"
#include "utils/builtins.h"
#include "utils/lsyscache.h"
#include "utils/memutils.h"
#include "utils/syscache.h"
#include "utils/tuplesort.h"
#include "utils/datum.h"


/*
 * AggStatePerAggData - per-aggregate working state for the Agg scan
 */
typedef struct AggStatePerAggData
{
	/*
	 * These values are set up during ExecInitAgg() and do not change
	 * thereafter:
	 */

	/* Links to Aggref expr and state nodes this working state is for */
	AggrefExprState *aggrefstate;
	Aggref	   *aggref;

	/*
	 * Nominal number of arguments for aggregate function.  For plain aggs,
	 * this excludes any ORDER BY expressions.  For ordered-set aggs, this
	 * counts both the direct and aggregated (ORDER BY) arguments.
	 */
	int			numArguments;

	/*
	 * Number of aggregated input columns.  This includes ORDER BY expressions
	 * in both the plain-agg and ordered-set cases.  Ordered-set direct args
	 * are not counted, though.
	 */
	int			numInputs;

	/*
	 * Number of aggregated input columns to pass to the transfn.  This
	 * includes the ORDER BY columns for ordered-set aggs, but not for plain
	 * aggs.  (This doesn't count the transition state value!)
	 */
	int			numTransInputs;

	/*
	 * Number of arguments to pass to the finalfn.  This is always at least 1
	 * (the transition state value) plus any ordered-set direct args. If the
	 * finalfn wants extra args then we pass nulls corresponding to the
	 * aggregated input columns.
	 */
	int			numFinalArgs;

	/* Oids of transfer functions */
	Oid			transfn_oid;
	Oid			finalfn_oid;	/* may be InvalidOid */

	/*
	 * fmgr lookup data for transfer functions --- only valid when
	 * corresponding oid is not InvalidOid.  Note in particular that fn_strict
	 * flags are kept here.
	 */
	FmgrInfo	transfn;
	FmgrInfo	finalfn;

	/* Input collation derived for aggregate */
	Oid			aggCollation;

	/* number of sorting columns */
	int			numSortCols;

	/* number of sorting columns to consider in DISTINCT comparisons */
	/* (this is either zero or the same as numSortCols) */
	int			numDistinctCols;

	/* deconstructed sorting information (arrays of length numSortCols) */
	AttrNumber *sortColIdx;
	Oid		   *sortOperators;
	Oid		   *sortCollations;
	bool	   *sortNullsFirst;

	/*
	 * fmgr lookup data for input columns' equality operators --- only
	 * set/used when aggregate has DISTINCT flag.  Note that these are in
	 * order of sort column index, not parameter index.
	 */
	FmgrInfo   *equalfns;		/* array of length numDistinctCols */

	/*
	 * initial value from pg_aggregate entry
	 */
	Datum		initValue;
	bool		initValueIsNull;

	/*
	 * We need the len and byval info for the agg's input, result, and
	 * transition data types in order to know how to copy/delete values.
	 *
	 * Note that the info for the input type is used only when handling
	 * DISTINCT aggs with just one argument, so there is only one input type.
	 */
	int16		inputtypeLen,
				resulttypeLen,
				transtypeLen;
	bool		inputtypeByVal,
				resulttypeByVal,
				transtypeByVal;

	/*
	 * Stuff for evaluation of inputs.  We used to just use ExecEvalExpr, but
	 * with the addition of ORDER BY we now need at least a slot for passing
	 * data to the sort object, which requires a tupledesc, so we might as
	 * well go whole hog and use ExecProject too.
	 */
	TupleDesc	evaldesc;		/* descriptor of input tuples */
	ProjectionInfo *evalproj;	/* projection machinery */

	/*
	 * Slots for holding the evaluated input arguments.  These are set up
	 * during ExecInitAgg() and then used for each input row.
	 */
	TupleTableSlot *evalslot;	/* current input tuple */
	TupleTableSlot *uniqslot;	/* used for multi-column DISTINCT */

	/*
	 * These values are working state that is initialized at the start of an
	 * input tuple group and updated for each input tuple.
	 *
	 * For a simple (non DISTINCT/ORDER BY) aggregate, we just feed the input
	 * values straight to the transition function.  If it's DISTINCT or
	 * requires ORDER BY, we pass the input values into a Tuplesort object;
	 * then at completion of the input tuple group, we scan the sorted values,
	 * eliminate duplicates if needed, and run the transition function on the
	 * rest.
	 *
	 * We need a separate tuplesort for each grouping set.
	 */

	Tuplesortstate **sortstates;	/* sort objects, if DISTINCT or ORDER BY */

	/*
	 * This field is a pre-initialized FunctionCallInfo struct used for
	 * calling this aggregate's transfn.  We save a few cycles per row by not
	 * re-initializing the unchanging fields; which isn't much, but it seems
	 * worth the extra space consumption.
	 */
	FunctionCallInfoData transfn_fcinfo;
}	AggStatePerAggData;

/*
 * AggStatePerGroupData - per-aggregate-per-group working state
 *
 * These values are working state that is initialized at the start of
 * an input tuple group and updated for each input tuple.
 *
 * In AGG_PLAIN and AGG_SORTED modes, we have a single array of these
 * structs (pointed to by aggstate->pergroup); we re-use the array for
 * each input group, if it's AGG_SORTED mode.  In AGG_HASHED mode, the
 * hash table contains an array of these structs for each tuple group.
 *
 * Logically, the sortstate field belongs in this struct, but we do not
 * keep it here for space reasons: we don't support DISTINCT aggregates
 * in AGG_HASHED mode, so there's no reason to use up a pointer field
 * in every entry of the hashtable.
 */
typedef struct AggStatePerGroupData
{
	Datum		transValue;		/* current transition value */
	bool		transValueIsNull;

	bool		noTransValue;	/* true if transValue not set yet */

	/*
	 * Note: noTransValue initially has the same value as transValueIsNull,
	 * and if true both are cleared to false at the same time.  They are not
	 * the same though: if transfn later returns a NULL, we want to keep that
	 * NULL and not auto-replace it with a later input value. Only the first
	 * non-NULL input will be auto-substituted.
	 */
} AggStatePerGroupData;

/*
 * To implement hashed aggregation, we need a hashtable that stores a
 * representative tuple and an array of AggStatePerGroup structs for each
 * distinct set of GROUP BY column values.  We compute the hash key from
 * the GROUP BY columns.
 */
typedef struct AggHashEntryData *AggHashEntry;

typedef struct AggHashEntryData
{
	TupleHashEntryData shared;	/* common header for hash table entries */
	/* per-aggregate transition status array - must be last! */
	AggStatePerGroupData pergroup[1];	/* VARIABLE LENGTH ARRAY */
}	AggHashEntryData;	/* VARIABLE LENGTH STRUCT */


static void initialize_aggregates(AggState *aggstate,
					  AggStatePerAgg peragg,
					  AggStatePerGroup pergroup,
					  int numReset);
static void advance_transition_function(AggState *aggstate,
							AggStatePerAgg peraggstate,
							AggStatePerGroup pergroupstate);
static void advance_aggregates(AggState *aggstate, AggStatePerGroup pergroup);
static void process_ordered_aggregate_single(AggState *aggstate,
								 AggStatePerAgg peraggstate,
								 AggStatePerGroup pergroupstate);
static void process_ordered_aggregate_multi(AggState *aggstate,
								AggStatePerAgg peraggstate,
								AggStatePerGroup pergroupstate);
static void finalize_aggregate(AggState *aggstate,
				   AggStatePerAgg peraggstate,
				   AggStatePerGroup pergroupstate,
				   Datum *resultVal, bool *resultIsNull);
static Bitmapset *find_unaggregated_cols(AggState *aggstate);
static bool find_unaggregated_cols_walker(Node *node, Bitmapset **colnos);
static void build_hash_table(AggState *aggstate);
static AggHashEntry lookup_hash_entry(AggState *aggstate,
				  TupleTableSlot *inputslot);
static TupleTableSlot *agg_retrieve_direct(AggState *aggstate);
static TupleTableSlot *agg_retrieve_chained(AggState *aggstate);
static void agg_fill_hash_table(AggState *aggstate);
static TupleTableSlot *agg_retrieve_hash_table(AggState *aggstate);
static Datum GetAggInitVal(Datum textInitVal, Oid transtype);


/*
 * Initialize all aggregates for a new group of input values.
 *
 * If there are multiple grouping sets, we initialize only the first numReset
 * of them (the grouping sets are ordered so that the most specific one, which
 * is reset most often, is first). As a convenience, if numReset is < 1, we
 * reinitialize all sets.
 *
 * When called, CurrentMemoryContext should be the per-query context.
 */
static void
initialize_aggregates(AggState *aggstate,
					  AggStatePerAgg peragg,
					  AggStatePerGroup pergroup,
					  int numReset)
{
	int			aggno;
	int         numGroupingSets = Max(aggstate->numsets, 1);
	int         setno = 0;

	if (numReset < 1)
		numReset = numGroupingSets;

	for (aggno = 0; aggno < aggstate->numaggs; aggno++)
	{
		AggStatePerAgg peraggstate = &peragg[aggno];

		/*
		 * Start a fresh sort operation for each DISTINCT/ORDER BY aggregate.
		 */
		if (peraggstate->numSortCols > 0)
		{
			for (setno = 0; setno < numReset; setno++)
			{
				/*
				 * In case of rescan, maybe there could be an uncompleted sort
				 * operation?  Clean it up if so.
				 */
				if (peraggstate->sortstates[setno])
					tuplesort_end(peraggstate->sortstates[setno]);

<<<<<<< HEAD
				/*
				 * We use a plain Datum sorter when there's a single input column;
				 * otherwise sort the full tuple.  (See comments for
				 * process_ordered_aggregate_single.)
				 */
				peraggstate->sortstates[setno] =
					(peraggstate->numInputs == 1) ?
					tuplesort_begin_datum(peraggstate->evaldesc->attrs[0]->atttypid,
										  peraggstate->sortOperators[0],
										  peraggstate->sortCollations[0],
										  peraggstate->sortNullsFirst[0],
										  work_mem, false) :
					tuplesort_begin_heap(peraggstate->evaldesc,
										 peraggstate->numSortCols,
										 peraggstate->sortColIdx,
										 peraggstate->sortOperators,
										 peraggstate->sortCollations,
										 peraggstate->sortNullsFirst,
										 work_mem, false);
			}
=======
			/*
			 * We use a plain Datum sorter when there's a single input column;
			 * otherwise sort the full tuple.  (See comments for
			 * process_ordered_aggregate_single.)
			 *
			 * In the future, we should consider forcing the
			 * tuplesort_begin_heap() case when the abbreviated key
			 * optimization can thereby be used, even when numInputs is 1.
			 */
			peraggstate->sortstate =
				(peraggstate->numInputs == 1) ?
				tuplesort_begin_datum(peraggstate->evaldesc->attrs[0]->atttypid,
									  peraggstate->sortOperators[0],
									  peraggstate->sortCollations[0],
									  peraggstate->sortNullsFirst[0],
									  work_mem, false) :
				tuplesort_begin_heap(peraggstate->evaldesc,
									 peraggstate->numSortCols,
									 peraggstate->sortColIdx,
									 peraggstate->sortOperators,
									 peraggstate->sortCollations,
									 peraggstate->sortNullsFirst,
									 work_mem, false);
>>>>>>> aa719391
		}

		for (setno = 0; setno < numReset; setno++)
		{
			AggStatePerGroup pergroupstate = &pergroup[aggno + (setno * (aggstate->numaggs))];

			/*
			 * (Re)set transValue to the initial value.
			 *
			 * Note that when the initial value is pass-by-ref, we must copy it
			 * (into the aggcontext) since we will pfree the transValue later.
			 */
			if (peraggstate->initValueIsNull)
				pergroupstate->transValue = peraggstate->initValue;
			else
			{
				MemoryContext oldContext;

				oldContext = MemoryContextSwitchTo(aggstate->aggcontexts[setno]->ecxt_per_tuple_memory);
				pergroupstate->transValue = datumCopy(peraggstate->initValue,
													  peraggstate->transtypeByVal,
													  peraggstate->transtypeLen);
				MemoryContextSwitchTo(oldContext);
			}
			pergroupstate->transValueIsNull = peraggstate->initValueIsNull;

			/*
			 * If the initial value for the transition state doesn't exist in the
			 * pg_aggregate table then we will let the first non-NULL value
			 * returned from the outer procNode become the initial value. (This is
			 * useful for aggregates like max() and min().) The noTransValue flag
			 * signals that we still need to do this.
			 */
			pergroupstate->noTransValue = peraggstate->initValueIsNull;
		}
	}
}

/*
 * Given new input value(s), advance the transition function of one aggregate
 * within one grouping set only (already set in aggstate->current_set)
 *
 * The new values (and null flags) have been preloaded into argument positions
 * 1 and up in peraggstate->transfn_fcinfo, so that we needn't copy them again
 * to pass to the transition function.  We also expect that the static fields
 * of the fcinfo are already initialized; that was done by ExecInitAgg().
 *
 * It doesn't matter which memory context this is called in.
 */
static void
advance_transition_function(AggState *aggstate,
							AggStatePerAgg peraggstate,
							AggStatePerGroup pergroupstate)
{
	FunctionCallInfo fcinfo = &peraggstate->transfn_fcinfo;
	MemoryContext oldContext;
	Datum		newVal;

	if (peraggstate->transfn.fn_strict)
	{
		/*
		 * For a strict transfn, nothing happens when there's a NULL input; we
		 * just keep the prior transValue.
		 */
		int			numTransInputs = peraggstate->numTransInputs;
		int			i;

		for (i = 1; i <= numTransInputs; i++)
		{
			if (fcinfo->argnull[i])
				return;
		}
		if (pergroupstate->noTransValue)
		{
			/*
			 * transValue has not been initialized. This is the first non-NULL
			 * input value. We use it as the initial value for transValue. (We
			 * already checked that the agg's input type is binary-compatible
			 * with its transtype, so straight copy here is OK.)
			 *
			 * We must copy the datum into aggcontext if it is pass-by-ref. We
			 * do not need to pfree the old transValue, since it's NULL.
			 */
			oldContext = MemoryContextSwitchTo(aggstate->aggcontexts[aggstate->current_set]->ecxt_per_tuple_memory);
			pergroupstate->transValue = datumCopy(fcinfo->arg[1],
												  peraggstate->transtypeByVal,
												  peraggstate->transtypeLen);
			pergroupstate->transValueIsNull = false;
			pergroupstate->noTransValue = false;
			MemoryContextSwitchTo(oldContext);
			return;
		}
		if (pergroupstate->transValueIsNull)
		{
			/*
			 * Don't call a strict function with NULL inputs.  Note it is
			 * possible to get here despite the above tests, if the transfn is
			 * strict *and* returned a NULL on a prior cycle. If that happens
			 * we will propagate the NULL all the way to the end.
			 */
			return;
		}
	}

	/* We run the transition functions in per-input-tuple memory context */
	oldContext = MemoryContextSwitchTo(aggstate->tmpcontext->ecxt_per_tuple_memory);

	/* set up aggstate->curperagg for AggGetAggref() */
	aggstate->curperagg = peraggstate;

	/*
	 * OK to call the transition function
	 */
	fcinfo->arg[0] = pergroupstate->transValue;
	fcinfo->argnull[0] = pergroupstate->transValueIsNull;
	fcinfo->isnull = false;		/* just in case transfn doesn't set it */

	newVal = FunctionCallInvoke(fcinfo);

	aggstate->curperagg = NULL;

	/*
	 * If pass-by-ref datatype, must copy the new value into aggcontext and
	 * pfree the prior transValue.  But if transfn returned a pointer to its
	 * first input, we don't need to do anything.
	 */
	if (!peraggstate->transtypeByVal &&
		DatumGetPointer(newVal) != DatumGetPointer(pergroupstate->transValue))
	{
		if (!fcinfo->isnull)
		{
			MemoryContextSwitchTo(aggstate->aggcontexts[aggstate->current_set]->ecxt_per_tuple_memory);
			newVal = datumCopy(newVal,
							   peraggstate->transtypeByVal,
							   peraggstate->transtypeLen);
		}
		if (!pergroupstate->transValueIsNull)
			pfree(DatumGetPointer(pergroupstate->transValue));
	}

	pergroupstate->transValue = newVal;
	pergroupstate->transValueIsNull = fcinfo->isnull;

	MemoryContextSwitchTo(oldContext);
}

/*
 * Advance all the aggregates for one input tuple.  The input tuple
 * has been stored in tmpcontext->ecxt_outertuple, so that it is accessible
 * to ExecEvalExpr.  pergroup is the array of per-group structs to use
 * (this might be in a hashtable entry).
 *
 * When called, CurrentMemoryContext should be the per-query context.
 */
static void
advance_aggregates(AggState *aggstate, AggStatePerGroup pergroup)
{
	int			aggno;
	int         setno = 0;
	int         numGroupingSets = Max(aggstate->numsets, 1);
	int         numAggs = aggstate->numaggs;

	for (aggno = 0; aggno < numAggs; aggno++)
	{
		AggStatePerAgg peraggstate = &aggstate->peragg[aggno];
		ExprState  *filter = peraggstate->aggrefstate->aggfilter;
		int			numTransInputs = peraggstate->numTransInputs;
		int			i;
		TupleTableSlot *slot;

		/* Skip anything FILTERed out */
		if (filter)
		{
			Datum		res;
			bool		isnull;

			res = ExecEvalExprSwitchContext(filter, aggstate->tmpcontext,
											&isnull, NULL);
			if (isnull || !DatumGetBool(res))
				continue;
		}

		/* Evaluate the current input expressions for this aggregate */
		slot = ExecProject(peraggstate->evalproj, NULL);

		if (peraggstate->numSortCols > 0)
		{
			/* DISTINCT and/or ORDER BY case */
			Assert(slot->tts_nvalid == peraggstate->numInputs);

			/*
			 * If the transfn is strict, we want to check for nullity before
			 * storing the row in the sorter, to save space if there are a lot
			 * of nulls.  Note that we must only check numTransInputs columns,
			 * not numInputs, since nullity in columns used only for sorting
			 * is not relevant here.
			 */
			if (peraggstate->transfn.fn_strict)
			{
				for (i = 0; i < numTransInputs; i++)
				{
					if (slot->tts_isnull[i])
						break;
				}
				if (i < numTransInputs)
					continue;
			}

			for (setno = 0; setno < numGroupingSets; setno++)
			{
				/* OK, put the tuple into the tuplesort object */
				if (peraggstate->numInputs == 1)
					tuplesort_putdatum(peraggstate->sortstates[setno],
									   slot->tts_values[0],
									   slot->tts_isnull[0]);
				else
					tuplesort_puttupleslot(peraggstate->sortstates[setno], slot);
			}
		}
		else
		{
			/* We can apply the transition function immediately */
			FunctionCallInfo fcinfo = &peraggstate->transfn_fcinfo;

			/* Load values into fcinfo */
			/* Start from 1, since the 0th arg will be the transition value */
			Assert(slot->tts_nvalid >= numTransInputs);
			for (i = 0; i < numTransInputs; i++)
			{
				fcinfo->arg[i + 1] = slot->tts_values[i];
				fcinfo->argnull[i + 1] = slot->tts_isnull[i];
			}

			for (setno = 0; setno < numGroupingSets; setno++)
			{
				AggStatePerGroup pergroupstate = &pergroup[aggno + (setno * numAggs)];

				aggstate->current_set = setno;

				advance_transition_function(aggstate, peraggstate, pergroupstate);
			}
		}
	}
}


/*
 * Run the transition function for a DISTINCT or ORDER BY aggregate
 * with only one input.  This is called after we have completed
 * entering all the input values into the sort object.  We complete the
 * sort, read out the values in sorted order, and run the transition
 * function on each value (applying DISTINCT if appropriate).
 *
 * Note that the strictness of the transition function was checked when
 * entering the values into the sort, so we don't check it again here;
 * we just apply standard SQL DISTINCT logic.
 *
 * The one-input case is handled separately from the multi-input case
 * for performance reasons: for single by-value inputs, such as the
 * common case of count(distinct id), the tuplesort_getdatum code path
 * is around 300% faster.  (The speedup for by-reference types is less
 * but still noticeable.)
 *
 * This function handles only one grouping set (already set in
 * aggstate->current_set).
 *
 * When called, CurrentMemoryContext should be the per-query context.
 */
static void
process_ordered_aggregate_single(AggState *aggstate,
								 AggStatePerAgg peraggstate,
								 AggStatePerGroup pergroupstate)
{
	Datum		oldVal = (Datum) 0;
	bool		oldIsNull = true;
	bool		haveOldVal = false;
	MemoryContext workcontext = aggstate->tmpcontext->ecxt_per_tuple_memory;
	MemoryContext oldContext;
	bool		isDistinct = (peraggstate->numDistinctCols > 0);
	FunctionCallInfo fcinfo = &peraggstate->transfn_fcinfo;
	Datum	   *newVal;
	bool	   *isNull;

	Assert(peraggstate->numDistinctCols < 2);

	tuplesort_performsort(peraggstate->sortstates[aggstate->current_set]);

	/* Load the column into argument 1 (arg 0 will be transition value) */
	newVal = fcinfo->arg + 1;
	isNull = fcinfo->argnull + 1;

	/*
	 * Note: if input type is pass-by-ref, the datums returned by the sort are
	 * freshly palloc'd in the per-query context, so we must be careful to
	 * pfree them when they are no longer needed.
	 */

	while (tuplesort_getdatum(peraggstate->sortstates[aggstate->current_set], true,
							  newVal, isNull))
	{
		/*
		 * Clear and select the working context for evaluation of the equality
		 * function and transition function.
		 */
		MemoryContextReset(workcontext);
		oldContext = MemoryContextSwitchTo(workcontext);

		/*
		 * If DISTINCT mode, and not distinct from prior, skip it.
		 *
		 * Note: we assume equality functions don't care about collation.
		 */
		if (isDistinct &&
			haveOldVal &&
			((oldIsNull && *isNull) ||
			 (!oldIsNull && !*isNull &&
			  DatumGetBool(FunctionCall2(&peraggstate->equalfns[0],
										 oldVal, *newVal)))))
		{
			/* equal to prior, so forget this one */
			if (!peraggstate->inputtypeByVal && !*isNull)
				pfree(DatumGetPointer(*newVal));
		}
		else
		{
			advance_transition_function(aggstate, peraggstate, pergroupstate);
			/* forget the old value, if any */
			if (!oldIsNull && !peraggstate->inputtypeByVal)
				pfree(DatumGetPointer(oldVal));
			/* and remember the new one for subsequent equality checks */
			oldVal = *newVal;
			oldIsNull = *isNull;
			haveOldVal = true;
		}

		MemoryContextSwitchTo(oldContext);
	}

	if (!oldIsNull && !peraggstate->inputtypeByVal)
		pfree(DatumGetPointer(oldVal));

	tuplesort_end(peraggstate->sortstates[aggstate->current_set]);
	peraggstate->sortstates[aggstate->current_set] = NULL;
}

/*
 * Run the transition function for a DISTINCT or ORDER BY aggregate
 * with more than one input.  This is called after we have completed
 * entering all the input values into the sort object.  We complete the
 * sort, read out the values in sorted order, and run the transition
 * function on each value (applying DISTINCT if appropriate).
 *
 * This function handles only one grouping set (already set in
 * aggstate->current_set).
 *
 * When called, CurrentMemoryContext should be the per-query context.
 */
static void
process_ordered_aggregate_multi(AggState *aggstate,
								AggStatePerAgg peraggstate,
								AggStatePerGroup pergroupstate)
{
	MemoryContext workcontext = aggstate->tmpcontext->ecxt_per_tuple_memory;
	FunctionCallInfo fcinfo = &peraggstate->transfn_fcinfo;
	TupleTableSlot *slot1 = peraggstate->evalslot;
	TupleTableSlot *slot2 = peraggstate->uniqslot;
	int			numTransInputs = peraggstate->numTransInputs;
	int			numDistinctCols = peraggstate->numDistinctCols;
	bool		haveOldValue = false;
	int			i;

	tuplesort_performsort(peraggstate->sortstates[aggstate->current_set]);

	ExecClearTuple(slot1);
	if (slot2)
		ExecClearTuple(slot2);

	while (tuplesort_gettupleslot(peraggstate->sortstates[aggstate->current_set], true, slot1))
	{
		/*
		 * Extract the first numTransInputs columns as datums to pass to the
		 * transfn.  (This will help execTuplesMatch too, so we do it
		 * immediately.)
		 */
		slot_getsomeattrs(slot1, numTransInputs);

		if (numDistinctCols == 0 ||
			!haveOldValue ||
			!execTuplesMatch(slot1, slot2,
							 numDistinctCols,
							 peraggstate->sortColIdx,
							 peraggstate->equalfns,
							 workcontext))
		{
			/* Load values into fcinfo */
			/* Start from 1, since the 0th arg will be the transition value */
			for (i = 0; i < numTransInputs; i++)
			{
				fcinfo->arg[i + 1] = slot1->tts_values[i];
				fcinfo->argnull[i + 1] = slot1->tts_isnull[i];
			}

			advance_transition_function(aggstate, peraggstate, pergroupstate);

			if (numDistinctCols > 0)
			{
				/* swap the slot pointers to retain the current tuple */
				TupleTableSlot *tmpslot = slot2;

				slot2 = slot1;
				slot1 = tmpslot;
				haveOldValue = true;
			}
		}

		/* Reset context each time, unless execTuplesMatch did it for us */
		if (numDistinctCols == 0)
			MemoryContextReset(workcontext);

		ExecClearTuple(slot1);
	}

	if (slot2)
		ExecClearTuple(slot2);

	tuplesort_end(peraggstate->sortstates[aggstate->current_set]);
	peraggstate->sortstates[aggstate->current_set] = NULL;
}

/*
 * Compute the final value of one aggregate.
 *
 * This function handles only one grouping set (already set in
 * aggstate->current_set).
 *
 * The finalfunction will be run, and the result delivered, in the
 * output-tuple context; caller's CurrentMemoryContext does not matter.
 */
static void
finalize_aggregate(AggState *aggstate,
				   AggStatePerAgg peraggstate,
				   AggStatePerGroup pergroupstate,
				   Datum *resultVal, bool *resultIsNull)
{
	FunctionCallInfoData fcinfo;
	bool		anynull = false;
	MemoryContext oldContext;
	int			i;
	ListCell   *lc;

	oldContext = MemoryContextSwitchTo(aggstate->ss.ps.ps_ExprContext->ecxt_per_tuple_memory);

	/*
	 * Evaluate any direct arguments.  We do this even if there's no finalfn
	 * (which is unlikely anyway), so that side-effects happen as expected.
	 * The direct arguments go into arg positions 1 and up, leaving position 0
	 * for the transition state value.
	 */
	i = 1;
	foreach(lc, peraggstate->aggrefstate->aggdirectargs)
	{
		ExprState  *expr = (ExprState *) lfirst(lc);

		fcinfo.arg[i] = ExecEvalExpr(expr,
									 aggstate->ss.ps.ps_ExprContext,
									 &fcinfo.argnull[i],
									 NULL);
		anynull |= fcinfo.argnull[i];
		i++;
	}

	/*
	 * Apply the agg's finalfn if one is provided, else return transValue.
	 */
	if (OidIsValid(peraggstate->finalfn_oid))
	{
		int			numFinalArgs = peraggstate->numFinalArgs;

		/* set up aggstate->curperagg for AggGetAggref() */
		aggstate->curperagg = peraggstate;

		InitFunctionCallInfoData(fcinfo, &peraggstate->finalfn,
								 numFinalArgs,
								 peraggstate->aggCollation,
								 (void *) aggstate, NULL);

		/* Fill in the transition state value */
		fcinfo.arg[0] = pergroupstate->transValue;
		fcinfo.argnull[0] = pergroupstate->transValueIsNull;
		anynull |= pergroupstate->transValueIsNull;

		/* Fill any remaining argument positions with nulls */
		for (; i < numFinalArgs; i++)
		{
			fcinfo.arg[i] = (Datum) 0;
			fcinfo.argnull[i] = true;
			anynull = true;
		}

		if (fcinfo.flinfo->fn_strict && anynull)
		{
			/* don't call a strict function with NULL inputs */
			*resultVal = (Datum) 0;
			*resultIsNull = true;
		}
		else
		{
			*resultVal = FunctionCallInvoke(&fcinfo);
			*resultIsNull = fcinfo.isnull;
		}
		aggstate->curperagg = NULL;
	}
	else
	{
		*resultVal = pergroupstate->transValue;
		*resultIsNull = pergroupstate->transValueIsNull;
	}

	/*
	 * If result is pass-by-ref, make sure it is in the right context.
	 */
	if (!peraggstate->resulttypeByVal && !*resultIsNull &&
		!MemoryContextContains(CurrentMemoryContext,
							   DatumGetPointer(*resultVal)))
		*resultVal = datumCopy(*resultVal,
							   peraggstate->resulttypeByVal,
							   peraggstate->resulttypeLen);

	MemoryContextSwitchTo(oldContext);
}

/*
 * find_unaggregated_cols
 *	  Construct a bitmapset of the column numbers of un-aggregated Vars
 *	  appearing in our targetlist and qual (HAVING clause)
 */
static Bitmapset *
find_unaggregated_cols(AggState *aggstate)
{
	Agg		   *node = (Agg *) aggstate->ss.ps.plan;
	Bitmapset  *colnos;

	colnos = NULL;
	(void) find_unaggregated_cols_walker((Node *) node->plan.targetlist,
										 &colnos);
	(void) find_unaggregated_cols_walker((Node *) node->plan.qual,
										 &colnos);
	return colnos;
}

static bool
find_unaggregated_cols_walker(Node *node, Bitmapset **colnos)
{
	if (node == NULL)
		return false;
	if (IsA(node, Var))
	{
		Var		   *var = (Var *) node;

		/* setrefs.c should have set the varno to OUTER_VAR */
		Assert(var->varno == OUTER_VAR);
		Assert(var->varlevelsup == 0);
		*colnos = bms_add_member(*colnos, var->varattno);
		return false;
	}
	if (IsA(node, Aggref) || IsA(node, GroupingFunc))
		/* do not descend into aggregate exprs */
		return false;
	return expression_tree_walker(node, find_unaggregated_cols_walker,
								  (void *) colnos);
}

/*
 * Initialize the hash table to empty.
 *
 * The hash table always lives in the aggcontext memory context.
 */
static void
build_hash_table(AggState *aggstate)
{
	Agg		   *node = (Agg *) aggstate->ss.ps.plan;
	MemoryContext tmpmem = aggstate->tmpcontext->ecxt_per_tuple_memory;
	Size		entrysize;

	Assert(node->aggstrategy == AGG_HASHED);
	Assert(node->numGroups > 0);

	entrysize = sizeof(AggHashEntryData) +
		(aggstate->numaggs - 1) * sizeof(AggStatePerGroupData);

	aggstate->hashtable = BuildTupleHashTable(node->numCols,
											  node->grpColIdx,
											  aggstate->eqfunctions,
											  aggstate->hashfunctions,
											  node->numGroups,
											  entrysize,
											  aggstate->aggcontexts[0]->ecxt_per_tuple_memory,
											  tmpmem);
}

/*
 * Create a list of the tuple columns that actually need to be stored in
 * hashtable entries.  The incoming tuples from the child plan node will
 * contain grouping columns, other columns referenced in our targetlist and
 * qual, columns used to compute the aggregate functions, and perhaps just
 * junk columns we don't use at all.  Only columns of the first two types
 * need to be stored in the hashtable, and getting rid of the others can
 * make the table entries significantly smaller.  To avoid messing up Var
 * numbering, we keep the same tuple descriptor for hashtable entries as the
 * incoming tuples have, but set unwanted columns to NULL in the tuples that
 * go into the table.
 *
 * To eliminate duplicates, we build a bitmapset of the needed columns, then
 * convert it to an integer list (cheaper to scan at runtime). The list is
 * in decreasing order so that the first entry is the largest;
 * lookup_hash_entry depends on this to use slot_getsomeattrs correctly.
 * Note that the list is preserved over ExecReScanAgg, so we allocate it in
 * the per-query context (unlike the hash table itself).
 *
 * Note: at present, searching the tlist/qual is not really necessary since
 * the parser should disallow any unaggregated references to ungrouped
 * columns.  However, the search will be needed when we add support for
 * SQL99 semantics that allow use of "functionally dependent" columns that
 * haven't been explicitly grouped by.
 */
static List *
find_hash_columns(AggState *aggstate)
{
	Agg		   *node = (Agg *) aggstate->ss.ps.plan;
	Bitmapset  *colnos;
	List	   *collist;
	int			i;

	/* Find Vars that will be needed in tlist and qual */
	colnos = find_unaggregated_cols(aggstate);
	/* Add in all the grouping columns */
	for (i = 0; i < node->numCols; i++)
		colnos = bms_add_member(colnos, node->grpColIdx[i]);
	/* Convert to list, using lcons so largest element ends up first */
	collist = NIL;
	while ((i = bms_first_member(colnos)) >= 0)
		collist = lcons_int(i, collist);
	bms_free(colnos);

	return collist;
}

/*
 * Estimate per-hash-table-entry overhead for the planner.
 *
 * Note that the estimate does not include space for pass-by-reference
 * transition data values, nor for the representative tuple of each group.
 */
Size
hash_agg_entry_size(int numAggs)
{
	Size		entrysize;

	/* This must match build_hash_table */
	entrysize = sizeof(AggHashEntryData) +
		(numAggs - 1) * sizeof(AggStatePerGroupData);
	entrysize = MAXALIGN(entrysize);
	/* Account for hashtable overhead (assuming fill factor = 1) */
	entrysize += 3 * sizeof(void *);
	return entrysize;
}

/*
 * Find or create a hashtable entry for the tuple group containing the
 * given tuple.
 *
 * When called, CurrentMemoryContext should be the per-query context.
 */
static AggHashEntry
lookup_hash_entry(AggState *aggstate, TupleTableSlot *inputslot)
{
	TupleTableSlot *hashslot = aggstate->hashslot;
	ListCell   *l;
	AggHashEntry entry;
	bool		isnew;

	/* if first time through, initialize hashslot by cloning input slot */
	if (hashslot->tts_tupleDescriptor == NULL)
	{
		ExecSetSlotDescriptor(hashslot, inputslot->tts_tupleDescriptor);
		/* Make sure all unused columns are NULLs */
		ExecStoreAllNullTuple(hashslot);
	}

	/* transfer just the needed columns into hashslot */
	slot_getsomeattrs(inputslot, linitial_int(aggstate->hash_needed));
	foreach(l, aggstate->hash_needed)
	{
		int			varNumber = lfirst_int(l) - 1;

		hashslot->tts_values[varNumber] = inputslot->tts_values[varNumber];
		hashslot->tts_isnull[varNumber] = inputslot->tts_isnull[varNumber];
	}

	/* find or create the hashtable entry using the filtered tuple */
	entry = (AggHashEntry) LookupTupleHashEntry(aggstate->hashtable,
												hashslot,
												&isnew);

	if (isnew)
	{
		/* initialize aggregates for new tuple group */
		initialize_aggregates(aggstate, aggstate->peragg, entry->pergroup, 0);
	}

	return entry;
}

/*
 * ExecAgg -
 *
 *	  ExecAgg receives tuples from its outer subplan and aggregates over
 *	  the appropriate attribute for each aggregate function use (Aggref
 *	  node) appearing in the targetlist or qual of the node.  The number
 *	  of tuples to aggregate over depends on whether grouped or plain
 *	  aggregation is selected.  In grouped aggregation, we produce a result
 *	  row for each group; in plain aggregation there's a single result row
 *	  for the whole query.  In either case, the value of each aggregate is
 *	  stored in the expression context to be used when ExecProject evaluates
 *	  the result tuple.
 */
TupleTableSlot *
ExecAgg(AggState *node)
{
	TupleTableSlot *result;

	/*
	 * Check to see if we're still projecting out tuples from a previous agg
	 * tuple (because there is a function-returning-set in the projection
	 * expressions).  If so, try to project another one.
	 */
	if (node->ss.ps.ps_TupFromTlist)
	{
		ExprDoneCond isDone;

		result = ExecProject(node->ss.ps.ps_ProjInfo, &isDone);
		if (isDone == ExprMultipleResult)
			return result;
		/* Done with that source tuple... */
		node->ss.ps.ps_TupFromTlist = false;
	}

	/*
	 * (We must do the ps_TupFromTlist check first, because in some cases
	 * agg_done gets set before we emit the final aggregate tuple, and we have
	 * to finish running SRFs for it.)
	 */
	if (!node->agg_done)
	{
		/* Dispatch based on strategy */
		switch (((Agg *) node->ss.ps.plan)->aggstrategy)
		{
			case AGG_HASHED:
				if (!node->table_filled)
					agg_fill_hash_table(node);
				result = agg_retrieve_hash_table(node);
				break;
			case AGG_CHAINED:
				result = agg_retrieve_chained(node);
				break;
			default:
				result = agg_retrieve_direct(node);
				break;
		}

		if (!TupIsNull(result))
			return result;
	}

	/*
	 * We've completed all locally computed projections, now we drain the side
	 * channel of projections from chained nodes if any.
	 */
	if (!node->chain_done)
	{
		Assert(node->chain_tuplestore);
		result = node->ss.ps.ps_ResultTupleSlot;
		ExecClearTuple(result);
		if (tuplestore_gettupleslot(node->chain_tuplestore,
									true, false, result))
			return result;
		node->chain_done = true;
	}

	return NULL;
}

/*
 * ExecAgg for non-hashed case
 */
static TupleTableSlot *
agg_retrieve_direct(AggState *aggstate)
{
	Agg		   *node = (Agg *) aggstate->ss.ps.plan;
	PlanState  *outerPlan;
	ExprContext *econtext;
	ExprContext *tmpcontext;
	Datum	   *aggvalues;
	bool	   *aggnulls;
	AggStatePerAgg peragg;
	AggStatePerGroup pergroup;
	TupleTableSlot *outerslot;
	TupleTableSlot *firstSlot;
	int			aggno;
	bool		hasGroupingSets = aggstate->numsets > 0;
	int			numGroupingSets = Max(aggstate->numsets, 1);
	int			currentSet = 0;
	int			nextSetSize = 0;
	int			numReset = 1;
	int			i;

	/*
	 * get state info from node
	 */
	outerPlan = outerPlanState(aggstate);
	/* econtext is the per-output-tuple expression context */
	econtext = aggstate->ss.ps.ps_ExprContext;
	aggvalues = econtext->ecxt_aggvalues;
	aggnulls = econtext->ecxt_aggnulls;
	/* tmpcontext is the per-input-tuple expression context */
	tmpcontext = aggstate->tmpcontext;
	peragg = aggstate->peragg;
	pergroup = aggstate->pergroup;
	firstSlot = aggstate->ss.ss_ScanTupleSlot;

	/*
	 * We loop retrieving groups until we find one matching
	 * aggstate->ss.ps.qual
	 *
	 * For grouping sets, we have the invariant that aggstate->projected_set is
	 * either -1 (initial call) or the index (starting from 0) in gset_lengths
	 * for the group we just completed (either by projecting a row or by
	 * discarding it in the qual).
	 */
	while (!aggstate->agg_done)
	{
		/*
		 * Clear the per-output-tuple context for each group, as well as
		 * aggcontext (which contains any pass-by-ref transvalues of the old
		 * group).  We also clear any child contexts of the aggcontext; some
		 * aggregate functions store working state in such contexts.
		 *
		 * We use ReScanExprContext not just ResetExprContext because we want
		 * any registered shutdown callbacks to be called.  That allows
		 * aggregate functions to ensure they've cleaned up any non-memory
		 * resources.
		 */
		ReScanExprContext(econtext);

		/*
		 * Determine how many grouping sets need to be reset at this boundary.
		 */
		if (aggstate->projected_set >= 0 && aggstate->projected_set < numGroupingSets)
			numReset = aggstate->projected_set + 1;
		else
			numReset = numGroupingSets;

		for (i = 0; i < numReset; i++)
		{
			ReScanExprContext(aggstate->aggcontexts[i]);
			MemoryContextDeleteChildren(aggstate->aggcontexts[i]->ecxt_per_tuple_memory);
		}

		/* Check if input is complete and there are no more groups to project. */
		if (aggstate->input_done == true
			&& aggstate->projected_set >= (numGroupingSets - 1))
		{
			aggstate->agg_done = true;
			break;
		}

		/*
		 * Get the number of columns in the next grouping set after the last
		 * projected one (if any). This is the number of columns to compare to
		 * see if we reached the boundary of that set too.
		 */
		if (aggstate->projected_set >= 0 && aggstate->projected_set < (numGroupingSets - 1))
			nextSetSize = aggstate->gset_lengths[aggstate->projected_set + 1];
		else
			nextSetSize = 0;

		/*-
		 * If a subgroup for the current grouping set is present, project it.
		 *
		 * We have a new group if:
		 *  - we're out of input but haven't projected all grouping sets
		 *    (checked above)
		 * OR
		 *    - we already projected a row that wasn't from the last grouping
		 *      set
		 *    AND
		 *    - the next grouping set has at least one grouping column (since
		 *      empty grouping sets project only once input is exhausted)
		 *    AND
		 *    - the previous and pending rows differ on the grouping columns
		 *      of the next grouping set
		 */
		if (aggstate->input_done
			|| (node->aggstrategy == AGG_SORTED
				&& aggstate->projected_set != -1
				&& aggstate->projected_set < (numGroupingSets - 1)
				&& nextSetSize > 0
				&& !execTuplesMatch(econtext->ecxt_outertuple,
									tmpcontext->ecxt_outertuple,
									nextSetSize,
									node->grpColIdx,
									aggstate->eqfunctions,
									tmpcontext->ecxt_per_tuple_memory)))
		{
			aggstate->projected_set += 1;

			Assert(aggstate->projected_set < numGroupingSets);
			Assert(nextSetSize > 0 || aggstate->input_done);
		}
		else
		{
			/*
			 * We no longer care what group we just projected, the next
			 * projection will always be the first (or only) grouping set
			 * (unless the input proves to be empty).
			 */
			aggstate->projected_set = 0;

			/*
			 * If we don't already have the first tuple of the new group, fetch
			 * it from the outer plan.
			 */
			if (aggstate->grp_firstTuple == NULL)
			{
				outerslot = ExecProcNode(outerPlan);
				if (!TupIsNull(outerslot))
				{
					/*
					 * Make a copy of the first input tuple; we will use this for
					 * comparisons (in group mode) and for projection.
					 */
					aggstate->grp_firstTuple = ExecCopySlotTuple(outerslot);
				}
				else
				{
					/* outer plan produced no tuples at all */
					if (hasGroupingSets)
					{
						/*
						 * If there was no input at all, we need to project
						 * rows only if there are grouping sets of size 0.
						 * Note that this implies that there can't be any
						 * references to ungrouped Vars, which would otherwise
						 * cause issues with the empty output slot.
						 */
						aggstate->input_done = true;

						while (aggstate->gset_lengths[aggstate->projected_set] > 0)
						{
							aggstate->projected_set += 1;
							if (aggstate->projected_set >= numGroupingSets)
							{
								aggstate->agg_done = true;
								return NULL;
							}
						}
					}
					else
					{
						aggstate->agg_done = true;
						/* If we are grouping, we should produce no tuples too */
						if (node->aggstrategy != AGG_PLAIN)
							return NULL;
					}
				}
			}

			/*
			 * Initialize working state for a new input tuple group.
			 */
			initialize_aggregates(aggstate, peragg, pergroup, numReset);

			if (aggstate->grp_firstTuple != NULL)
			{
				/*
				 * Store the copied first input tuple in the tuple table slot
				 * reserved for it.  The tuple will be deleted when it is cleared
				 * from the slot.
				 */
				ExecStoreTuple(aggstate->grp_firstTuple,
							   firstSlot,
							   InvalidBuffer,
							   true);
				aggstate->grp_firstTuple = NULL;	/* don't keep two pointers */

				/* set up for first advance_aggregates call */
				tmpcontext->ecxt_outertuple = firstSlot;

				/*
				 * Process each outer-plan tuple, and then fetch the next one,
				 * until we exhaust the outer plan or cross a group boundary.
				 */
				for (;;)
				{
					advance_aggregates(aggstate, pergroup);

					/* Reset per-input-tuple context after each tuple */
					ResetExprContext(tmpcontext);

					outerslot = ExecProcNode(outerPlan);
					if (TupIsNull(outerslot))
					{
						/* no more outer-plan tuples available */
						if (hasGroupingSets)
						{
							aggstate->input_done = true;
							break;
						}
						else
						{
							aggstate->agg_done = true;
							break;
						}
					}
					/* set up for next advance_aggregates call */
					tmpcontext->ecxt_outertuple = outerslot;

					/*
					 * If we are grouping, check whether we've crossed a group
					 * boundary.
					 */
					if (node->aggstrategy == AGG_SORTED)
					{
						if (!execTuplesMatch(firstSlot,
											 outerslot,
											 node->numCols,
											 node->grpColIdx,
											 aggstate->eqfunctions,
											 tmpcontext->ecxt_per_tuple_memory))
						{
							aggstate->grp_firstTuple = ExecCopySlotTuple(outerslot);
							break;
						}
					}
				}
			}

			/*
			 * Use the representative input tuple for any references to
			 * non-aggregated input columns in aggregate direct args, the node
			 * qual, and the tlist.  (If we are not grouping, and there are no
			 * input rows at all, we will come here with an empty firstSlot ...
			 * but if not grouping, there can't be any references to
			 * non-aggregated input columns, so no problem.)
			 */
			econtext->ecxt_outertuple = firstSlot;
		}

		Assert(aggstate->projected_set >= 0);

		aggstate->current_set = currentSet = aggstate->projected_set;

		if (hasGroupingSets)
			econtext->grouped_cols = aggstate->grouped_cols[currentSet];

		for (aggno = 0; aggno < aggstate->numaggs; aggno++)
		{
			AggStatePerAgg peraggstate = &peragg[aggno];
			AggStatePerGroup pergroupstate;

			pergroupstate = &pergroup[aggno + (currentSet * (aggstate->numaggs))];

			if (peraggstate->numSortCols > 0)
			{
				if (peraggstate->numInputs == 1)
					process_ordered_aggregate_single(aggstate,
													 peraggstate,
													 pergroupstate);
				else
					process_ordered_aggregate_multi(aggstate,
													peraggstate,
													pergroupstate);
			}

			finalize_aggregate(aggstate, peraggstate, pergroupstate,
							   &aggvalues[aggno], &aggnulls[aggno]);
		}

		/*
		 * Check the qual (HAVING clause); if the group does not match, ignore
		 * it and loop back to try to process another group.
		 */
		if (ExecQual(aggstate->ss.ps.qual, econtext, false))
		{
			/*
			 * Form and return a projection tuple using the aggregate results
			 * and the representative input tuple.
			 */
			TupleTableSlot *result;
			ExprDoneCond isDone;

			result = ExecProject(aggstate->ss.ps.ps_ProjInfo, &isDone);

			if (isDone != ExprEndResult)
			{
				aggstate->ss.ps.ps_TupFromTlist =
					(isDone == ExprMultipleResult);
				return result;
			}
		}
		else
			InstrCountFiltered1(aggstate, 1);
	}

	/* No more groups */
	return NULL;
}


/*
 * ExecAgg for chained case (pullthrough mode)
 */
static TupleTableSlot *
agg_retrieve_chained(AggState *aggstate)
{
	Agg		   *node = (Agg *) aggstate->ss.ps.plan;
	ExprContext *econtext = aggstate->ss.ps.ps_ExprContext;
	ExprContext *tmpcontext = aggstate->tmpcontext;
	Datum	   *aggvalues = econtext->ecxt_aggvalues;
	bool	   *aggnulls = econtext->ecxt_aggnulls;
	AggStatePerAgg peragg = aggstate->peragg;
	AggStatePerGroup pergroup = aggstate->pergroup;
	TupleTableSlot *outerslot;
	TupleTableSlot *firstSlot = aggstate->ss.ss_ScanTupleSlot;
	int			   aggno;
	int            numGroupingSets = Max(aggstate->numsets, 1);
	int            currentSet = 0;

	/*
	 * The invariants here are:
	 *
	 *  - when called, we've already projected every result that might have
	 * been generated by previous rows, and if this is not the first row, then
	 * grp_firsttuple has the representative input row.
	 *
	 *  - we must pull the outer plan exactly once and return that tuple. If
	 * the outer plan ends, we project whatever needs projecting.
	 */

	outerslot = ExecProcNode(outerPlanState(aggstate));

	/*
	 * If this is the first row and it's empty, nothing to do.
	 */

	if (TupIsNull(firstSlot) && TupIsNull(outerslot))
	{
		aggstate->agg_done = true;
		return outerslot;
	}

	/*
	 * See if we need to project anything. (We don't need to worry about
	 * grouping sets of size 0, the planner doesn't give us those.)
	 */

	econtext->ecxt_outertuple = firstSlot;

	while (!TupIsNull(firstSlot)
		   && (TupIsNull(outerslot)
			   || !execTuplesMatch(firstSlot,
								   outerslot,
								   aggstate->gset_lengths[currentSet],
								   node->grpColIdx,
								   aggstate->eqfunctions,
								   tmpcontext->ecxt_per_tuple_memory)))
	{
		aggstate->current_set = aggstate->projected_set = currentSet;

		econtext->grouped_cols = aggstate->grouped_cols[currentSet];

		for (aggno = 0; aggno < aggstate->numaggs; aggno++)
		{
			AggStatePerAgg peraggstate = &peragg[aggno];
			AggStatePerGroup pergroupstate;

			pergroupstate = &pergroup[aggno + (currentSet * (aggstate->numaggs))];

			if (peraggstate->numSortCols > 0)
			{
				if (peraggstate->numInputs == 1)
					process_ordered_aggregate_single(aggstate,
													 peraggstate,
													 pergroupstate);
				else
					process_ordered_aggregate_multi(aggstate,
													peraggstate,
													pergroupstate);
			}

			finalize_aggregate(aggstate, peraggstate, pergroupstate,
							   &aggvalues[aggno], &aggnulls[aggno]);
		}

		/*
		 * Check the qual (HAVING clause); if the group does not match, ignore
		 * it.
		 */
		if (ExecQual(aggstate->ss.ps.qual, econtext, false))
		{
			/*
			 * Form a projection tuple using the aggregate results
			 * and the representative input tuple.
			 */
			TupleTableSlot *result;
			ExprDoneCond isDone;

			do
			{
				result = ExecProject(aggstate->ss.ps.ps_ProjInfo, &isDone);

				if (isDone != ExprEndResult)
				{
					tuplestore_puttupleslot(aggstate->chain_tuplestore,
											result);
				}
			}
			while (isDone == ExprMultipleResult);
		}
		else
			InstrCountFiltered1(aggstate, 1);

		ReScanExprContext(tmpcontext);
		ReScanExprContext(econtext);
		ReScanExprContext(aggstate->aggcontexts[currentSet]);
		MemoryContextDeleteChildren(aggstate->aggcontexts[currentSet]->ecxt_per_tuple_memory);
		if (++currentSet >= numGroupingSets)
			break;
	}

	if (TupIsNull(outerslot))
	{
		aggstate->agg_done = true;

		/*
		 * We're out of input, so the calling node has all the data it needs
		 * and (if it's a Sort) is about to sort it. We preemptively request a
		 * rescan of our input plan here, so that Sort nodes containing data
		 * that is no longer needed will free their memory.  The intention here
		 * is to bound the peak memory requirement for the whole chain to
		 * 2*work_mem if REWIND was not requested, or 3*work_mem if REWIND was
		 * requested and we had to supply a Sort node for the original data
		 * source plan.
		 */

		ExecReScan(outerPlanState(aggstate));

		return NULL;
	}

	/*
	 * If this is the first tuple, store it and initialize everything.
	 * Otherwise re-init any aggregates we projected above.
	 */

	if (TupIsNull(firstSlot))
	{
		ExecCopySlot(firstSlot, outerslot);
		initialize_aggregates(aggstate, peragg, pergroup, numGroupingSets);
	}
	else if (currentSet > 0)
	{
		ExecCopySlot(firstSlot, outerslot);
		initialize_aggregates(aggstate, peragg, pergroup, currentSet);
	}

	tmpcontext->ecxt_outertuple = outerslot;

	/* Actually accumulate the current tuple. */
	advance_aggregates(aggstate, pergroup);

	/* Reset per-input-tuple context after each tuple */
	ResetExprContext(tmpcontext);

	return outerslot;
}

/*
 * ExecAgg for hashed case: phase 1, read input and build hash table
 */
static void
agg_fill_hash_table(AggState *aggstate)
{
	PlanState  *outerPlan;
	ExprContext *tmpcontext;
	AggHashEntry entry;
	TupleTableSlot *outerslot;

	/*
	 * get state info from node
	 */
	outerPlan = outerPlanState(aggstate);
	/* tmpcontext is the per-input-tuple expression context */
	tmpcontext = aggstate->tmpcontext;

	/*
	 * Process each outer-plan tuple, and then fetch the next one, until we
	 * exhaust the outer plan.
	 */
	for (;;)
	{
		outerslot = ExecProcNode(outerPlan);
		if (TupIsNull(outerslot))
			break;
		/* set up for advance_aggregates call */
		tmpcontext->ecxt_outertuple = outerslot;

		/* Find or build hashtable entry for this tuple's group */
		entry = lookup_hash_entry(aggstate, outerslot);

		/* Advance the aggregates */
		advance_aggregates(aggstate, entry->pergroup);

		/* Reset per-input-tuple context after each tuple */
		ResetExprContext(tmpcontext);
	}

	aggstate->table_filled = true;
	/* Initialize to walk the hash table */
	ResetTupleHashIterator(aggstate->hashtable, &aggstate->hashiter);
}

/*
 * ExecAgg for hashed case: phase 2, retrieving groups from hash table
 */
static TupleTableSlot *
agg_retrieve_hash_table(AggState *aggstate)
{
	ExprContext *econtext;
	Datum	   *aggvalues;
	bool	   *aggnulls;
	AggStatePerAgg peragg;
	AggStatePerGroup pergroup;
	AggHashEntry entry;
	TupleTableSlot *firstSlot;
	int			aggno;

	/*
	 * get state info from node
	 */
	/* econtext is the per-output-tuple expression context */
	econtext = aggstate->ss.ps.ps_ExprContext;
	aggvalues = econtext->ecxt_aggvalues;
	aggnulls = econtext->ecxt_aggnulls;
	peragg = aggstate->peragg;
	firstSlot = aggstate->ss.ss_ScanTupleSlot;

	/*
	 * We loop retrieving groups until we find one satisfying
	 * aggstate->ss.ps.qual
	 */
	while (!aggstate->agg_done)
	{
		/*
		 * Find the next entry in the hash table
		 */
		entry = (AggHashEntry) ScanTupleHashTable(&aggstate->hashiter);
		if (entry == NULL)
		{
			/* No more entries in hashtable, so done */
			aggstate->agg_done = TRUE;
			return NULL;
		}

		/*
		 * Clear the per-output-tuple context for each group
		 *
		 * We intentionally don't use ReScanExprContext here; if any aggs have
		 * registered shutdown callbacks, they mustn't be called yet, since we
		 * might not be done with that agg.
		 */
		ResetExprContext(econtext);

		/*
		 * Store the copied first input tuple in the tuple table slot reserved
		 * for it, so that it can be used in ExecProject.
		 */
		ExecStoreMinimalTuple(entry->shared.firstTuple,
							  firstSlot,
							  false);

		pergroup = entry->pergroup;

		/*
		 * Finalize each aggregate calculation, and stash results in the
		 * per-output-tuple context.
		 */
		for (aggno = 0; aggno < aggstate->numaggs; aggno++)
		{
			AggStatePerAgg peraggstate = &peragg[aggno];
			AggStatePerGroup pergroupstate = &pergroup[aggno];

			Assert(peraggstate->numSortCols == 0);
			finalize_aggregate(aggstate, peraggstate, pergroupstate,
							   &aggvalues[aggno], &aggnulls[aggno]);
		}

		/*
		 * Use the representative input tuple for any references to
		 * non-aggregated input columns in the qual and tlist.
		 */
		econtext->ecxt_outertuple = firstSlot;

		/*
		 * Check the qual (HAVING clause); if the group does not match, ignore
		 * it and loop back to try to process another group.
		 */
		if (ExecQual(aggstate->ss.ps.qual, econtext, false))
		{
			/*
			 * Form and return a projection tuple using the aggregate results
			 * and the representative input tuple.
			 */
			TupleTableSlot *result;
			ExprDoneCond isDone;

			result = ExecProject(aggstate->ss.ps.ps_ProjInfo, &isDone);

			if (isDone != ExprEndResult)
			{
				aggstate->ss.ps.ps_TupFromTlist =
					(isDone == ExprMultipleResult);
				return result;
			}
		}
		else
			InstrCountFiltered1(aggstate, 1);
	}

	/* No more groups */
	return NULL;
}

/* -----------------
 * ExecInitAgg
 *
 *	Creates the run-time information for the agg node produced by the
 *	planner and initializes its outer subtree
 * -----------------
 */
AggState *
ExecInitAgg(Agg *node, EState *estate, int eflags)
{
	AggState   *aggstate;
	AggState   *save_chain_head = NULL;
	AggStatePerAgg peragg;
	Plan	   *outerPlan;
	ExprContext *econtext;
	int			numaggs,
				aggno;
	ListCell   *l;
	int			numGroupingSets = 1;
	int			currentsortno = 0;
	int			i = 0;
	int			j = 0;

	/* check for unsupported flags */
	Assert(!(eflags & (EXEC_FLAG_BACKWARD | EXEC_FLAG_MARK)));

	/*
	 * create state structure
	 */
	aggstate = makeNode(AggState);
	aggstate->ss.ps.plan = (Plan *) node;
	aggstate->ss.ps.state = estate;

	aggstate->aggs = NIL;
	aggstate->numaggs = 0;
	aggstate->numsets = 0;
	aggstate->eqfunctions = NULL;
	aggstate->hashfunctions = NULL;
	aggstate->projected_set = -1;
	aggstate->current_set = 0;
	aggstate->peragg = NULL;
	aggstate->curperagg = NULL;
	aggstate->agg_done = false;
	aggstate->input_done = false;
	aggstate->chain_done = true;
	aggstate->pergroup = NULL;
	aggstate->grp_firstTuple = NULL;
	aggstate->hashtable = NULL;
	aggstate->chain_depth = 0;
	aggstate->chain_rescan = 0;
	aggstate->chain_eflags = eflags & EXEC_FLAG_REWIND;
	aggstate->chain_top = false;
	aggstate->chain_head = NULL;
	aggstate->chain_tuplestore = NULL;

	if (node->groupingSets)
	{
		Assert(node->aggstrategy != AGG_HASHED);

		numGroupingSets = list_length(node->groupingSets);
		aggstate->numsets = numGroupingSets;
		aggstate->gset_lengths = palloc(numGroupingSets * sizeof(int));
		aggstate->grouped_cols = palloc(numGroupingSets * sizeof(Bitmapset *));

		i = 0;
		foreach(l, node->groupingSets)
		{
			int current_length = list_length(lfirst(l));
			Bitmapset *cols = NULL;

			/* planner forces this to be correct */
			for (j = 0; j < current_length; ++j)
				cols = bms_add_member(cols, node->grpColIdx[j]);

			aggstate->grouped_cols[i] = cols;
			aggstate->gset_lengths[i] = current_length;
			++i;
		}
	}

	aggstate->aggcontexts = (ExprContext **) palloc0(sizeof(ExprContext *) * numGroupingSets);

	/*
	 * Create expression contexts.  We need three or more, one for
	 * per-input-tuple processing, one for per-output-tuple processing, and one
	 * for each grouping set.  The per-tuple memory context of the
	 * per-grouping-set ExprContexts (aggcontexts) replaces the standalone
	 * memory context formerly used to hold transition values.  We cheat a
	 * little by using ExecAssignExprContext() to build all of them.
	 *
	 * NOTE: the details of what is stored in aggcontexts and what is stored in
	 * the regular per-query memory context are driven by a simple decision: we
	 * want to reset the aggcontext at group boundaries (if not hashing) and in
	 * ExecReScanAgg to recover no-longer-wanted space.
	 */
	ExecAssignExprContext(estate, &aggstate->ss.ps);
	aggstate->tmpcontext = aggstate->ss.ps.ps_ExprContext;

	for (i = 0; i < numGroupingSets; ++i)
	{
		ExecAssignExprContext(estate, &aggstate->ss.ps);
		aggstate->aggcontexts[i] = aggstate->ss.ps.ps_ExprContext;
	}

	ExecAssignExprContext(estate, &aggstate->ss.ps);

	/*
	 * tuple table initialization
	 */
	ExecInitScanTupleSlot(estate, &aggstate->ss);
	ExecInitResultTupleSlot(estate, &aggstate->ss.ps);
	aggstate->hashslot = ExecInitExtraTupleSlot(estate);

	/*
	 * initialize child expressions
	 *
	 * Note: ExecInitExpr finds Aggrefs for us, and also checks that no aggs
	 * contain other agg calls in their arguments.  This would make no sense
	 * under SQL semantics anyway (and it's forbidden by the spec). Because
	 * that is true, we don't need to worry about evaluating the aggs in any
	 * particular order.
	 */
	if (node->aggstrategy == AGG_CHAINED)
	{
		AggState   *chain_head = estate->agg_chain_head;
		Agg		   *chain_head_plan;

		Assert(chain_head);

		aggstate->chain_head = chain_head;
		chain_head->chain_depth++;

		chain_head_plan = (Agg *) chain_head->ss.ps.plan;

		/*
		 * If we reached the originally declared depth, we must be the "top"
		 * (furthest from plan root) node in the chain.
		 */
		if (chain_head_plan->chain_depth == chain_head->chain_depth)
			aggstate->chain_top = true;

		/*
		 * Snarf the real targetlist and qual from the chain head node
		 */
		aggstate->ss.ps.targetlist = (List *)
			ExecInitExpr((Expr *) chain_head_plan->plan.targetlist,
						 (PlanState *) aggstate);
		aggstate->ss.ps.qual = (List *)
			ExecInitExpr((Expr *) chain_head_plan->plan.qual,
						 (PlanState *) aggstate);
	}
	else
	{
		aggstate->ss.ps.targetlist = (List *)
			ExecInitExpr((Expr *) node->plan.targetlist,
						 (PlanState *) aggstate);
		aggstate->ss.ps.qual = (List *)
			ExecInitExpr((Expr *) node->plan.qual,
						 (PlanState *) aggstate);
	}

	if (node->chain_depth > 0)
	{
		save_chain_head = estate->agg_chain_head;
		estate->agg_chain_head = aggstate;
		aggstate->chain_tuplestore = tuplestore_begin_heap(false, false, work_mem);
		aggstate->chain_done = false;
	}

	/*
	 * Initialize child nodes.
	 *
	 * If we are doing a hashed aggregation then the child plan does not need
	 * to handle REWIND efficiently; see ExecReScanAgg.
	 *
	 * If we have more than one associated ChainAggregate node, then we turn
	 * off REWIND and restore it in the chain top, so that the intermediate
	 * Sort nodes will discard their data on rescan.  This lets us put an upper
	 * bound on the memory usage, even when we have a long chain of sorts (at
	 * the cost of having to re-sort on rewind, which is why we don't do it
	 * for only one node where no memory would be saved).
	 */
	if (aggstate->chain_top)
		eflags |= aggstate->chain_head->chain_eflags;
	else if (node->aggstrategy == AGG_HASHED || node->chain_depth > 1)
		eflags &= ~EXEC_FLAG_REWIND;
	outerPlan = outerPlan(node);
	outerPlanState(aggstate) = ExecInitNode(outerPlan, estate, eflags);

	if (node->chain_depth > 0)
	{
		estate->agg_chain_head = save_chain_head;
	}

	/*
	 * initialize source tuple type.
	 */
	ExecAssignScanTypeFromOuterPlan(&aggstate->ss);

	/*
	 * Initialize result tuple type and projection info.
	 */
	if (node->aggstrategy == AGG_CHAINED)
	{
		PlanState  *head_ps = &aggstate->chain_head->ss.ps;
		bool		hasoid;

		/*
		 * We must calculate this the same way that the chain head does,
		 * regardless of intermediate nodes, for consistency
		 */
		if (!ExecContextForcesOids(head_ps, &hasoid))
			hasoid = false;

		ExecAssignResultType(&aggstate->ss.ps, ExecGetScanType(&aggstate->ss));
		ExecSetSlotDescriptor(aggstate->hashslot,
							  ExecTypeFromTL(head_ps->plan->targetlist, hasoid));
		aggstate->ss.ps.ps_ProjInfo =
			ExecBuildProjectionInfo(aggstate->ss.ps.targetlist,
									aggstate->ss.ps.ps_ExprContext,
									aggstate->hashslot,
									NULL);

		aggstate->chain_tuplestore = aggstate->chain_head->chain_tuplestore;
		Assert(aggstate->chain_tuplestore);
	}
	else
	{
		ExecAssignResultTypeFromTL(&aggstate->ss.ps);
		ExecAssignProjectionInfo(&aggstate->ss.ps, NULL);
	}

	aggstate->ss.ps.ps_TupFromTlist = false;

	/*
	 * get the count of aggregates in targetlist and quals
	 */
	numaggs = aggstate->numaggs;
	Assert(numaggs == list_length(aggstate->aggs));
	if (numaggs <= 0)
	{
		/*
		 * This is not an error condition: we might be using the Agg node just
		 * to do hash-based grouping.  Even in the regular case,
		 * constant-expression simplification could optimize away all of the
		 * Aggrefs in the targetlist and qual.  So keep going, but force local
		 * copy of numaggs positive so that palloc()s below don't choke.
		 */
		numaggs = 1;
	}

	/*
	 * If we are grouping, precompute fmgr lookup data for inner loop. We need
	 * both equality and hashing functions to do it by hashing, but only
	 * equality if not hashing.
	 */
	if (node->numCols > 0)
	{
		if (node->aggstrategy == AGG_HASHED)
			execTuplesHashPrepare(node->numCols,
								  node->grpOperators,
								  &aggstate->eqfunctions,
								  &aggstate->hashfunctions);
		else
			aggstate->eqfunctions =
				execTuplesMatchPrepare(node->numCols,
									   node->grpOperators);
	}

	/*
	 * Set up aggregate-result storage in the output expr context, and also
	 * allocate my private per-agg working storage
	 */
	econtext = aggstate->ss.ps.ps_ExprContext;
	econtext->ecxt_aggvalues = (Datum *) palloc0(sizeof(Datum) * numaggs);
	econtext->ecxt_aggnulls = (bool *) palloc0(sizeof(bool) * numaggs);

	peragg = (AggStatePerAgg) palloc0(sizeof(AggStatePerAggData) * numaggs);
	aggstate->peragg = peragg;

	if (node->aggstrategy == AGG_HASHED)
	{
		build_hash_table(aggstate);
		aggstate->table_filled = false;
		/* Compute the columns we actually need to hash on */
		aggstate->hash_needed = find_hash_columns(aggstate);
	}
	else
	{
		AggStatePerGroup pergroup;

		pergroup = (AggStatePerGroup) palloc0(sizeof(AggStatePerGroupData)
											  * numaggs
											  * numGroupingSets);

		aggstate->pergroup = pergroup;
	}

	/*
	 * Perform lookups of aggregate function info, and initialize the
	 * unchanging fields of the per-agg data.  We also detect duplicate
	 * aggregates (for example, "SELECT sum(x) ... HAVING sum(x) > 0"). When
	 * duplicates are detected, we only make an AggStatePerAgg struct for the
	 * first one.  The clones are simply pointed at the same result entry by
	 * giving them duplicate aggno values.
	 */
	aggno = -1;
	foreach(l, aggstate->aggs)
	{
		AggrefExprState *aggrefstate = (AggrefExprState *) lfirst(l);
		Aggref	   *aggref = (Aggref *) aggrefstate->xprstate.expr;
		AggStatePerAgg peraggstate;
		Oid			inputTypes[FUNC_MAX_ARGS];
		int			numArguments;
		int			numDirectArgs;
		int			numInputs;
		int			numSortCols;
		int			numDistinctCols;
		List	   *sortlist;
		HeapTuple	aggTuple;
		Form_pg_aggregate aggform;
		Oid			aggtranstype;
		AclResult	aclresult;
		Oid			transfn_oid,
					finalfn_oid;
		Expr	   *transfnexpr,
				   *finalfnexpr;
		Datum		textInitVal;
		int			i;
		ListCell   *lc;

		/* Planner should have assigned aggregate to correct level */
		Assert(aggref->agglevelsup == 0);

		/* Look for a previous duplicate aggregate */
		for (i = 0; i <= aggno; i++)
		{
			if (equal(aggref, peragg[i].aggref) &&
				!contain_volatile_functions((Node *) aggref))
				break;
		}
		if (i <= aggno)
		{
			/* Found a match to an existing entry, so just mark it */
			aggrefstate->aggno = i;
			continue;
		}

		/* Nope, so assign a new PerAgg record */
		peraggstate = &peragg[++aggno];

		/* Mark Aggref state node with assigned index in the result array */
		aggrefstate->aggno = aggno;

		/* Begin filling in the peraggstate data */
		peraggstate->aggrefstate = aggrefstate;
		peraggstate->aggref = aggref;
		peraggstate->sortstates = (Tuplesortstate**) palloc0(sizeof(Tuplesortstate*) * numGroupingSets);

		for (currentsortno = 0; currentsortno < numGroupingSets; currentsortno++)
			peraggstate->sortstates[currentsortno] = NULL;

		/* Fetch the pg_aggregate row */
		aggTuple = SearchSysCache1(AGGFNOID,
								   ObjectIdGetDatum(aggref->aggfnoid));
		if (!HeapTupleIsValid(aggTuple))
			elog(ERROR, "cache lookup failed for aggregate %u",
				 aggref->aggfnoid);
		aggform = (Form_pg_aggregate) GETSTRUCT(aggTuple);

		/* Check permission to call aggregate function */
		aclresult = pg_proc_aclcheck(aggref->aggfnoid, GetUserId(),
									 ACL_EXECUTE);
		if (aclresult != ACLCHECK_OK)
			aclcheck_error(aclresult, ACL_KIND_PROC,
						   get_func_name(aggref->aggfnoid));
		InvokeFunctionExecuteHook(aggref->aggfnoid);

		peraggstate->transfn_oid = transfn_oid = aggform->aggtransfn;
		peraggstate->finalfn_oid = finalfn_oid = aggform->aggfinalfn;

		/* Check that aggregate owner has permission to call component fns */
		{
			HeapTuple	procTuple;
			Oid			aggOwner;

			procTuple = SearchSysCache1(PROCOID,
										ObjectIdGetDatum(aggref->aggfnoid));
			if (!HeapTupleIsValid(procTuple))
				elog(ERROR, "cache lookup failed for function %u",
					 aggref->aggfnoid);
			aggOwner = ((Form_pg_proc) GETSTRUCT(procTuple))->proowner;
			ReleaseSysCache(procTuple);

			aclresult = pg_proc_aclcheck(transfn_oid, aggOwner,
										 ACL_EXECUTE);
			if (aclresult != ACLCHECK_OK)
				aclcheck_error(aclresult, ACL_KIND_PROC,
							   get_func_name(transfn_oid));
			InvokeFunctionExecuteHook(transfn_oid);
			if (OidIsValid(finalfn_oid))
			{
				aclresult = pg_proc_aclcheck(finalfn_oid, aggOwner,
											 ACL_EXECUTE);
				if (aclresult != ACLCHECK_OK)
					aclcheck_error(aclresult, ACL_KIND_PROC,
								   get_func_name(finalfn_oid));
				InvokeFunctionExecuteHook(finalfn_oid);
			}
		}

		/*
		 * Get actual datatypes of the (nominal) aggregate inputs.  These
		 * could be different from the agg's declared input types, when the
		 * agg accepts ANY or a polymorphic type.
		 */
		numArguments = get_aggregate_argtypes(aggref, inputTypes);
		peraggstate->numArguments = numArguments;

		/* Count the "direct" arguments, if any */
		numDirectArgs = list_length(aggref->aggdirectargs);

		/* Count the number of aggregated input columns */
		numInputs = list_length(aggref->args);
		peraggstate->numInputs = numInputs;

		/* Detect how many arguments to pass to the transfn */
		if (AGGKIND_IS_ORDERED_SET(aggref->aggkind))
			peraggstate->numTransInputs = numInputs;
		else
			peraggstate->numTransInputs = numArguments;

		/* Detect how many arguments to pass to the finalfn */
		if (aggform->aggfinalextra)
			peraggstate->numFinalArgs = numArguments + 1;
		else
			peraggstate->numFinalArgs = numDirectArgs + 1;

		/* resolve actual type of transition state, if polymorphic */
		aggtranstype = resolve_aggregate_transtype(aggref->aggfnoid,
												   aggform->aggtranstype,
												   inputTypes,
												   numArguments);

		/* build expression trees using actual argument & result types */
		build_aggregate_fnexprs(inputTypes,
								numArguments,
								numDirectArgs,
								peraggstate->numFinalArgs,
								aggref->aggvariadic,
								aggtranstype,
								aggref->aggtype,
								aggref->inputcollid,
								transfn_oid,
								InvalidOid,		/* invtrans is not needed here */
								finalfn_oid,
								&transfnexpr,
								NULL,
								&finalfnexpr);

		/* set up infrastructure for calling the transfn and finalfn */
		fmgr_info(transfn_oid, &peraggstate->transfn);
		fmgr_info_set_expr((Node *) transfnexpr, &peraggstate->transfn);

		if (OidIsValid(finalfn_oid))
		{
			fmgr_info(finalfn_oid, &peraggstate->finalfn);
			fmgr_info_set_expr((Node *) finalfnexpr, &peraggstate->finalfn);
		}

		peraggstate->aggCollation = aggref->inputcollid;

		InitFunctionCallInfoData(peraggstate->transfn_fcinfo,
								 &peraggstate->transfn,
								 peraggstate->numTransInputs + 1,
								 peraggstate->aggCollation,
								 (void *) aggstate, NULL);

		/* get info about relevant datatypes */
		get_typlenbyval(aggref->aggtype,
						&peraggstate->resulttypeLen,
						&peraggstate->resulttypeByVal);
		get_typlenbyval(aggtranstype,
						&peraggstate->transtypeLen,
						&peraggstate->transtypeByVal);

		/*
		 * initval is potentially null, so don't try to access it as a struct
		 * field. Must do it the hard way with SysCacheGetAttr.
		 */
		textInitVal = SysCacheGetAttr(AGGFNOID, aggTuple,
									  Anum_pg_aggregate_agginitval,
									  &peraggstate->initValueIsNull);

		if (peraggstate->initValueIsNull)
			peraggstate->initValue = (Datum) 0;
		else
			peraggstate->initValue = GetAggInitVal(textInitVal,
												   aggtranstype);

		/*
		 * If the transfn is strict and the initval is NULL, make sure input
		 * type and transtype are the same (or at least binary-compatible), so
		 * that it's OK to use the first aggregated input value as the initial
		 * transValue.  This should have been checked at agg definition time,
		 * but we must check again in case the transfn's strictness property
		 * has been changed.
		 */
		if (peraggstate->transfn.fn_strict && peraggstate->initValueIsNull)
		{
			if (numArguments <= numDirectArgs ||
				!IsBinaryCoercible(inputTypes[numDirectArgs], aggtranstype))
				ereport(ERROR,
						(errcode(ERRCODE_INVALID_FUNCTION_DEFINITION),
						 errmsg("aggregate %u needs to have compatible input type and transition type",
								aggref->aggfnoid)));
		}

		/*
		 * Get a tupledesc corresponding to the aggregated inputs (including
		 * sort expressions) of the agg.
		 */
		peraggstate->evaldesc = ExecTypeFromTL(aggref->args, false);

		/* Create slot we're going to do argument evaluation in */
		peraggstate->evalslot = ExecInitExtraTupleSlot(estate);
		ExecSetSlotDescriptor(peraggstate->evalslot, peraggstate->evaldesc);

		/* Set up projection info for evaluation */
		peraggstate->evalproj = ExecBuildProjectionInfo(aggrefstate->args,
														aggstate->tmpcontext,
														peraggstate->evalslot,
														NULL);

		/*
		 * If we're doing either DISTINCT or ORDER BY for a plain agg, then we
		 * have a list of SortGroupClause nodes; fish out the data in them and
		 * stick them into arrays.  We ignore ORDER BY for an ordered-set agg,
		 * however; the agg's transfn and finalfn are responsible for that.
		 *
		 * Note that by construction, if there is a DISTINCT clause then the
		 * ORDER BY clause is a prefix of it (see transformDistinctClause).
		 */
		if (AGGKIND_IS_ORDERED_SET(aggref->aggkind))
		{
			sortlist = NIL;
			numSortCols = numDistinctCols = 0;
		}
		else if (aggref->aggdistinct)
		{
			sortlist = aggref->aggdistinct;
			numSortCols = numDistinctCols = list_length(sortlist);
			Assert(numSortCols >= list_length(aggref->aggorder));
		}
		else
		{
			sortlist = aggref->aggorder;
			numSortCols = list_length(sortlist);
			numDistinctCols = 0;
		}

		peraggstate->numSortCols = numSortCols;
		peraggstate->numDistinctCols = numDistinctCols;

		if (numSortCols > 0)
		{
			/*
			 * We don't implement DISTINCT or ORDER BY aggs in the HASHED case
			 * (yet)
			 */
			Assert(node->aggstrategy != AGG_HASHED);

			/* If we have only one input, we need its len/byval info. */
			if (numInputs == 1)
			{
				get_typlenbyval(inputTypes[numDirectArgs],
								&peraggstate->inputtypeLen,
								&peraggstate->inputtypeByVal);
			}
			else if (numDistinctCols > 0)
			{
				/* we will need an extra slot to store prior values */
				peraggstate->uniqslot = ExecInitExtraTupleSlot(estate);
				ExecSetSlotDescriptor(peraggstate->uniqslot,
									  peraggstate->evaldesc);
			}

			/* Extract the sort information for use later */
			peraggstate->sortColIdx =
				(AttrNumber *) palloc(numSortCols * sizeof(AttrNumber));
			peraggstate->sortOperators =
				(Oid *) palloc(numSortCols * sizeof(Oid));
			peraggstate->sortCollations =
				(Oid *) palloc(numSortCols * sizeof(Oid));
			peraggstate->sortNullsFirst =
				(bool *) palloc(numSortCols * sizeof(bool));

			i = 0;
			foreach(lc, sortlist)
			{
				SortGroupClause *sortcl = (SortGroupClause *) lfirst(lc);
				TargetEntry *tle = get_sortgroupclause_tle(sortcl,
														   aggref->args);

				/* the parser should have made sure of this */
				Assert(OidIsValid(sortcl->sortop));

				peraggstate->sortColIdx[i] = tle->resno;
				peraggstate->sortOperators[i] = sortcl->sortop;
				peraggstate->sortCollations[i] = exprCollation((Node *) tle->expr);
				peraggstate->sortNullsFirst[i] = sortcl->nulls_first;
				i++;
			}
			Assert(i == numSortCols);
		}

		if (aggref->aggdistinct)
		{
			Assert(numArguments > 0);

			/*
			 * We need the equal function for each DISTINCT comparison we will
			 * make.
			 */
			peraggstate->equalfns =
				(FmgrInfo *) palloc(numDistinctCols * sizeof(FmgrInfo));

			i = 0;
			foreach(lc, aggref->aggdistinct)
			{
				SortGroupClause *sortcl = (SortGroupClause *) lfirst(lc);

				fmgr_info(get_opcode(sortcl->eqop), &peraggstate->equalfns[i]);
				i++;
			}
			Assert(i == numDistinctCols);
		}

		ReleaseSysCache(aggTuple);
	}

	/* Update numaggs to match number of unique aggregates found */
	aggstate->numaggs = aggno + 1;

	return aggstate;
}

static Datum
GetAggInitVal(Datum textInitVal, Oid transtype)
{
	Oid			typinput,
				typioparam;
	char	   *strInitVal;
	Datum		initVal;

	getTypeInputInfo(transtype, &typinput, &typioparam);
	strInitVal = TextDatumGetCString(textInitVal);
	initVal = OidInputFunctionCall(typinput, strInitVal,
								   typioparam, -1);
	pfree(strInitVal);
	return initVal;
}

void
ExecEndAgg(AggState *node)
{
	PlanState  *outerPlan;
	int			aggno;
	int			numGroupingSets = Max(node->numsets, 1);
	int			setno;

	/* Make sure we have closed any open tuplesorts */
	for (aggno = 0; aggno < node->numaggs; aggno++)
	{
		AggStatePerAgg peraggstate = &node->peragg[aggno];

		for (setno = 0; setno < numGroupingSets; setno++)
		{
			if (peraggstate->sortstates[setno])
				tuplesort_end(peraggstate->sortstates[setno]);
		}
	}

	/* And ensure any agg shutdown callbacks have been called */
	for (setno = 0; setno < numGroupingSets; setno++)
		ReScanExprContext(node->aggcontexts[setno]);

	if (node->chain_tuplestore && node->chain_depth > 0)
		tuplestore_end(node->chain_tuplestore);

	/*
	 * We don't actually free any ExprContexts here (see comment in
	 * ExecFreeExprContext), just unlinking the output one from the plan node
	 * suffices.
	 */
	ExecFreeExprContext(&node->ss.ps);

	/* clean up tuple table */
	ExecClearTuple(node->ss.ss_ScanTupleSlot);

	outerPlan = outerPlanState(node);
	ExecEndNode(outerPlan);
}

void
ExecReScanAgg(AggState *node)
{
	ExprContext *econtext = node->ss.ps.ps_ExprContext;
	Agg		   *aggnode = (Agg *) node->ss.ps.plan;
	int			aggno;
	int         numGroupingSets = Max(node->numsets, 1);
	int         setno;

	node->agg_done = false;

	node->ss.ps.ps_TupFromTlist = false;

	if (aggnode->aggstrategy == AGG_HASHED)
	{
		/*
		 * In the hashed case, if we haven't yet built the hash table then we
		 * can just return; nothing done yet, so nothing to undo. If subnode's
		 * chgParam is not NULL then it will be re-scanned by ExecProcNode,
		 * else no reason to re-scan it at all.
		 */
		if (!node->table_filled)
			return;

		/*
		 * If we do have the hash table and the subplan does not have any
		 * parameter changes, then we can just rescan the existing hash table;
		 * no need to build it again.
		 */
		if (node->ss.ps.lefttree->chgParam == NULL)
		{
			ResetTupleHashIterator(node->hashtable, &node->hashiter);
			return;
		}
	}

	/* Make sure we have closed any open tuplesorts */
	for (aggno = 0; aggno < node->numaggs; aggno++)
	{
		for (setno = 0; setno < numGroupingSets; setno++)
		{
			AggStatePerAgg peraggstate = &node->peragg[aggno];

			if (peraggstate->sortstates[setno])
			{
				tuplesort_end(peraggstate->sortstates[setno]);
				peraggstate->sortstates[setno] = NULL;
			}
		}
	}

	/*
	 * We don't need to ReScanExprContext the output tuple context here;
	 * ExecReScan already did it. But we do need to reset our per-grouping-set
	 * contexts, which may have transvalues stored in them.
	 *
	 * Note that with AGG_HASHED, the hash table is allocated in a sub-context
	 * of the aggcontext. We're going to rebuild the hash table from scratch,
	 * so we need to use MemoryContextDeleteChildren() to avoid leaking the old
	 * hash table's memory context header. (ReScanExprContext does the actual
	 * reset, but it doesn't delete child contexts.)
	 */

	for (setno = 0; setno < numGroupingSets; setno++)
	{
		ReScanExprContext(node->aggcontexts[setno]);
		MemoryContextDeleteChildren(node->aggcontexts[setno]->ecxt_per_tuple_memory);
	}

	/* Release first tuple of group, if we have made a copy */
	if (node->grp_firstTuple != NULL)
	{
		heap_freetuple(node->grp_firstTuple);
		node->grp_firstTuple = NULL;
	}
	ExecClearTuple(node->ss.ss_ScanTupleSlot);

	/* Forget current agg values */
	MemSet(econtext->ecxt_aggvalues, 0, sizeof(Datum) * node->numaggs);
	MemSet(econtext->ecxt_aggnulls, 0, sizeof(bool) * node->numaggs);

	if (aggnode->aggstrategy == AGG_HASHED)
	{
		/* Rebuild an empty hash table */
		build_hash_table(node);
		node->table_filled = false;
	}
	else
	{
		/*
		 * Reset the per-group state (in particular, mark transvalues null)
		 */
		MemSet(node->pergroup, 0,
			   sizeof(AggStatePerGroupData) * node->numaggs * numGroupingSets);

		node->input_done = false;
	}

	/*
	 * If we're in a chain, let the chain head know whether we
	 * rescanned. (This is nonsense if it happens as a result of chgParam,
	 * but the chain head only cares about this when rescanning explicitly
	 * when chgParam is empty.)
	 */

	if (aggnode->aggstrategy == AGG_CHAINED)
		node->chain_head->chain_rescan++;

	/*
	 * If we're a chain head, we reset the tuplestore if parameters changed,
	 * and let subplans repopulate it.
	 *
	 * If we're a chain head and the subplan parameters did NOT change, then
	 * whether we need to reset the tuplestore depends on whether anything
	 * (specifically the Sort nodes) protects the child ChainAggs from rescan.
	 * Since this is hard to know in advance, we have the ChainAggs signal us
	 * as to whether the reset is needed.  Since we're preempting the rescan
	 * in some cases, we only check whether any ChainAgg node was reached in
	 * the rescan; the others may have already been reset.
	 */
	if (aggnode->chain_depth > 0)
	{
		if (node->ss.ps.lefttree->chgParam)
			tuplestore_clear(node->chain_tuplestore);
		else
		{
			node->chain_rescan = 0;

			ExecReScan(node->ss.ps.lefttree);

			if (node->chain_rescan > 0)
				tuplestore_clear(node->chain_tuplestore);
			else
				tuplestore_rescan(node->chain_tuplestore);
		}
		node->chain_done = false;
	}
	else if (node->ss.ps.lefttree->chgParam == NULL)
	{
		ExecReScan(node->ss.ps.lefttree);
	}
}


/***********************************************************************
 * API exposed to aggregate functions
 ***********************************************************************/


/*
 * AggCheckCallContext - test if a SQL function is being called as an aggregate
 *
 * The transition and/or final functions of an aggregate may want to verify
 * that they are being called as aggregates, rather than as plain SQL
 * functions.  They should use this function to do so.  The return value
 * is nonzero if being called as an aggregate, or zero if not.  (Specific
 * nonzero values are AGG_CONTEXT_AGGREGATE or AGG_CONTEXT_WINDOW, but more
 * values could conceivably appear in future.)
 *
 * If aggcontext isn't NULL, the function also stores at *aggcontext the
 * identity of the memory context that aggregate transition values are being
 * stored in.  Note that the same aggregate call site (flinfo) may be called
 * interleaved on different transition values in different contexts, so it's
 * not kosher to cache aggcontext under fn_extra.  It is, however, kosher to
 * cache it in the transvalue itself (for internal-type transvalues).
 */
int
AggCheckCallContext(FunctionCallInfo fcinfo, MemoryContext *aggcontext)
{
	if (fcinfo->context && IsA(fcinfo->context, AggState))
	{
		if (aggcontext)
		{
			AggState    *aggstate = ((AggState *) fcinfo->context);
			ExprContext *cxt  = aggstate->aggcontexts[aggstate->current_set];
			*aggcontext = cxt->ecxt_per_tuple_memory;
		}
		return AGG_CONTEXT_AGGREGATE;
	}
	if (fcinfo->context && IsA(fcinfo->context, WindowAggState))
	{
		if (aggcontext)
			*aggcontext = ((WindowAggState *) fcinfo->context)->curaggcontext;
		return AGG_CONTEXT_WINDOW;
	}

	/* this is just to prevent "uninitialized variable" warnings */
	if (aggcontext)
		*aggcontext = NULL;
	return 0;
}

/*
 * AggGetAggref - allow an aggregate support function to get its Aggref
 *
 * If the function is being called as an aggregate support function,
 * return the Aggref node for the aggregate call.  Otherwise, return NULL.
 *
 * Note that if an aggregate is being used as a window function, this will
 * return NULL.  We could provide a similar function to return the relevant
 * WindowFunc node in such cases, but it's not needed yet.
 */
Aggref *
AggGetAggref(FunctionCallInfo fcinfo)
{
	if (fcinfo->context && IsA(fcinfo->context, AggState))
	{
		AggStatePerAgg curperagg = ((AggState *) fcinfo->context)->curperagg;

		if (curperagg)
			return curperagg->aggref;
	}
	return NULL;
}

/*
 * AggGetTempMemoryContext - fetch short-term memory context for aggregates
 *
 * This is useful in agg final functions; the context returned is one that
 * the final function can safely reset as desired.  This isn't useful for
 * transition functions, since the context returned MAY (we don't promise)
 * be the same as the context those are called in.
 *
 * As above, this is currently not useful for aggs called as window functions.
 */
MemoryContext
AggGetTempMemoryContext(FunctionCallInfo fcinfo)
{
	if (fcinfo->context && IsA(fcinfo->context, AggState))
	{
		AggState   *aggstate = (AggState *) fcinfo->context;

		return aggstate->tmpcontext->ecxt_per_tuple_memory;
	}
	return NULL;
}

/*
 * AggRegisterCallback - register a cleanup callback for an aggregate
 *
 * This is useful for aggs to register shutdown callbacks, which will ensure
 * that non-memory resources are freed.  The callback will occur just before
 * the associated aggcontext (as returned by AggCheckCallContext) is reset,
 * either between groups or as a result of rescanning the query.  The callback
 * will NOT be called on error paths.  The typical use-case is for freeing of
 * tuplestores or tuplesorts maintained in aggcontext, or pins held by slots
 * created by the agg functions.  (The callback will not be called until after
 * the result of the finalfn is no longer needed, so it's safe for the finalfn
 * to return data that will be freed by the callback.)
 *
 * As above, this is currently not useful for aggs called as window functions.
 */
void
AggRegisterCallback(FunctionCallInfo fcinfo,
					ExprContextCallbackFunction func,
					Datum arg)
{
	if (fcinfo->context && IsA(fcinfo->context, AggState))
	{
		AggState   *aggstate = (AggState *) fcinfo->context;
		ExprContext *cxt  = aggstate->aggcontexts[aggstate->current_set];

		RegisterExprContextCallback(cxt, func, arg);

		return;
	}
	elog(ERROR, "aggregate function cannot register a callback in this context");
}


/*
 * aggregate_dummy - dummy execution routine for aggregate functions
 *
 * This function is listed as the implementation (prosrc field) of pg_proc
 * entries for aggregate functions.  Its only purpose is to throw an error
 * if someone mistakenly executes such a function in the normal way.
 *
 * Perhaps someday we could assign real meaning to the prosrc field of
 * an aggregate?
 */
Datum
aggregate_dummy(PG_FUNCTION_ARGS)
{
	elog(ERROR, "aggregate function %u called as normal function",
		 fcinfo->flinfo->fn_oid);
	return (Datum) 0;			/* keep compiler quiet */
}<|MERGE_RESOLUTION|>--- conflicted
+++ resolved
@@ -418,11 +418,14 @@
 				if (peraggstate->sortstates[setno])
 					tuplesort_end(peraggstate->sortstates[setno]);
 
-<<<<<<< HEAD
 				/*
 				 * We use a plain Datum sorter when there's a single input column;
 				 * otherwise sort the full tuple.  (See comments for
 				 * process_ordered_aggregate_single.)
+				 *
+				 * In the future, we should consider forcing the
+				 * tuplesort_begin_heap() case when the abbreviated key
+				 * optimization can thereby be used, even when numInputs is 1.
 				 */
 				peraggstate->sortstates[setno] =
 					(peraggstate->numInputs == 1) ?
@@ -439,31 +442,6 @@
 										 peraggstate->sortNullsFirst,
 										 work_mem, false);
 			}
-=======
-			/*
-			 * We use a plain Datum sorter when there's a single input column;
-			 * otherwise sort the full tuple.  (See comments for
-			 * process_ordered_aggregate_single.)
-			 *
-			 * In the future, we should consider forcing the
-			 * tuplesort_begin_heap() case when the abbreviated key
-			 * optimization can thereby be used, even when numInputs is 1.
-			 */
-			peraggstate->sortstate =
-				(peraggstate->numInputs == 1) ?
-				tuplesort_begin_datum(peraggstate->evaldesc->attrs[0]->atttypid,
-									  peraggstate->sortOperators[0],
-									  peraggstate->sortCollations[0],
-									  peraggstate->sortNullsFirst[0],
-									  work_mem, false) :
-				tuplesort_begin_heap(peraggstate->evaldesc,
-									 peraggstate->numSortCols,
-									 peraggstate->sortColIdx,
-									 peraggstate->sortOperators,
-									 peraggstate->sortCollations,
-									 peraggstate->sortNullsFirst,
-									 work_mem, false);
->>>>>>> aa719391
 		}
 
 		for (setno = 0; setno < numReset; setno++)
