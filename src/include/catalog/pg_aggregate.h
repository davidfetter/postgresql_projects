/*-------------------------------------------------------------------------
 *
 * pg_aggregate.h
 *	  definition of the system "aggregate" relation (pg_aggregate)
 *	  along with the relation's initial contents.
 *
 *
 * Portions Copyright (c) 1996-2013, PostgreSQL Global Development Group
 * Portions Copyright (c) 1994, Regents of the University of California
 *
 * src/include/catalog/pg_aggregate.h
 *
 * NOTES
 *	  the genbki.pl script reads this file and generates .bki
 *	  information from the DATA() statements.
 *
 *-------------------------------------------------------------------------
 */
#ifndef PG_AGGREGATE_H
#define PG_AGGREGATE_H

#include "catalog/genbki.h"
#include "nodes/pg_list.h"

/* ----------------------------------------------------------------
 *		pg_aggregate definition.
 *
 *		cpp turns this into typedef struct FormData_pg_aggregate
 *
 *	aggfnoid			pg_proc OID of the aggregate itself
 *	aggtransfn			transition function
 *	aggfinalfn			final function (0 if none)
 *	aggsortop			associated sort operator (0 if none)
 *	aggtranstype		type of aggregate's transition (state) data
 *	agginitval			initial value for transition state (can be NULL)
 * ----------------------------------------------------------------
 */
#define AggregateRelationId  2600

CATALOG(pg_aggregate,2600) BKI_WITHOUT_OIDS
{
	regproc		aggfnoid;
	regproc		aggtransfn;
	regproc		aggfinalfn;
	Oid			aggsortop;
	Oid			aggtranstype;
	bool		aggisordsetfunc;
	int32		aggordnargs;

#ifdef CATALOG_VARLEN			/* variable-length fields start here */
	text		agginitval;
#endif
} FormData_pg_aggregate;

/* ----------------
 *		Form_pg_aggregate corresponds to a pointer to a tuple with
 *		the format of pg_aggregate relation.
 * ----------------
 */
typedef FormData_pg_aggregate *Form_pg_aggregate;

/* ----------------
 *		compiler constants for pg_aggregate
 * ----------------
 */

#define Natts_pg_aggregate				8
#define Anum_pg_aggregate_aggfnoid		1
#define Anum_pg_aggregate_aggtransfn	2
#define Anum_pg_aggregate_aggfinalfn	3
#define Anum_pg_aggregate_aggsortop		4
#define Anum_pg_aggregate_aggtranstype	5
#define Anum_pg_aggregate_aggisordsetfunc	6
#define Anum_pg_aggregate_aggordnargs	7
#define Anum_pg_aggregate_agginitval	8


/* ----------------
 * initial contents of pg_aggregate
 * ---------------
 */

/* avg */
DATA(insert ( 2100	int8_avg_accum	numeric_avg		0	1231	f -1 "{0,0}" ));
DATA(insert ( 2101	int4_avg_accum	int8_avg		0	1016	f -1 "{0,0}" ));
DATA(insert ( 2102	int2_avg_accum	int8_avg		0	1016	f -1 "{0,0}" ));
DATA(insert ( 2103	numeric_avg_accum	numeric_avg		0 1231	f -1 "{0,0}" ));
DATA(insert ( 2104	float4_accum	float8_avg		0	1022	f -1 "{0,0,0}" ));
DATA(insert ( 2105	float8_accum	float8_avg		0	1022	f -1 "{0,0,0}" ));
DATA(insert ( 2106	interval_accum	interval_avg	0	1187	f -1 "{0 second,0 second}" ));

/* sum */
DATA(insert ( 2107	int8_sum		-				0	1700	f -1 _null_ ));
DATA(insert ( 2108	int4_sum		-				0	20		f -1 _null_ ));
DATA(insert ( 2109	int2_sum		-				0	20		f -1 _null_ ));
DATA(insert ( 2110	float4pl		-				0	700		f -1 _null_ ));
DATA(insert ( 2111	float8pl		-				0	701		f -1 _null_ ));
DATA(insert ( 2112	cash_pl			-				0	790		f -1 _null_ ));
DATA(insert ( 2113	interval_pl		-				0	1186	f -1 _null_ ));
DATA(insert ( 2114	numeric_add		-				0	1700	f -1 _null_ ));

/* max */
DATA(insert ( 2115	int8larger		-				413		20		f -1 _null_ ));
DATA(insert ( 2116	int4larger		-				521		23		f -1 _null_ ));
DATA(insert ( 2117	int2larger		-				520		21		f -1 _null_ ));
DATA(insert ( 2118	oidlarger		-				610		26		f -1 _null_ ));
DATA(insert ( 2119	float4larger	-				623		700		f -1 _null_ ));
DATA(insert ( 2120	float8larger	-				674		701		f -1 _null_ ));
DATA(insert ( 2121	int4larger		-				563		702		f -1 _null_ ));
DATA(insert ( 2122	date_larger		-				1097	1082	f -1 _null_ ));
DATA(insert ( 2123	time_larger		-				1112	1083	f -1 _null_ ));
DATA(insert ( 2124	timetz_larger	-				1554	1266	f -1 _null_ ));
DATA(insert ( 2125	cashlarger		-				903		790		f -1 _null_ ));
DATA(insert ( 2126	timestamp_larger	-			2064	1114	f -1 _null_ ));
DATA(insert ( 2127	timestamptz_larger	-			1324	1184	f -1 _null_ ));
DATA(insert ( 2128	interval_larger -				1334	1186	f -1 _null_ ));
DATA(insert ( 2129	text_larger		-				666		25		f -1 _null_ ));
DATA(insert ( 2130	numeric_larger	-				1756	1700	f -1 _null_ ));
DATA(insert ( 2050	array_larger	-				1073	2277	f -1 _null_ ));
DATA(insert ( 2244	bpchar_larger	-				1060	1042	f -1 _null_ ));
DATA(insert ( 2797	tidlarger		-				2800	27		f -1 _null_ ));
DATA(insert ( 3526	enum_larger		-				3519	3500	f -1 _null_ ));

/* min */
DATA(insert ( 2131	int8smaller		-				412		20		f -1 _null_ ));
DATA(insert ( 2132	int4smaller		-				97		23		f -1 _null_ ));
DATA(insert ( 2133	int2smaller		-				95		21		f -1 _null_ ));
DATA(insert ( 2134	oidsmaller		-				609		26		f -1 _null_ ));
DATA(insert ( 2135	float4smaller	-				622		700		f -1 _null_ ));
DATA(insert ( 2136	float8smaller	-				672		701		f -1 _null_ ));
DATA(insert ( 2137	int4smaller		-				562		702		f -1 _null_ ));
DATA(insert ( 2138	date_smaller	-				1095	1082	f -1 _null_ ));
DATA(insert ( 2139	time_smaller	-				1110	1083	f -1 _null_ ));
DATA(insert ( 2140	timetz_smaller	-				1552	1266	f -1 _null_ ));
DATA(insert ( 2141	cashsmaller		-				902		790		f -1 _null_ ));
DATA(insert ( 2142	timestamp_smaller	-			2062	1114	f -1 _null_ ));
DATA(insert ( 2143	timestamptz_smaller -			1322	1184	f -1 _null_ ));
DATA(insert ( 2144	interval_smaller	-			1332	1186	f -1 _null_ ));
DATA(insert ( 2145	text_smaller	-				664		25		f -1 _null_ ));
DATA(insert ( 2146	numeric_smaller -				1754	1700	f -1 _null_ ));
DATA(insert ( 2051	array_smaller	-				1072	2277	f -1 _null_ ));
DATA(insert ( 2245	bpchar_smaller	-				1058	1042	f -1 _null_ ));
DATA(insert ( 2798	tidsmaller		-				2799	27		f -1 _null_ ));
DATA(insert ( 3527	enum_smaller	-				3518	3500	f -1 _null_ ));

/* count */
DATA(insert ( 2147	int8inc_any		-				0		20		f -1 "0" ));
DATA(insert ( 2803	int8inc			-				0		20		f -1 "0" ));

/* var_pop */
DATA(insert ( 2718	int8_accum	numeric_var_pop 0	1231	f -1 "{0,0,0}" ));
DATA(insert ( 2719	int4_accum	numeric_var_pop 0	1231	f -1 "{0,0,0}" ));
DATA(insert ( 2720	int2_accum	numeric_var_pop 0	1231	f -1 "{0,0,0}" ));
DATA(insert ( 2721	float4_accum	float8_var_pop 0	1022	f -1 "{0,0,0}" ));
DATA(insert ( 2722	float8_accum	float8_var_pop 0	1022	f -1 "{0,0,0}" ));
DATA(insert ( 2723	numeric_accum  numeric_var_pop 0	1231	f -1 "{0,0,0}" ));

/* var_samp */
DATA(insert ( 2641	int8_accum	numeric_var_samp	0	1231	f -1 "{0,0,0}" ));
DATA(insert ( 2642	int4_accum	numeric_var_samp	0	1231	f -1 "{0,0,0}" ));
DATA(insert ( 2643	int2_accum	numeric_var_samp	0	1231	f -1 "{0,0,0}" ));
DATA(insert ( 2644	float4_accum	float8_var_samp 0	1022	f -1 "{0,0,0}" ));
DATA(insert ( 2645	float8_accum	float8_var_samp 0	1022	f -1 "{0,0,0}" ));
DATA(insert ( 2646	numeric_accum  numeric_var_samp 0	1231	f -1 "{0,0,0}" ));

/* variance: historical Postgres syntax for var_samp */
DATA(insert ( 2148	int8_accum	numeric_var_samp	0	1231	f -1 "{0,0,0}" ));
DATA(insert ( 2149	int4_accum	numeric_var_samp	0	1231	f -1 "{0,0,0}" ));
DATA(insert ( 2150	int2_accum	numeric_var_samp	0	1231	f -1 "{0,0,0}" ));
DATA(insert ( 2151	float4_accum	float8_var_samp 0	1022	f -1 "{0,0,0}" ));
DATA(insert ( 2152	float8_accum	float8_var_samp 0	1022	f -1 "{0,0,0}" ));
DATA(insert ( 2153	numeric_accum  numeric_var_samp 0	1231	f -1 "{0,0,0}" ));

/* stddev_pop */
DATA(insert ( 2724	int8_accum	numeric_stddev_pop		0	1231	f -1 "{0,0,0}" ));
DATA(insert ( 2725	int4_accum	numeric_stddev_pop		0	1231	f -1 "{0,0,0}" ));
DATA(insert ( 2726	int2_accum	numeric_stddev_pop		0	1231	f -1 "{0,0,0}" ));
DATA(insert ( 2727	float4_accum	float8_stddev_pop	0	1022	f -1 "{0,0,0}" ));
DATA(insert ( 2728	float8_accum	float8_stddev_pop	0	1022	f -1 "{0,0,0}" ));
DATA(insert ( 2729	numeric_accum	numeric_stddev_pop	0	1231	f -1 "{0,0,0}" ));

/* stddev_samp */
DATA(insert ( 2712	int8_accum	numeric_stddev_samp		0	1231	f -1 "{0,0,0}" ));
DATA(insert ( 2713	int4_accum	numeric_stddev_samp		0	1231	f -1 "{0,0,0}" ));
DATA(insert ( 2714	int2_accum	numeric_stddev_samp		0	1231	f -1 "{0,0,0}" ));
DATA(insert ( 2715	float4_accum	float8_stddev_samp	0	1022	f -1 "{0,0,0}" ));
DATA(insert ( 2716	float8_accum	float8_stddev_samp	0	1022	f -1 "{0,0,0}" ));
DATA(insert ( 2717	numeric_accum	numeric_stddev_samp 0	1231	f -1 "{0,0,0}" ));

/* stddev: historical Postgres syntax for stddev_samp */
DATA(insert ( 2154	int8_accum	numeric_stddev_samp		0	1231	f -1 "{0,0,0}" ));
DATA(insert ( 2155	int4_accum	numeric_stddev_samp		0	1231	f -1 "{0,0,0}" ));
DATA(insert ( 2156	int2_accum	numeric_stddev_samp		0	1231	f -1 "{0,0,0}" ));
DATA(insert ( 2157	float4_accum	float8_stddev_samp	0	1022	f -1 "{0,0,0}" ));
DATA(insert ( 2158	float8_accum	float8_stddev_samp	0	1022	f -1 "{0,0,0}" ));
DATA(insert ( 2159	numeric_accum	numeric_stddev_samp 0	1231	f -1 "{0,0,0}" ));

/* SQL2003 binary regression aggregates */
DATA(insert ( 2818	int8inc_float8_float8		-				0	20		f -1 "0" ));
DATA(insert ( 2819	float8_regr_accum	float8_regr_sxx			0	1022	f -1 "{0,0,0,0,0,0}" ));
DATA(insert ( 2820	float8_regr_accum	float8_regr_syy			0	1022	f -1 "{0,0,0,0,0,0}" ));
DATA(insert ( 2821	float8_regr_accum	float8_regr_sxy			0	1022	f -1 "{0,0,0,0,0,0}" ));
DATA(insert ( 2822	float8_regr_accum	float8_regr_avgx		0	1022	f -1 "{0,0,0,0,0,0}" ));
DATA(insert ( 2823	float8_regr_accum	float8_regr_avgy		0	1022	f -1 "{0,0,0,0,0,0}" ));
DATA(insert ( 2824	float8_regr_accum	float8_regr_r2			0	1022	f -1 "{0,0,0,0,0,0}" ));
DATA(insert ( 2825	float8_regr_accum	float8_regr_slope		0	1022	f -1 "{0,0,0,0,0,0}" ));
DATA(insert ( 2826	float8_regr_accum	float8_regr_intercept	0	1022	f -1 "{0,0,0,0,0,0}" ));
DATA(insert ( 2827	float8_regr_accum	float8_covar_pop		0	1022	f -1 "{0,0,0,0,0,0}" ));
DATA(insert ( 2828	float8_regr_accum	float8_covar_samp		0	1022	f -1 "{0,0,0,0,0,0}" ));
DATA(insert ( 2829	float8_regr_accum	float8_corr				0	1022	f -1 "{0,0,0,0,0,0}" ));

/* boolean-and and boolean-or */
DATA(insert ( 2517	booland_statefunc	-			58	16		f -1 _null_ ));
DATA(insert ( 2518	boolor_statefunc	-			59	16		f -1 _null_ ));
DATA(insert ( 2519	booland_statefunc	-			58	16		f -1 _null_ ));

/* bitwise integer */
DATA(insert ( 2236 int2and		  -					0	21		f -1 _null_ ));
DATA(insert ( 2237 int2or		  -					0	21		f -1 _null_ ));
DATA(insert ( 2238 int4and		  -					0	23		f -1 _null_ ));
DATA(insert ( 2239 int4or		  -					0	23		f -1 _null_ ));
DATA(insert ( 2240 int8and		  -					0	20		f -1 _null_ ));
DATA(insert ( 2241 int8or		  -					0	20		f -1 _null_ ));
DATA(insert ( 2242 bitand		  -					0	1560	f -1 _null_ ));
DATA(insert ( 2243 bitor		  -					0	1560	f -1 _null_ ));

/* xml */
DATA(insert ( 2901 xmlconcat2	  -					0	142		f -1 _null_ ));

/* array */
DATA(insert ( 2335	array_agg_transfn	array_agg_finalfn		0	2281	f -1 _null_ ));

/* text */
DATA(insert ( 3538	string_agg_transfn	string_agg_finalfn		0	2281	f -1 _null_ ));

/* bytea */
DATA(insert ( 3545	bytea_string_agg_transfn	bytea_string_agg_finalfn		0	2281	f -1 _null_ ));

/* json */
DATA(insert ( 3175	json_agg_transfn	json_agg_finalfn		0	2281	f -1 _null_ ));

/* ordered set function */
DATA(insert ( 3931 	- 			percentile_disc_final		0 	0 	t 1 _null_));
DATA(insert ( 3935 	- 			percentile_cont_final		0 	0 	t 1 _null_));
DATA(insert ( 3939 	- 			percentile_interval_cont_final	0 	0 	t 1 _null_));
<<<<<<< HEAD
=======
DATA(insert ( 3968 	- 			rank_final			0 	0 	t -2 _null_));
>>>>>>> 0d2b6a0e
/*
 * prototypes for functions in pg_aggregate.c
 */
extern Oid AggregateCreate(const char *aggName,
				Oid aggNamespace,
				Oid *aggArgTypes,
				int numArgs,
				List *aggtransfnName,
				List *aggfinalfnName,
				List *aggsortopName,
				Oid aggTransType,
				const char *agginitval);

#endif   /* PG_AGGREGATE_H */<|MERGE_RESOLUTION|>--- conflicted
+++ resolved
@@ -243,10 +243,7 @@
 DATA(insert ( 3931 	- 			percentile_disc_final		0 	0 	t 1 _null_));
 DATA(insert ( 3935 	- 			percentile_cont_final		0 	0 	t 1 _null_));
 DATA(insert ( 3939 	- 			percentile_interval_cont_final	0 	0 	t 1 _null_));
-<<<<<<< HEAD
-=======
 DATA(insert ( 3968 	- 			rank_final			0 	0 	t -2 _null_));
->>>>>>> 0d2b6a0e
 /*
  * prototypes for functions in pg_aggregate.c
  */
