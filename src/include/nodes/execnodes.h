--- conflicted
+++ resolved
@@ -131,11 +131,7 @@
 	bool	   *ecxt_aggnulls;	/* null flags for aggs/windowfuncs */
 
 	Bitmapset  *grouped_cols;   /* which columns exist in current grouping set */
-<<<<<<< HEAD
-	
-=======
-
->>>>>>> 00a23d0d
+
 	/* Value to substitute for CaseTestExpr nodes in expression */
 	Datum		caseValue_datum;
 	bool		caseValue_isNull;
@@ -1728,25 +1724,15 @@
 	FmgrInfo   *eqfunctions;	/* per-grouping-field equality fns */
 	FmgrInfo   *hashfunctions;	/* per-grouping-field hash fns */
 	AggStatePerAgg peragg;		/* per-Aggref information */
-<<<<<<< HEAD
-	AggStatePerGroup **pointerRollup; /* pointers into pergroup for ROLLUP groups */
-=======
->>>>>>> 00a23d0d
 	ExprContext **aggcontext;	/* econtexts for long-lived data */
 	ExprContext *tmpcontext;	/* econtext for input expressions */
 	AggStatePerAgg curperagg;	/* identifies currently active aggregate */
 	bool        input_done;     /* indicates end of input */
 	bool		agg_done;		/* indicates completion of Agg scan */
-<<<<<<< HEAD
-	int curgroup_size;		/* The current group size. Used for ROLLUP */
-	int curgroup;           /* The current group number being processed */
-	Bitmapset **grouped_cols;   /* column groupings for rollup */
-=======
 	int			projected_set;	/* The last projected grouping set */
 	int			current_set;	/* The current grouping set being evaluated */
 	Bitmapset **grouped_cols;   /* column groupings for rollup */
 	int        *gset_lengths;	/* lengths of grouping sets */
->>>>>>> 00a23d0d
 	/* these fields are used in AGG_PLAIN and AGG_SORTED modes: */
 	AggStatePerGroup pergroup;	/* per-Aggref-per-group working state */
 	HeapTuple	grp_firstTuple; /* copy of first tuple of current group */
