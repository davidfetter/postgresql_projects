%{

/*#define YYDEBUG 1*/
/*-------------------------------------------------------------------------
 *
 * gram.y
 *	  POSTGRESQL BISON rules/actions
 *
 * Portions Copyright (c) 1996-2013, PostgreSQL Global Development Group
 * Portions Copyright (c) 1994, Regents of the University of California
 *
 *
 * IDENTIFICATION
 *	  src/backend/parser/gram.y
 *
 * HISTORY
 *	  AUTHOR			DATE			MAJOR EVENT
 *	  Andrew Yu			Sept, 1994		POSTQUEL to SQL conversion
 *	  Andrew Yu			Oct, 1994		lispy code conversion
 *
 * NOTES
 *	  CAPITALS are used to represent terminal symbols.
 *	  non-capitals are used to represent non-terminals.
 *
 *	  In general, nothing in this file should initiate database accesses
 *	  nor depend on changeable state (such as SET variables).  If you do
 *	  database accesses, your code will fail when we have aborted the
 *	  current transaction and are just parsing commands to find the next
 *	  ROLLBACK or COMMIT.  If you make use of SET variables, then you
 *	  will do the wrong thing in multi-query strings like this:
 *			SET SQL_inheritance TO off; SELECT * FROM foo;
 *	  because the entire string is parsed by gram.y before the SET gets
 *	  executed.  Anything that depends on the database or changeable state
 *	  should be handled during parse analysis so that it happens at the
 *	  right time not the wrong time.  The handling of SQL_inheritance is
 *	  a good example.
 *
 * WARNINGS
 *	  If you use a list, make sure the datum is a node so that the printing
 *	  routines work.
 *
 *	  Sometimes we assign constants to makeStrings. Make sure we don't free
 *	  those.
 *
 *-------------------------------------------------------------------------
 */
#include "postgres.h"

#include <ctype.h>
#include <limits.h>

#include "catalog/index.h"
#include "catalog/namespace.h"
#include "catalog/pg_trigger.h"
#include "commands/defrem.h"
#include "commands/trigger.h"
#include "nodes/makefuncs.h"
#include "nodes/nodeFuncs.h"
#include "parser/gramparse.h"
#include "parser/parser.h"
#include "storage/lmgr.h"
#include "utils/date.h"
#include "utils/datetime.h"
#include "utils/numeric.h"
#include "utils/xml.h"


/*
 * Location tracking support --- simpler than bison's default, since we only
 * want to track the start position not the end position of each nonterminal.
 */
#define YYLLOC_DEFAULT(Current, Rhs, N) \
	do { \
		if ((N) > 0) \
			(Current) = (Rhs)[1]; \
		else \
			(Current) = (-1); \
	} while (0)

/*
 * The above macro assigns -1 (unknown) as the parse location of any
 * nonterminal that was reduced from an empty rule.  This is problematic
 * for nonterminals defined like
 *		OptFooList: / * EMPTY * / { ... } | OptFooList Foo { ... } ;
 * because we'll set -1 as the location during the first reduction and then
 * copy it during each subsequent reduction, leaving us with -1 for the
 * location even when the list is not empty.  To fix that, do this in the
 * action for the nonempty rule(s):
 *		if (@$ < 0) @$ = @2;
 * (Although we have many nonterminals that follow this pattern, we only
 * bother with fixing @$ like this when the nonterminal's parse location
 * is actually referenced in some rule.)
 */

/*
 * Bison doesn't allocate anything that needs to live across parser calls,
 * so we can easily have it use palloc instead of malloc.  This prevents
 * memory leaks if we error out during parsing.  Note this only works with
 * bison >= 2.0.  However, in bison 1.875 the default is to use alloca()
 * if possible, so there's not really much problem anyhow, at least if
 * you're building with gcc.
 */
#define YYMALLOC palloc
#define YYFREE   pfree

/* Private struct for the result of privilege_target production */
typedef struct PrivTarget
{
	GrantTargetType targtype;
	GrantObjectType objtype;
	List	   *objs;
} PrivTarget;

/* ConstraintAttributeSpec yields an integer bitmask of these flags: */
#define CAS_NOT_DEFERRABLE			0x01
#define CAS_DEFERRABLE				0x02
#define CAS_INITIALLY_IMMEDIATE		0x04
#define CAS_INITIALLY_DEFERRED		0x08
#define CAS_NOT_VALID				0x10
#define CAS_NO_INHERIT				0x20


#define parser_yyerror(msg)  scanner_yyerror(msg, yyscanner)
#define parser_errposition(pos)  scanner_errposition(pos, yyscanner)

static void base_yyerror(YYLTYPE *yylloc, core_yyscan_t yyscanner,
						 const char *msg);
static Node *makeColumnRef(char *colname, List *indirection,
						   int location, core_yyscan_t yyscanner);
static Node *makeTypeCast(Node *arg, TypeName *typename, int location);
static Node *makeStringConst(char *str, int location);
static Node *makeStringConstCast(char *str, int location, TypeName *typename);
static Node *makeIntConst(int val, int location);
static Node *makeFloatConst(char *str, int location);
static Node *makeBitStringConst(char *str, int location);
static Node *makeNullAConst(int location);
static Node *makeAConst(Value *v, int location);
static Node *makeBoolAConst(bool state, int location);
static FuncCall *makeOverlaps(List *largs, List *rargs,
							  int location, core_yyscan_t yyscanner);
static void check_qualified_name(List *names, core_yyscan_t yyscanner);
static List *check_func_name(List *names, core_yyscan_t yyscanner);
static List *check_indirection(List *indirection, core_yyscan_t yyscanner);
static List *extractArgTypes(List *parameters);
static void insertSelectOptions(SelectStmt *stmt,
								List *sortClause, List *lockingClause,
								Node *limitOffset, Node *limitCount,
								WithClause *withClause,
								core_yyscan_t yyscanner);
static Node *makeSetOp(SetOperation op, bool all, Node *larg, Node *rarg);
static Node *doNegate(Node *n, int location);
static void doNegateFloat(Value *v);
static Node *makeAArrayExpr(List *elements, int location);
static Node *makeXmlExpr(XmlExprOp op, char *name, List *named_args,
						 List *args, int location);
static List *mergeTableFuncParameters(List *func_args, List *columns);
static TypeName *TableFuncTypeName(List *columns);
static RangeVar *makeRangeVarFromAnyName(List *names, int position, core_yyscan_t yyscanner);
static void SplitColQualList(List *qualList,
							 List **constraintList, CollateClause **collClause,
							 core_yyscan_t yyscanner);
static void processCASbits(int cas_bits, int location, const char *constrType,
			   bool *deferrable, bool *initdeferred, bool *not_valid,
			   bool *no_inherit, core_yyscan_t yyscanner);
static Node *makeRecursiveViewSelect(char *relname, List *aliases, Node *query);

%}

%pure-parser
%expect 0
%name-prefix="base_yy"
%locations

%parse-param {core_yyscan_t yyscanner}
%lex-param   {core_yyscan_t yyscanner}

%union
{
	core_YYSTYPE		core_yystype;
	/* these fields must match core_YYSTYPE: */
	int					ival;
	char				*str;
	const char			*keyword;

	char				chr;
	bool				boolean;
	JoinType			jtype;
	DropBehavior		dbehavior;
	OnCommitAction		oncommit;
	List				*list;
	Node				*node;
	Value				*value;
	ObjectType			objtype;
	TypeName			*typnam;
	FunctionParameter   *fun_param;
	FunctionParameterMode fun_param_mode;
	FuncWithArgs		*funwithargs;
	DefElem				*defelt;
	SortBy				*sortby;
	WindowDef			*windef;
	JoinExpr			*jexpr;
	IndexElem			*ielem;
	Alias				*alias;
	RangeVar			*range;
	IntoClause			*into;
	WithClause			*with;
	A_Indices			*aind;
	ResTarget			*target;
	struct PrivTarget	*privtarget;
	AccessPriv			*accesspriv;
	InsertStmt			*istmt;
	VariableSetStmt		*vsetstmt;
}

%type <node>	stmt schema_stmt
		AlterEventTrigStmt
		AlterDatabaseStmt AlterDatabaseSetStmt AlterDomainStmt AlterEnumStmt
		AlterFdwStmt AlterForeignServerStmt AlterGroupStmt
		AlterObjectSchemaStmt AlterOwnerStmt AlterSeqStmt AlterTableStmt
		AlterExtensionStmt AlterExtensionContentsStmt AlterForeignTableStmt
		AlterCompositeTypeStmt AlterUserStmt AlterUserMappingStmt AlterUserSetStmt
		AlterRoleStmt AlterRoleSetStmt
		AlterDefaultPrivilegesStmt DefACLAction
		AnalyzeStmt ClosePortalStmt ClusterStmt CommentStmt
		ConstraintsSetStmt CopyStmt CreateAsStmt CreateCastStmt
		CreateDomainStmt CreateExtensionStmt CreateGroupStmt CreateOpClassStmt
		CreateOpFamilyStmt AlterOpFamilyStmt CreatePLangStmt
		CreateSchemaStmt CreateSeqStmt CreateStmt CreateTableSpaceStmt
		CreateFdwStmt CreateForeignServerStmt CreateForeignTableStmt
		CreateAssertStmt CreateTrigStmt CreateEventTrigStmt
		CreateUserStmt CreateUserMappingStmt CreateRoleStmt
		CreatedbStmt DeclareCursorStmt DefineStmt DeleteStmt DiscardStmt DoStmt
		DropGroupStmt DropOpClassStmt DropOpFamilyStmt DropPLangStmt DropStmt
		DropAssertStmt DropTrigStmt DropRuleStmt DropCastStmt DropRoleStmt
		DropUserStmt DropdbStmt DropTableSpaceStmt DropFdwStmt
		DropForeignServerStmt DropUserMappingStmt ExplainStmt FetchStmt
		GrantStmt GrantRoleStmt IndexStmt InsertStmt ListenStmt LoadStmt
		LockStmt NotifyStmt ExplainableStmt PreparableStmt
		CreateFunctionStmt AlterFunctionStmt ReindexStmt RemoveAggrStmt
		RemoveFuncStmt RemoveOperStmt RenameStmt RevokeStmt RevokeRoleStmt
		RuleActionStmt RuleActionStmtOrEmpty RuleStmt
		SecLabelStmt SelectStmt TransactionStmt TruncateStmt
		UnlistenStmt UpdateStmt VacuumStmt
		VariableResetStmt VariableSetStmt VariableShowStmt
		ViewStmt CheckPointStmt CreateConversionStmt
		DeallocateStmt PrepareStmt ExecuteStmt
		DropOwnedStmt ReassignOwnedStmt
		AlterTSConfigurationStmt AlterTSDictionaryStmt
		CreateMatViewStmt RefreshMatViewStmt

%type <node>	select_no_parens select_with_parens select_clause
				simple_select values_clause

%type <node>	alter_column_default opclass_item opclass_drop alter_using
%type <ival>	add_drop opt_asc_desc opt_nulls_order

%type <node>	alter_table_cmd alter_type_cmd opt_collate_clause
%type <list>	alter_table_cmds alter_type_cmds

%type <dbehavior>	opt_drop_behavior

%type <list>	createdb_opt_list alterdb_opt_list copy_opt_list
				transaction_mode_list
				create_extension_opt_list alter_extension_opt_list
%type <defelt>	createdb_opt_item alterdb_opt_item copy_opt_item
				transaction_mode_item
				create_extension_opt_item alter_extension_opt_item

%type <ival>	opt_lock lock_type cast_context
%type <ival>	vacuum_option_list vacuum_option_elem
%type <boolean>	opt_force opt_or_replace
				opt_grant_grant_option opt_grant_admin_option
				opt_nowait opt_if_exists opt_with_data

%type <list>	OptRoleList AlterOptRoleList
%type <defelt>	CreateOptRoleElem AlterOptRoleElem

%type <str>		opt_type
%type <str>		foreign_server_version opt_foreign_server_version
%type <str>		auth_ident
%type <str>		opt_in_database

%type <str>		OptSchemaName
%type <list>	OptSchemaEltList

%type <boolean> TriggerForSpec TriggerForType
%type <ival>	TriggerActionTime
%type <list>	TriggerEvents TriggerOneEvent
%type <value>	TriggerFuncArg
%type <node>	TriggerWhen

%type <list>	event_trigger_when_list event_trigger_value_list
%type <defelt>	event_trigger_when_item
%type <chr>		enable_trigger

%type <str>		copy_file_name
				database_name access_method_clause access_method attr_name
				name cursor_name file_name
				index_name opt_index_name cluster_index_specification

%type <list>	func_name handler_name qual_Op qual_all_Op subquery_Op
				opt_class opt_inline_handler opt_validator validator_clause
				opt_collate

%type <range>	qualified_name OptConstrFromTable

%type <str>		all_Op MathOp

%type <str>		iso_level opt_encoding
%type <node>	grantee
%type <list>	grantee_list
%type <accesspriv> privilege
%type <list>	privileges privilege_list
%type <privtarget> privilege_target
%type <funwithargs> function_with_argtypes
%type <list>	function_with_argtypes_list
%type <ival>	defacl_privilege_target
%type <defelt>	DefACLOption
%type <list>	DefACLOptionList

%type <list>	stmtblock stmtmulti
				OptTableElementList TableElementList OptInherit definition
				OptTypedTableElementList TypedTableElementList
				reloptions opt_reloptions
				OptWith opt_distinct opt_definition func_args func_args_list
				func_args_with_defaults func_args_with_defaults_list
				func_as createfunc_opt_list alterfunc_opt_list
				aggr_args old_aggr_definition old_aggr_list
				oper_argtypes RuleActionList RuleActionMulti
				opt_column_list columnList opt_name_list
				sort_clause opt_sort_clause sortby_list index_params
				name_list from_clause from_list opt_array_bounds
				qualified_name_list any_name any_name_list
				any_operator expr_list attrs
				target_list insert_column_list set_target_list
				set_clause_list set_clause multiple_set_clause
				ctext_expr_list ctext_row def_list indirection opt_indirection
				reloption_list group_clause TriggerFuncArgs select_limit
				opt_select_limit opclass_item_list opclass_drop_list
				opclass_purpose opt_opfamily transaction_mode_list_or_empty
				OptTableFuncElementList TableFuncElementList opt_type_modifiers
				prep_type_clause
				execute_param_clause using_clause returning_clause
				opt_enum_val_list enum_val_list table_func_column_list
				create_generic_options alter_generic_options
				relation_expr_list dostmt_opt_list

%type <list>	opt_fdw_options fdw_options
%type <defelt>	fdw_option

%type <range>	OptTempTableName
%type <into>	into_clause create_as_target create_mv_target

%type <defelt>	createfunc_opt_item common_func_opt_item dostmt_opt_item
%type <fun_param> func_arg func_arg_with_default table_func_column
%type <fun_param_mode> arg_class
%type <typnam>	func_return func_type

%type <boolean>  opt_trusted opt_restart_seqs
%type <ival>	 OptTemp
%type <ival>	 OptNoLog
%type <oncommit> OnCommitOption

%type <ival>	for_locking_strength
%type <node>	for_locking_item
%type <list>	for_locking_clause opt_for_locking_clause for_locking_items
%type <list>	locked_rels_list
%type <boolean>	opt_all

%type <node>	join_outer join_qual
%type <jtype>	join_type

%type <list>	extract_list overlay_list position_list
%type <list>	substr_list trim_list
%type <list>	opt_interval interval_second
%type <node>	overlay_placing substr_from substr_for

%type <boolean> opt_instead
%type <boolean> opt_unique opt_concurrently opt_verbose opt_full
%type <boolean> opt_freeze opt_default opt_recheck
%type <defelt>	opt_binary opt_oids copy_delimiter

%type <boolean> copy_from opt_program

%type <ival>	opt_column event cursor_options opt_hold opt_set_data
%type <objtype>	reindex_type drop_type comment_type security_label_type

%type <node>	fetch_args limit_clause select_limit_value
				offset_clause select_offset_value
				select_offset_value2 opt_select_fetch_first_value
%type <ival>	row_or_rows first_or_next

%type <list>	OptSeqOptList SeqOptList
%type <defelt>	SeqOptElem

%type <istmt>	insert_rest

%type <vsetstmt> set_rest set_rest_more SetResetClause FunctionSetResetClause

%type <node>	TableElement TypedTableElement ConstraintElem TableFuncElement
%type <node>	columnDef columnOptions
%type <defelt>	def_elem reloption_elem old_aggr_elem
%type <node>	def_arg columnElem where_clause where_or_current_clause
				a_expr b_expr c_expr AexprConst indirection_el
				columnref in_expr having_clause func_table array_expr
				ExclusionWhereClause
%type <list>	ExclusionConstraintList ExclusionConstraintElem
%type <list>	func_arg_list
%type <node>	func_arg_expr
%type <list>	row type_list array_expr_list
%type <node>	case_expr case_arg when_clause case_default
%type <list>	when_clause_list
%type <ival>	sub_type
%type <node>	ctext_expr
%type <value>	NumericOnly
%type <list>	NumericOnly_list
%type <alias>	alias_clause opt_alias_clause
%type <list>	func_alias_clause
%type <sortby>	sortby
%type <ielem>	index_elem
%type <node>	table_ref
%type <jexpr>	joined_table
%type <range>	relation_expr
%type <range>	relation_expr_opt_alias
%type <target>	target_el single_set_clause set_target insert_column_item

%type <str>		generic_option_name
%type <node>	generic_option_arg
%type <defelt>	generic_option_elem alter_generic_option_elem
%type <list>	generic_option_list alter_generic_option_list
%type <str>		explain_option_name
%type <node>	explain_option_arg
%type <defelt>	explain_option_elem
%type <list>	explain_option_list
%type <node>	copy_generic_opt_arg copy_generic_opt_arg_list_item
%type <defelt>	copy_generic_opt_elem
%type <list>	copy_generic_opt_list copy_generic_opt_arg_list
%type <list>	copy_options

%type <typnam>	Typename SimpleTypename ConstTypename
				GenericType Numeric opt_float
				Character ConstCharacter
				CharacterWithLength CharacterWithoutLength
				ConstDatetime ConstInterval
				Bit ConstBit BitWithLength BitWithoutLength
%type <str>		character
%type <str>		extract_arg
%type <str>		opt_charset
%type <boolean> opt_varying opt_timezone opt_no_inherit

%type <ival>	Iconst SignedIconst
%type <str>		Sconst comment_text notify_payload
%type <str>		RoleId opt_granted_by opt_boolean_or_string
%type <list>	var_list
%type <str>		ColId ColLabel var_name type_function_name param_name
%type <str>		NonReservedWord NonReservedWord_or_Sconst
%type <node>	var_value zone_value

%type <keyword> unreserved_keyword type_func_name_keyword
%type <keyword> col_name_keyword reserved_keyword

%type <node>	TableConstraint TableLikeClause
%type <ival>	TableLikeOptionList TableLikeOption
%type <list>	ColQualList
%type <node>	ColConstraint ColConstraintElem ConstraintAttr
%type <ival>	key_actions key_delete key_match key_update key_action
%type <ival>	ConstraintAttributeSpec ConstraintAttributeElem
%type <str>		ExistingIndex

%type <list>	constraints_set_list
%type <boolean> constraints_set_mode
%type <str>		OptTableSpace OptConsTableSpace OptTableSpaceOwner
%type <list>	opt_check_option

%type <str>		opt_provider security_label

%type <target>	xml_attribute_el
%type <list>	xml_attribute_list xml_attributes
%type <node>	xml_root_version opt_xml_root_standalone
%type <node>	xmlexists_argument
%type <ival>	document_or_content
%type <boolean> xml_whitespace_option

%type <node>	func_application func_expr_common_subexpr
%type <node>	func_expr func_expr_windowless
%type <node>	common_table_expr
%type <with>	with_clause opt_with_clause
%type <list>	cte_list

%type <list>	window_clause window_definition_list opt_partition_clause
%type <windef>	window_definition over_clause window_specification
				opt_frame_clause frame_extent frame_bound
%type <str>		opt_existing_window_name
%type <boolean> opt_if_not_exists
%type <node>    filter_clause

/*
 * Non-keyword token types.  These are hard-wired into the "flex" lexer.
 * They must be listed first so that their numeric codes do not depend on
 * the set of keywords.  PL/pgsql depends on this so that it can share the
 * same lexer.  If you add/change tokens here, fix PL/pgsql to match!
 *
 * DOT_DOT is unused in the core SQL grammar, and so will always provoke
 * parse errors.  It is needed by PL/pgsql.
 */
%token <str>	IDENT FCONST SCONST BCONST XCONST Op
%token <ival>	ICONST PARAM
%token			TYPECAST DOT_DOT COLON_EQUALS

/*
 * If you want to make any keyword changes, update the keyword table in
 * src/include/parser/kwlist.h and add new keywords to the appropriate one
 * of the reserved-or-not-so-reserved keyword lists, below; search
 * this file for "Keyword category lists".
 */

/* ordinary key words in alphabetical order */
%token <keyword> ABORT_P ABSOLUTE_P ACCESS ACTION ADD_P ADMIN AFTER
	AGGREGATE ALL ALSO ALTER ALWAYS ANALYSE ANALYZE AND ANY ARRAY AS ASC
	ASSERTION ASSIGNMENT ASYMMETRIC AT ATTRIBUTE AUTHORIZATION

	BACKWARD BEFORE BEGIN_P BETWEEN BIGINT BINARY BIT
	BOOLEAN_P BOTH BY

	CACHE CALLED CASCADE CASCADED CASE CAST CATALOG_P CHAIN CHAR_P
	CHARACTER CHARACTERISTICS CHECK CHECKPOINT CLASS CLOSE
	CLUSTER COALESCE COLLATE COLLATION COLUMN COMMENT COMMENTS COMMIT
	COMMITTED CONCURRENTLY CONFIGURATION CONNECTION CONSTRAINT CONSTRAINTS
	CONTENT_P CONTINUE_P CONVERSION_P COPY COST CREATE
	CROSS CSV CURRENT_P
	CURRENT_CATALOG CURRENT_DATE CURRENT_ROLE CURRENT_SCHEMA
	CURRENT_TIME CURRENT_TIMESTAMP CURRENT_USER CURSOR CYCLE

	DATA_P DATABASE DAY_P DEALLOCATE DEC DECIMAL_P DECLARE DEFAULT DEFAULTS
	DEFERRABLE DEFERRED DEFINER DELETE_P DELIMITER DELIMITERS DESC
	DICTIONARY DISABLE_P DISCARD DISTINCT DO DOCUMENT_P DOMAIN_P DOUBLE_P DROP

	EACH ELSE ENABLE_P ENCODING ENCRYPTED END_P ENUM_P ESCAPE EVENT EXCEPT
	EXCLUDE EXCLUDING EXCLUSIVE EXECUTE EXISTS EXPLAIN
	EXTENSION EXTERNAL EXTRACT

	FALSE_P FAMILY FETCH FILTER FIRST_P FLOAT_P FOLLOWING FOR FORCE FOREIGN FORWARD
	FREEZE FROM FULL FUNCTION FUNCTIONS

	GLOBAL GRANT GRANTED GREATEST GROUP_P

	HANDLER HAVING HEADER_P HOLD HOUR_P

	IDENTITY_P IF_P ILIKE IMMEDIATE IMMUTABLE IMPLICIT_P IN_P
	INCLUDING INCREMENT INDEX INDEXES INHERIT INHERITS INITIALLY INLINE_P
	INNER_P INOUT INPUT_P INSENSITIVE INSERT INSTEAD INT_P INTEGER
	INTERSECT INTERVAL INTO INVOKER IS ISNULL ISOLATION

	JOIN

	KEY

	LABEL LANGUAGE LARGE_P LAST_P LATERAL_P LC_COLLATE_P LC_CTYPE_P
	LEADING LEAKPROOF LEAST LEFT LEVEL LIKE LIMIT LISTEN LOAD LOCAL
	LOCALTIME LOCALTIMESTAMP LOCATION LOCK_P

	MAPPING MATCH MATERIALIZED MAXVALUE MINUTE_P MINVALUE MODE MONTH_P MOVE

	NAME_P NAMES NATIONAL NATURAL NCHAR NEXT NO NONE
	NOT NOTHING NOTIFY NOTNULL NOWAIT NULL_P NULLIF
	NULLS_P NUMERIC

	OBJECT_P OF OFF OFFSET OIDS ON ONLY OPERATOR OPTION OPTIONS OR
	ORDER OUT_P OUTER_P OVER OVERLAPS OVERLAY OWNED OWNER

	PARSER PARTIAL PARTITION PASSING PASSWORD PLACING PLANS POSITION
	PRECEDING PRECISION PRESERVE PREPARE PREPARED PRIMARY
	PRIOR PRIVILEGES PROCEDURAL PROCEDURE PROGRAM

	QUOTE

	RANGE READ REAL REASSIGN RECHECK RECURSIVE REF REFERENCES REFRESH REINDEX
	RELATIVE_P RELEASE RENAME REPEATABLE REPLACE REPLICA
	RESET RESTART RESTRICT RETURNING RETURNS REVOKE RIGHT ROLE ROLLBACK
	ROW ROWS RULE

	SAVEPOINT SCHEMA SCROLL SEARCH SECOND_P SECURITY SELECT SEQUENCE SEQUENCES
	SERIALIZABLE SERVER SESSION SESSION_USER SET SETOF SHARE
	SHOW SIMILAR SIMPLE SMALLINT SNAPSHOT SOME STABLE STANDALONE_P START
	STATEMENT STATISTICS STDIN STDOUT STORAGE STRICT_P STRIP_P SUBSTRING
	SYMMETRIC SYSID SYSTEM_P

	TABLE TABLES TABLESPACE TEMP TEMPLATE TEMPORARY TEXT_P THEN TIME TIMESTAMP
	TO TRAILING TRANSACTION TREAT TRIGGER TRIM TRUE_P
	TRUNCATE TRUSTED TYPE_P TYPES_P

	UNBOUNDED UNCOMMITTED UNENCRYPTED UNION UNIQUE UNKNOWN UNLISTEN UNLOGGED
	UNTIL UPDATE USER USING

	VACUUM VALID VALIDATE VALIDATOR VALUE_P VALUES VARCHAR VARIADIC VARYING
	VERBOSE VERSION_P VIEW VOLATILE

	WHEN WHERE WHITESPACE_P WINDOW WITH WITHOUT WORK WRAPPER WRITE

	XML_P XMLATTRIBUTES XMLCONCAT XMLELEMENT XMLEXISTS XMLFOREST XMLPARSE
	XMLPI XMLROOT XMLSERIALIZE

	YEAR_P YES_P

	ZONE

/*
 * The grammar thinks these are keywords, but they are not in the kwlist.h
 * list and so can never be entered directly.  The filter in parser.c
 * creates these tokens when required.
 */
%token			NULLS_FIRST NULLS_LAST WITH_TIME


/* Precedence: lowest to highest */
%nonassoc	SET				/* see relation_expr_opt_alias */
%left		UNION EXCEPT
%left		INTERSECT
%left		OR
%left		AND
%right		NOT
%right		'='
%nonassoc	'<' '>'
%nonassoc	LIKE ILIKE SIMILAR
%nonassoc	ESCAPE
%nonassoc	OVERLAPS
%nonassoc	BETWEEN
%nonassoc	IN_P
%left		POSTFIXOP		/* dummy for postfix Op rules */
/*
 * To support target_el without AS, we must give IDENT an explicit priority
 * between POSTFIXOP and Op.  We can safely assign the same priority to
 * various unreserved keywords as needed to resolve ambiguities (this can't
 * have any bad effects since obviously the keywords will still behave the
 * same as if they weren't keywords).  We need to do this for PARTITION,
 * RANGE, ROWS to support opt_existing_window_name; and for RANGE, ROWS
 * so that they can follow a_expr without creating postfix-operator problems;
 * and for NULL so that it can follow b_expr in ColQualList without creating
 * postfix-operator problems.
 *
 * The frame_bound productions UNBOUNDED PRECEDING and UNBOUNDED FOLLOWING
 * are even messier: since UNBOUNDED is an unreserved keyword (per spec!),
 * there is no principled way to distinguish these from the productions
 * a_expr PRECEDING/FOLLOWING.  We hack this up by giving UNBOUNDED slightly
 * lower precedence than PRECEDING and FOLLOWING.  At present this doesn't
 * appear to cause UNBOUNDED to be treated differently from other unreserved
 * keywords anywhere else in the grammar, but it's definitely risky.  We can
 * blame any funny behavior of UNBOUNDED on the SQL standard, though.
 */
%nonassoc	UNBOUNDED		/* ideally should have same precedence as IDENT */
%nonassoc	IDENT NULL_P PARTITION RANGE ROWS PRECEDING FOLLOWING
%left		Op OPERATOR		/* multi-character ops and user-defined operators */
%nonassoc	NOTNULL
%nonassoc	ISNULL
%nonassoc	IS				/* sets precedence for IS NULL, etc */
%left		'+' '-'
%left		'*' '/' '%'
%left		'^'
/* Unary Operators */
%left		AT				/* sets precedence for AT TIME ZONE */
%left		COLLATE
%right		UMINUS
%left		'[' ']'
%left		'(' ')'
%left		TYPECAST
%left		'.'
/*
 * These might seem to be low-precedence, but actually they are not part
 * of the arithmetic hierarchy at all in their use as JOIN operators.
 * We make them high-precedence to support their use as function names.
 * They wouldn't be given a precedence at all, were it not that we need
 * left-associativity among the JOIN rules themselves.
 */
%left		JOIN CROSS LEFT FULL RIGHT INNER_P NATURAL
/* kluge to keep xml_whitespace_option from causing shift/reduce conflicts */
%right		PRESERVE STRIP_P

%%

/*
 *	The target production for the whole parse.
 */
stmtblock:	stmtmulti
			{
				pg_yyget_extra(yyscanner)->parsetree = $1;
			}
		;

/* the thrashing around here is to discard "empty" statements... */
stmtmulti:	stmtmulti ';' stmt
				{
					if ($3 != NULL)
						$$ = lappend($1, $3);
					else
						$$ = $1;
				}
			| stmt
				{
					if ($1 != NULL)
						$$ = list_make1($1);
					else
						$$ = NIL;
				}
		;

stmt :
			AlterEventTrigStmt
			| AlterDatabaseStmt
			| AlterDatabaseSetStmt
			| AlterDefaultPrivilegesStmt
			| AlterDomainStmt
			| AlterEnumStmt
			| AlterExtensionStmt
			| AlterExtensionContentsStmt
			| AlterFdwStmt
			| AlterForeignServerStmt
			| AlterForeignTableStmt
			| AlterFunctionStmt
			| AlterGroupStmt
			| AlterObjectSchemaStmt
			| AlterOwnerStmt
			| AlterSeqStmt
			| AlterTableStmt
			| AlterCompositeTypeStmt
			| AlterRoleSetStmt
			| AlterRoleStmt
			| AlterTSConfigurationStmt
			| AlterTSDictionaryStmt
			| AlterUserMappingStmt
			| AlterUserSetStmt
			| AlterUserStmt
			| AnalyzeStmt
			| CheckPointStmt
			| ClosePortalStmt
			| ClusterStmt
			| CommentStmt
			| ConstraintsSetStmt
			| CopyStmt
			| CreateAsStmt
			| CreateAssertStmt
			| CreateCastStmt
			| CreateConversionStmt
			| CreateDomainStmt
			| CreateExtensionStmt
			| CreateFdwStmt
			| CreateForeignServerStmt
			| CreateForeignTableStmt
			| CreateFunctionStmt
			| CreateGroupStmt
			| CreateMatViewStmt
			| CreateOpClassStmt
			| CreateOpFamilyStmt
			| AlterOpFamilyStmt
			| CreatePLangStmt
			| CreateSchemaStmt
			| CreateSeqStmt
			| CreateStmt
			| CreateTableSpaceStmt
			| CreateTrigStmt
			| CreateEventTrigStmt
			| CreateRoleStmt
			| CreateUserStmt
			| CreateUserMappingStmt
			| CreatedbStmt
			| DeallocateStmt
			| DeclareCursorStmt
			| DefineStmt
			| DeleteStmt
			| DiscardStmt
			| DoStmt
			| DropAssertStmt
			| DropCastStmt
			| DropFdwStmt
			| DropForeignServerStmt
			| DropGroupStmt
			| DropOpClassStmt
			| DropOpFamilyStmt
			| DropOwnedStmt
			| DropPLangStmt
			| DropRuleStmt
			| DropStmt
			| DropTableSpaceStmt
			| DropTrigStmt
			| DropRoleStmt
			| DropUserStmt
			| DropUserMappingStmt
			| DropdbStmt
			| ExecuteStmt
			| ExplainStmt
			| FetchStmt
			| GrantStmt
			| GrantRoleStmt
			| IndexStmt
			| InsertStmt
			| ListenStmt
			| RefreshMatViewStmt
			| LoadStmt
			| LockStmt
			| NotifyStmt
			| PrepareStmt
			| ReassignOwnedStmt
			| ReindexStmt
			| RemoveAggrStmt
			| RemoveFuncStmt
			| RemoveOperStmt
			| RenameStmt
			| RevokeStmt
			| RevokeRoleStmt
			| RuleStmt
			| SecLabelStmt
			| SelectStmt
			| TransactionStmt
			| TruncateStmt
			| UnlistenStmt
			| UpdateStmt
			| VacuumStmt
			| VariableResetStmt
			| VariableSetStmt
			| VariableShowStmt
			| ViewStmt
			| /*EMPTY*/
				{ $$ = NULL; }
		;

/*****************************************************************************
 *
 * Create a new Postgres DBMS role
 *
 *****************************************************************************/

CreateRoleStmt:
			CREATE ROLE RoleId opt_with OptRoleList
				{
					CreateRoleStmt *n = makeNode(CreateRoleStmt);
					n->stmt_type = ROLESTMT_ROLE;
					n->role = $3;
					n->options = $5;
					$$ = (Node *)n;
				}
		;


opt_with:	WITH									{}
			| /*EMPTY*/								{}
		;

/*
 * Options for CREATE ROLE and ALTER ROLE (also used by CREATE/ALTER USER
 * for backwards compatibility).  Note: the only option required by SQL99
 * is "WITH ADMIN name".
 */
OptRoleList:
			OptRoleList CreateOptRoleElem			{ $$ = lappend($1, $2); }
			| /* EMPTY */							{ $$ = NIL; }
		;

AlterOptRoleList:
			AlterOptRoleList AlterOptRoleElem		{ $$ = lappend($1, $2); }
			| /* EMPTY */							{ $$ = NIL; }
		;

AlterOptRoleElem:
			PASSWORD Sconst
				{
					$$ = makeDefElem("password",
									 (Node *)makeString($2));
				}
			| PASSWORD NULL_P
				{
					$$ = makeDefElem("password", NULL);
				}
			| ENCRYPTED PASSWORD Sconst
				{
					$$ = makeDefElem("encryptedPassword",
									 (Node *)makeString($3));
				}
			| UNENCRYPTED PASSWORD Sconst
				{
					$$ = makeDefElem("unencryptedPassword",
									 (Node *)makeString($3));
				}
			| INHERIT
				{
					$$ = makeDefElem("inherit", (Node *)makeInteger(TRUE));
				}
			| CONNECTION LIMIT SignedIconst
				{
					$$ = makeDefElem("connectionlimit", (Node *)makeInteger($3));
				}
			| VALID UNTIL Sconst
				{
					$$ = makeDefElem("validUntil", (Node *)makeString($3));
				}
		/*	Supported but not documented for roles, for use by ALTER GROUP. */
			| USER name_list
				{
					$$ = makeDefElem("rolemembers", (Node *)$2);
				}
			| IDENT
				{
					/*
					 * We handle identifiers that aren't parser keywords with
					 * the following special-case codes, to avoid bloating the
					 * size of the main parser.
					 */
					if (strcmp($1, "superuser") == 0)
						$$ = makeDefElem("superuser", (Node *)makeInteger(TRUE));
					else if (strcmp($1, "nosuperuser") == 0)
						$$ = makeDefElem("superuser", (Node *)makeInteger(FALSE));
					else if (strcmp($1, "createuser") == 0)
					{
						/* For backwards compatibility, synonym for SUPERUSER */
						$$ = makeDefElem("superuser", (Node *)makeInteger(TRUE));
					}
					else if (strcmp($1, "nocreateuser") == 0)
					{
						/* For backwards compatibility, synonym for SUPERUSER */
						$$ = makeDefElem("superuser", (Node *)makeInteger(FALSE));
					}
					else if (strcmp($1, "createrole") == 0)
						$$ = makeDefElem("createrole", (Node *)makeInteger(TRUE));
					else if (strcmp($1, "nocreaterole") == 0)
						$$ = makeDefElem("createrole", (Node *)makeInteger(FALSE));
					else if (strcmp($1, "replication") == 0)
						$$ = makeDefElem("isreplication", (Node *)makeInteger(TRUE));
					else if (strcmp($1, "noreplication") == 0)
						$$ = makeDefElem("isreplication", (Node *)makeInteger(FALSE));
					else if (strcmp($1, "createdb") == 0)
						$$ = makeDefElem("createdb", (Node *)makeInteger(TRUE));
					else if (strcmp($1, "nocreatedb") == 0)
						$$ = makeDefElem("createdb", (Node *)makeInteger(FALSE));
					else if (strcmp($1, "login") == 0)
						$$ = makeDefElem("canlogin", (Node *)makeInteger(TRUE));
					else if (strcmp($1, "nologin") == 0)
						$$ = makeDefElem("canlogin", (Node *)makeInteger(FALSE));
					else if (strcmp($1, "noinherit") == 0)
					{
						/*
						 * Note that INHERIT is a keyword, so it's handled by main parser, but
						 * NOINHERIT is handled here.
						 */
						$$ = makeDefElem("inherit", (Node *)makeInteger(FALSE));
					}
					else
						ereport(ERROR,
								(errcode(ERRCODE_SYNTAX_ERROR),
								 errmsg("unrecognized role option \"%s\"", $1),
									 parser_errposition(@1)));
				}
		;

CreateOptRoleElem:
			AlterOptRoleElem			{ $$ = $1; }
			/* The following are not supported by ALTER ROLE/USER/GROUP */
			| SYSID Iconst
				{
					$$ = makeDefElem("sysid", (Node *)makeInteger($2));
				}
			| ADMIN name_list
				{
					$$ = makeDefElem("adminmembers", (Node *)$2);
				}
			| ROLE name_list
				{
					$$ = makeDefElem("rolemembers", (Node *)$2);
				}
			| IN_P ROLE name_list
				{
					$$ = makeDefElem("addroleto", (Node *)$3);
				}
			| IN_P GROUP_P name_list
				{
					$$ = makeDefElem("addroleto", (Node *)$3);
				}
		;


/*****************************************************************************
 *
 * Create a new Postgres DBMS user (role with implied login ability)
 *
 *****************************************************************************/

CreateUserStmt:
			CREATE USER RoleId opt_with OptRoleList
				{
					CreateRoleStmt *n = makeNode(CreateRoleStmt);
					n->stmt_type = ROLESTMT_USER;
					n->role = $3;
					n->options = $5;
					$$ = (Node *)n;
				}
		;


/*****************************************************************************
 *
 * Alter a postgresql DBMS role
 *
 *****************************************************************************/

AlterRoleStmt:
			ALTER ROLE RoleId opt_with AlterOptRoleList
				 {
					AlterRoleStmt *n = makeNode(AlterRoleStmt);
					n->role = $3;
					n->action = +1;	/* add, if there are members */
					n->options = $5;
					$$ = (Node *)n;
				 }
		;

opt_in_database:
			   /* EMPTY */					{ $$ = NULL; }
			| IN_P DATABASE database_name	{ $$ = $3; }
		;

AlterRoleSetStmt:
			ALTER ROLE RoleId opt_in_database SetResetClause
				{
					AlterRoleSetStmt *n = makeNode(AlterRoleSetStmt);
					n->role = $3;
					n->database = $4;
					n->setstmt = $5;
					$$ = (Node *)n;
				}
			| ALTER ROLE ALL opt_in_database SetResetClause
				{
					AlterRoleSetStmt *n = makeNode(AlterRoleSetStmt);
					n->role = NULL;
					n->database = $4;
					n->setstmt = $5;
					$$ = (Node *)n;
				}
		;


/*****************************************************************************
 *
 * Alter a postgresql DBMS user
 *
 *****************************************************************************/

AlterUserStmt:
			ALTER USER RoleId opt_with AlterOptRoleList
				 {
					AlterRoleStmt *n = makeNode(AlterRoleStmt);
					n->role = $3;
					n->action = +1;	/* add, if there are members */
					n->options = $5;
					$$ = (Node *)n;
				 }
		;


AlterUserSetStmt:
			ALTER USER RoleId SetResetClause
				{
					AlterRoleSetStmt *n = makeNode(AlterRoleSetStmt);
					n->role = $3;
					n->database = NULL;
					n->setstmt = $4;
					$$ = (Node *)n;
				}
			;


/*****************************************************************************
 *
 * Drop a postgresql DBMS role
 *
 * XXX Ideally this would have CASCADE/RESTRICT options, but since a role
 * might own objects in multiple databases, there is presently no way to
 * implement either cascading or restricting.  Caveat DBA.
 *****************************************************************************/

DropRoleStmt:
			DROP ROLE name_list
				{
					DropRoleStmt *n = makeNode(DropRoleStmt);
					n->missing_ok = FALSE;
					n->roles = $3;
					$$ = (Node *)n;
				}
			| DROP ROLE IF_P EXISTS name_list
				{
					DropRoleStmt *n = makeNode(DropRoleStmt);
					n->missing_ok = TRUE;
					n->roles = $5;
					$$ = (Node *)n;
				}
			;

/*****************************************************************************
 *
 * Drop a postgresql DBMS user
 *
 * XXX Ideally this would have CASCADE/RESTRICT options, but since a user
 * might own objects in multiple databases, there is presently no way to
 * implement either cascading or restricting.  Caveat DBA.
 *****************************************************************************/

DropUserStmt:
			DROP USER name_list
				{
					DropRoleStmt *n = makeNode(DropRoleStmt);
					n->missing_ok = FALSE;
					n->roles = $3;
					$$ = (Node *)n;
				}
			| DROP USER IF_P EXISTS name_list
				{
					DropRoleStmt *n = makeNode(DropRoleStmt);
					n->roles = $5;
					n->missing_ok = TRUE;
					$$ = (Node *)n;
				}
			;


/*****************************************************************************
 *
 * Create a postgresql group (role without login ability)
 *
 *****************************************************************************/

CreateGroupStmt:
			CREATE GROUP_P RoleId opt_with OptRoleList
				{
					CreateRoleStmt *n = makeNode(CreateRoleStmt);
					n->stmt_type = ROLESTMT_GROUP;
					n->role = $3;
					n->options = $5;
					$$ = (Node *)n;
				}
		;


/*****************************************************************************
 *
 * Alter a postgresql group
 *
 *****************************************************************************/

AlterGroupStmt:
			ALTER GROUP_P RoleId add_drop USER name_list
				{
					AlterRoleStmt *n = makeNode(AlterRoleStmt);
					n->role = $3;
					n->action = $4;
					n->options = list_make1(makeDefElem("rolemembers",
														(Node *)$6));
					$$ = (Node *)n;
				}
		;

add_drop:	ADD_P									{ $$ = +1; }
			| DROP									{ $$ = -1; }
		;


/*****************************************************************************
 *
 * Drop a postgresql group
 *
 * XXX see above notes about cascading DROP USER; groups have same problem.
 *****************************************************************************/

DropGroupStmt:
			DROP GROUP_P name_list
				{
					DropRoleStmt *n = makeNode(DropRoleStmt);
					n->missing_ok = FALSE;
					n->roles = $3;
					$$ = (Node *)n;
				}
			| DROP GROUP_P IF_P EXISTS name_list
				{
					DropRoleStmt *n = makeNode(DropRoleStmt);
					n->missing_ok = TRUE;
					n->roles = $5;
					$$ = (Node *)n;
				}
		;


/*****************************************************************************
 *
 * Manipulate a schema
 *
 *****************************************************************************/

CreateSchemaStmt:
			CREATE SCHEMA OptSchemaName AUTHORIZATION RoleId OptSchemaEltList
				{
					CreateSchemaStmt *n = makeNode(CreateSchemaStmt);
					/* One can omit the schema name or the authorization id. */
					if ($3 != NULL)
						n->schemaname = $3;
					else
						n->schemaname = $5;
					n->authid = $5;
					n->schemaElts = $6;
					n->if_not_exists = false;
					$$ = (Node *)n;
				}
			| CREATE SCHEMA ColId OptSchemaEltList
				{
					CreateSchemaStmt *n = makeNode(CreateSchemaStmt);
					/* ...but not both */
					n->schemaname = $3;
					n->authid = NULL;
					n->schemaElts = $4;
					n->if_not_exists = false;
					$$ = (Node *)n;
				}
			| CREATE SCHEMA IF_P NOT EXISTS OptSchemaName AUTHORIZATION RoleId OptSchemaEltList
				{
					CreateSchemaStmt *n = makeNode(CreateSchemaStmt);
					/* One can omit the schema name or the authorization id. */
					if ($6 != NULL)
						n->schemaname = $6;
					else
						n->schemaname = $8;
					n->authid = $8;
					if ($9 != NIL)
						ereport(ERROR,
								(errcode(ERRCODE_FEATURE_NOT_SUPPORTED),
								 errmsg("CREATE SCHEMA IF NOT EXISTS cannot include schema elements"),
								 parser_errposition(@9)));
					n->schemaElts = $9;
					n->if_not_exists = true;
					$$ = (Node *)n;
				}
			| CREATE SCHEMA IF_P NOT EXISTS ColId OptSchemaEltList
				{
					CreateSchemaStmt *n = makeNode(CreateSchemaStmt);
					/* ...but not both */
					n->schemaname = $6;
					n->authid = NULL;
					if ($7 != NIL)
						ereport(ERROR,
								(errcode(ERRCODE_FEATURE_NOT_SUPPORTED),
								 errmsg("CREATE SCHEMA IF NOT EXISTS cannot include schema elements"),
								 parser_errposition(@7)));
					n->schemaElts = $7;
					n->if_not_exists = true;
					$$ = (Node *)n;
				}
		;

OptSchemaName:
			ColId									{ $$ = $1; }
			| /* EMPTY */							{ $$ = NULL; }
		;

OptSchemaEltList:
			OptSchemaEltList schema_stmt
				{
					if (@$ < 0)			/* see comments for YYLLOC_DEFAULT */
						@$ = @2;
					$$ = lappend($1, $2);
				}
			| /* EMPTY */
				{ $$ = NIL; }
		;

/*
 *	schema_stmt are the ones that can show up inside a CREATE SCHEMA
 *	statement (in addition to by themselves).
 */
schema_stmt:
			CreateStmt
			| IndexStmt
			| CreateSeqStmt
			| CreateTrigStmt
			| GrantStmt
			| ViewStmt
		;


/*****************************************************************************
 *
 * Set PG internal variable
 *	  SET name TO 'var_value'
 * Include SQL syntax (thomas 1997-10-22):
 *	  SET TIME ZONE 'var_value'
 *
 *****************************************************************************/

VariableSetStmt:
			SET set_rest
				{
					VariableSetStmt *n = $2;
					n->is_local = false;
					$$ = (Node *) n;
				}
			| SET LOCAL set_rest
				{
					VariableSetStmt *n = $3;
					n->is_local = true;
					$$ = (Node *) n;
				}
			| SET SESSION set_rest
				{
					VariableSetStmt *n = $3;
					n->is_local = false;
					$$ = (Node *) n;
				}
		;

set_rest:
			TRANSACTION transaction_mode_list
				{
					VariableSetStmt *n = makeNode(VariableSetStmt);
					n->kind = VAR_SET_MULTI;
					n->name = "TRANSACTION";
					n->args = $2;
					$$ = n;
				}
			| SESSION CHARACTERISTICS AS TRANSACTION transaction_mode_list
				{
					VariableSetStmt *n = makeNode(VariableSetStmt);
					n->kind = VAR_SET_MULTI;
					n->name = "SESSION CHARACTERISTICS";
					n->args = $5;
					$$ = n;
				}
			| set_rest_more
			;

set_rest_more:	/* Generic SET syntaxes: */
			var_name TO var_list
				{
					VariableSetStmt *n = makeNode(VariableSetStmt);
					n->kind = VAR_SET_VALUE;
					n->name = $1;
					n->args = $3;
					$$ = n;
				}
			| var_name '=' var_list
				{
					VariableSetStmt *n = makeNode(VariableSetStmt);
					n->kind = VAR_SET_VALUE;
					n->name = $1;
					n->args = $3;
					$$ = n;
				}
			| var_name TO DEFAULT
				{
					VariableSetStmt *n = makeNode(VariableSetStmt);
					n->kind = VAR_SET_DEFAULT;
					n->name = $1;
					$$ = n;
				}
			| var_name '=' DEFAULT
				{
					VariableSetStmt *n = makeNode(VariableSetStmt);
					n->kind = VAR_SET_DEFAULT;
					n->name = $1;
					$$ = n;
				}
			| var_name FROM CURRENT_P
				{
					VariableSetStmt *n = makeNode(VariableSetStmt);
					n->kind = VAR_SET_CURRENT;
					n->name = $1;
					$$ = n;
				}
			/* Special syntaxes mandated by SQL standard: */
			| TIME ZONE zone_value
				{
					VariableSetStmt *n = makeNode(VariableSetStmt);
					n->kind = VAR_SET_VALUE;
					n->name = "timezone";
					if ($3 != NULL)
						n->args = list_make1($3);
					else
						n->kind = VAR_SET_DEFAULT;
					$$ = n;
				}
			| CATALOG_P Sconst
				{
					ereport(ERROR,
							(errcode(ERRCODE_FEATURE_NOT_SUPPORTED),
							 errmsg("current database cannot be changed"),
							 parser_errposition(@2)));
					$$ = NULL; /*not reached*/
				}
			| SCHEMA Sconst
				{
					VariableSetStmt *n = makeNode(VariableSetStmt);
					n->kind = VAR_SET_VALUE;
					n->name = "search_path";
					n->args = list_make1(makeStringConst($2, @2));
					$$ = n;
				}
			| NAMES opt_encoding
				{
					VariableSetStmt *n = makeNode(VariableSetStmt);
					n->kind = VAR_SET_VALUE;
					n->name = "client_encoding";
					if ($2 != NULL)
						n->args = list_make1(makeStringConst($2, @2));
					else
						n->kind = VAR_SET_DEFAULT;
					$$ = n;
				}
			| ROLE NonReservedWord_or_Sconst
				{
					VariableSetStmt *n = makeNode(VariableSetStmt);
					n->kind = VAR_SET_VALUE;
					n->name = "role";
					n->args = list_make1(makeStringConst($2, @2));
					$$ = n;
				}
			| SESSION AUTHORIZATION NonReservedWord_or_Sconst
				{
					VariableSetStmt *n = makeNode(VariableSetStmt);
					n->kind = VAR_SET_VALUE;
					n->name = "session_authorization";
					n->args = list_make1(makeStringConst($3, @3));
					$$ = n;
				}
			| SESSION AUTHORIZATION DEFAULT
				{
					VariableSetStmt *n = makeNode(VariableSetStmt);
					n->kind = VAR_SET_DEFAULT;
					n->name = "session_authorization";
					$$ = n;
				}
			| XML_P OPTION document_or_content
				{
					VariableSetStmt *n = makeNode(VariableSetStmt);
					n->kind = VAR_SET_VALUE;
					n->name = "xmloption";
					n->args = list_make1(makeStringConst($3 == XMLOPTION_DOCUMENT ? "DOCUMENT" : "CONTENT", @3));
					$$ = n;
				}
			/* Special syntaxes invented by PostgreSQL: */
			| TRANSACTION SNAPSHOT Sconst
				{
					VariableSetStmt *n = makeNode(VariableSetStmt);
					n->kind = VAR_SET_MULTI;
					n->name = "TRANSACTION SNAPSHOT";
					n->args = list_make1(makeStringConst($3, @3));
					$$ = n;
				}
		;

var_name:	ColId								{ $$ = $1; }
			| var_name '.' ColId
				{
					$$ = palloc(strlen($1) + strlen($3) + 2);
					sprintf($$, "%s.%s", $1, $3);
				}
		;

var_list:	var_value								{ $$ = list_make1($1); }
			| var_list ',' var_value				{ $$ = lappend($1, $3); }
		;

var_value:	opt_boolean_or_string
				{ $$ = makeStringConst($1, @1); }
			| NumericOnly
				{ $$ = makeAConst($1, @1); }
		;

iso_level:	READ UNCOMMITTED						{ $$ = "read uncommitted"; }
			| READ COMMITTED						{ $$ = "read committed"; }
			| REPEATABLE READ						{ $$ = "repeatable read"; }
			| SERIALIZABLE							{ $$ = "serializable"; }
		;

opt_boolean_or_string:
			TRUE_P									{ $$ = "true"; }
			| FALSE_P								{ $$ = "false"; }
			| ON									{ $$ = "on"; }
			/*
			 * OFF is also accepted as a boolean value, but is handled by
			 * the NonReservedWord rule.  The action for booleans and strings
			 * is the same, so we don't need to distinguish them here.
			 */
			| NonReservedWord_or_Sconst				{ $$ = $1; }
		;

/* Timezone values can be:
 * - a string such as 'pst8pdt'
 * - an identifier such as "pst8pdt"
 * - an integer or floating point number
 * - a time interval per SQL99
 * ColId gives reduce/reduce errors against ConstInterval and LOCAL,
 * so use IDENT (meaning we reject anything that is a key word).
 */
zone_value:
			Sconst
				{
					$$ = makeStringConst($1, @1);
				}
			| IDENT
				{
					$$ = makeStringConst($1, @1);
				}
			| ConstInterval Sconst opt_interval
				{
					TypeName *t = $1;
					if ($3 != NIL)
					{
						A_Const *n = (A_Const *) linitial($3);
						if ((n->val.val.ival & ~(INTERVAL_MASK(HOUR) | INTERVAL_MASK(MINUTE))) != 0)
							ereport(ERROR,
									(errcode(ERRCODE_SYNTAX_ERROR),
									 errmsg("time zone interval must be HOUR or HOUR TO MINUTE"),
									 parser_errposition(@3)));
					}
					t->typmods = $3;
					$$ = makeStringConstCast($2, @2, t);
				}
			| ConstInterval '(' Iconst ')' Sconst opt_interval
				{
					TypeName *t = $1;
					if ($6 != NIL)
					{
						A_Const *n = (A_Const *) linitial($6);
						if ((n->val.val.ival & ~(INTERVAL_MASK(HOUR) | INTERVAL_MASK(MINUTE))) != 0)
							ereport(ERROR,
									(errcode(ERRCODE_SYNTAX_ERROR),
									 errmsg("time zone interval must be HOUR or HOUR TO MINUTE"),
									 parser_errposition(@6)));
						if (list_length($6) != 1)
							ereport(ERROR,
									(errcode(ERRCODE_SYNTAX_ERROR),
									 errmsg("interval precision specified twice"),
									 parser_errposition(@1)));
						t->typmods = lappend($6, makeIntConst($3, @3));
					}
					else
						t->typmods = list_make2(makeIntConst(INTERVAL_FULL_RANGE, -1),
												makeIntConst($3, @3));
					$$ = makeStringConstCast($5, @5, t);
				}
			| NumericOnly							{ $$ = makeAConst($1, @1); }
			| DEFAULT								{ $$ = NULL; }
			| LOCAL									{ $$ = NULL; }
		;

opt_encoding:
			Sconst									{ $$ = $1; }
			| DEFAULT								{ $$ = NULL; }
			| /*EMPTY*/								{ $$ = NULL; }
		;

NonReservedWord_or_Sconst:
			NonReservedWord							{ $$ = $1; }
			| Sconst								{ $$ = $1; }
		;

VariableResetStmt:
			RESET var_name
				{
					VariableSetStmt *n = makeNode(VariableSetStmt);
					n->kind = VAR_RESET;
					n->name = $2;
					$$ = (Node *) n;
				}
			| RESET TIME ZONE
				{
					VariableSetStmt *n = makeNode(VariableSetStmt);
					n->kind = VAR_RESET;
					n->name = "timezone";
					$$ = (Node *) n;
				}
			| RESET TRANSACTION ISOLATION LEVEL
				{
					VariableSetStmt *n = makeNode(VariableSetStmt);
					n->kind = VAR_RESET;
					n->name = "transaction_isolation";
					$$ = (Node *) n;
				}
			| RESET SESSION AUTHORIZATION
				{
					VariableSetStmt *n = makeNode(VariableSetStmt);
					n->kind = VAR_RESET;
					n->name = "session_authorization";
					$$ = (Node *) n;
				}
			| RESET ALL
				{
					VariableSetStmt *n = makeNode(VariableSetStmt);
					n->kind = VAR_RESET_ALL;
					$$ = (Node *) n;
				}
		;

/* SetResetClause allows SET or RESET without LOCAL */
SetResetClause:
			SET set_rest					{ $$ = $2; }
			| VariableResetStmt				{ $$ = (VariableSetStmt *) $1; }
		;

/* SetResetClause allows SET or RESET without LOCAL */
FunctionSetResetClause:
			SET set_rest_more				{ $$ = $2; }
			| VariableResetStmt				{ $$ = (VariableSetStmt *) $1; }
		;


VariableShowStmt:
			SHOW var_name
				{
					VariableShowStmt *n = makeNode(VariableShowStmt);
					n->name = $2;
					$$ = (Node *) n;
				}
			| SHOW TIME ZONE
				{
					VariableShowStmt *n = makeNode(VariableShowStmt);
					n->name = "timezone";
					$$ = (Node *) n;
				}
			| SHOW TRANSACTION ISOLATION LEVEL
				{
					VariableShowStmt *n = makeNode(VariableShowStmt);
					n->name = "transaction_isolation";
					$$ = (Node *) n;
				}
			| SHOW SESSION AUTHORIZATION
				{
					VariableShowStmt *n = makeNode(VariableShowStmt);
					n->name = "session_authorization";
					$$ = (Node *) n;
				}
			| SHOW ALL
				{
					VariableShowStmt *n = makeNode(VariableShowStmt);
					n->name = "all";
					$$ = (Node *) n;
				}
		;


ConstraintsSetStmt:
			SET CONSTRAINTS constraints_set_list constraints_set_mode
				{
					ConstraintsSetStmt *n = makeNode(ConstraintsSetStmt);
					n->constraints = $3;
					n->deferred = $4;
					$$ = (Node *) n;
				}
		;

constraints_set_list:
			ALL										{ $$ = NIL; }
			| qualified_name_list					{ $$ = $1; }
		;

constraints_set_mode:
			DEFERRED								{ $$ = TRUE; }
			| IMMEDIATE								{ $$ = FALSE; }
		;


/*
 * Checkpoint statement
 */
CheckPointStmt:
			CHECKPOINT
				{
					CheckPointStmt *n = makeNode(CheckPointStmt);
					$$ = (Node *)n;
				}
		;


/*****************************************************************************
 *
 * DISCARD { ALL | TEMP | PLANS }
 *
 *****************************************************************************/

DiscardStmt:
			DISCARD ALL
				{
					DiscardStmt *n = makeNode(DiscardStmt);
					n->target = DISCARD_ALL;
					$$ = (Node *) n;
				}
			| DISCARD TEMP
				{
					DiscardStmt *n = makeNode(DiscardStmt);
					n->target = DISCARD_TEMP;
					$$ = (Node *) n;
				}
			| DISCARD TEMPORARY
				{
					DiscardStmt *n = makeNode(DiscardStmt);
					n->target = DISCARD_TEMP;
					$$ = (Node *) n;
				}
			| DISCARD PLANS
				{
					DiscardStmt *n = makeNode(DiscardStmt);
					n->target = DISCARD_PLANS;
					$$ = (Node *) n;
				}
		;


/*****************************************************************************
 *
 *	ALTER [ TABLE | INDEX | SEQUENCE | VIEW | MATERIALIZED VIEW ] variations
 *
 * Note: we accept all subcommands for each of the five variants, and sort
 * out what's really legal at execution time.
 *****************************************************************************/

AlterTableStmt:
			ALTER TABLE relation_expr alter_table_cmds
				{
					AlterTableStmt *n = makeNode(AlterTableStmt);
					n->relation = $3;
					n->cmds = $4;
					n->relkind = OBJECT_TABLE;
					n->missing_ok = false;
					$$ = (Node *)n;
				}
		|	ALTER TABLE IF_P EXISTS relation_expr alter_table_cmds
				{
					AlterTableStmt *n = makeNode(AlterTableStmt);
					n->relation = $5;
					n->cmds = $6;
					n->relkind = OBJECT_TABLE;
					n->missing_ok = true;
					$$ = (Node *)n;
				}
		|	ALTER INDEX qualified_name alter_table_cmds
				{
					AlterTableStmt *n = makeNode(AlterTableStmt);
					n->relation = $3;
					n->cmds = $4;
					n->relkind = OBJECT_INDEX;
					n->missing_ok = false;
					$$ = (Node *)n;
				}
		|	ALTER INDEX IF_P EXISTS qualified_name alter_table_cmds
				{
					AlterTableStmt *n = makeNode(AlterTableStmt);
					n->relation = $5;
					n->cmds = $6;
					n->relkind = OBJECT_INDEX;
					n->missing_ok = true;
					$$ = (Node *)n;
				}
		|	ALTER SEQUENCE qualified_name alter_table_cmds
				{
					AlterTableStmt *n = makeNode(AlterTableStmt);
					n->relation = $3;
					n->cmds = $4;
					n->relkind = OBJECT_SEQUENCE;
					n->missing_ok = false;
					$$ = (Node *)n;
				}
		|	ALTER SEQUENCE IF_P EXISTS qualified_name alter_table_cmds
				{
					AlterTableStmt *n = makeNode(AlterTableStmt);
					n->relation = $5;
					n->cmds = $6;
					n->relkind = OBJECT_SEQUENCE;
					n->missing_ok = true;
					$$ = (Node *)n;
				}
		|	ALTER VIEW qualified_name alter_table_cmds
				{
					AlterTableStmt *n = makeNode(AlterTableStmt);
					n->relation = $3;
					n->cmds = $4;
					n->relkind = OBJECT_VIEW;
					n->missing_ok = false;
					$$ = (Node *)n;
				}
		|	ALTER VIEW IF_P EXISTS qualified_name alter_table_cmds
				{
					AlterTableStmt *n = makeNode(AlterTableStmt);
					n->relation = $5;
					n->cmds = $6;
					n->relkind = OBJECT_VIEW;
					n->missing_ok = true;
					$$ = (Node *)n;
				}
		|	ALTER MATERIALIZED VIEW qualified_name alter_table_cmds
				{
					AlterTableStmt *n = makeNode(AlterTableStmt);
					n->relation = $4;
					n->cmds = $5;
					n->relkind = OBJECT_MATVIEW;
					n->missing_ok = false;
					$$ = (Node *)n;
				}
		|	ALTER MATERIALIZED VIEW IF_P EXISTS qualified_name alter_table_cmds
				{
					AlterTableStmt *n = makeNode(AlterTableStmt);
					n->relation = $6;
					n->cmds = $7;
					n->relkind = OBJECT_MATVIEW;
					n->missing_ok = true;
					$$ = (Node *)n;
				}
		;

alter_table_cmds:
			alter_table_cmd							{ $$ = list_make1($1); }
			| alter_table_cmds ',' alter_table_cmd	{ $$ = lappend($1, $3); }
		;

alter_table_cmd:
			/* ALTER TABLE <name> ADD <coldef> */
			ADD_P columnDef
				{
					AlterTableCmd *n = makeNode(AlterTableCmd);
					n->subtype = AT_AddColumn;
					n->def = $2;
					$$ = (Node *)n;
				}
			/* ALTER TABLE <name> ADD COLUMN <coldef> */
			| ADD_P COLUMN columnDef
				{
					AlterTableCmd *n = makeNode(AlterTableCmd);
					n->subtype = AT_AddColumn;
					n->def = $3;
					$$ = (Node *)n;
				}
			/* ALTER TABLE <name> ALTER [COLUMN] <colname> {SET DEFAULT <expr>|DROP DEFAULT} */
			| ALTER opt_column ColId alter_column_default
				{
					AlterTableCmd *n = makeNode(AlterTableCmd);
					n->subtype = AT_ColumnDefault;
					n->name = $3;
					n->def = $4;
					$$ = (Node *)n;
				}
			/* ALTER TABLE <name> ALTER [COLUMN] <colname> DROP NOT NULL */
			| ALTER opt_column ColId DROP NOT NULL_P
				{
					AlterTableCmd *n = makeNode(AlterTableCmd);
					n->subtype = AT_DropNotNull;
					n->name = $3;
					$$ = (Node *)n;
				}
			/* ALTER TABLE <name> ALTER [COLUMN] <colname> SET NOT NULL */
			| ALTER opt_column ColId SET NOT NULL_P
				{
					AlterTableCmd *n = makeNode(AlterTableCmd);
					n->subtype = AT_SetNotNull;
					n->name = $3;
					$$ = (Node *)n;
				}
			/* ALTER TABLE <name> ALTER [COLUMN] <colname> SET STATISTICS <SignedIconst> */
			| ALTER opt_column ColId SET STATISTICS SignedIconst
				{
					AlterTableCmd *n = makeNode(AlterTableCmd);
					n->subtype = AT_SetStatistics;
					n->name = $3;
					n->def = (Node *) makeInteger($6);
					$$ = (Node *)n;
				}
			/* ALTER TABLE <name> ALTER [COLUMN] <colname> SET ( column_parameter = value [, ... ] ) */
			| ALTER opt_column ColId SET reloptions
				{
					AlterTableCmd *n = makeNode(AlterTableCmd);
					n->subtype = AT_SetOptions;
					n->name = $3;
					n->def = (Node *) $5;
					$$ = (Node *)n;
				}
			/* ALTER TABLE <name> ALTER [COLUMN] <colname> SET ( column_parameter = value [, ... ] ) */
			| ALTER opt_column ColId RESET reloptions
				{
					AlterTableCmd *n = makeNode(AlterTableCmd);
					n->subtype = AT_ResetOptions;
					n->name = $3;
					n->def = (Node *) $5;
					$$ = (Node *)n;
				}
			/* ALTER TABLE <name> ALTER [COLUMN] <colname> SET STORAGE <storagemode> */
			| ALTER opt_column ColId SET STORAGE ColId
				{
					AlterTableCmd *n = makeNode(AlterTableCmd);
					n->subtype = AT_SetStorage;
					n->name = $3;
					n->def = (Node *) makeString($6);
					$$ = (Node *)n;
				}
			/* ALTER TABLE <name> DROP [COLUMN] IF EXISTS <colname> [RESTRICT|CASCADE] */
			| DROP opt_column IF_P EXISTS ColId opt_drop_behavior
				{
					AlterTableCmd *n = makeNode(AlterTableCmd);
					n->subtype = AT_DropColumn;
					n->name = $5;
					n->behavior = $6;
					n->missing_ok = TRUE;
					$$ = (Node *)n;
				}
			/* ALTER TABLE <name> DROP [COLUMN] <colname> [RESTRICT|CASCADE] */
			| DROP opt_column ColId opt_drop_behavior
				{
					AlterTableCmd *n = makeNode(AlterTableCmd);
					n->subtype = AT_DropColumn;
					n->name = $3;
					n->behavior = $4;
					n->missing_ok = FALSE;
					$$ = (Node *)n;
				}
			/*
			 * ALTER TABLE <name> ALTER [COLUMN] <colname> [SET DATA] TYPE <typename>
			 *		[ USING <expression> ]
			 */
			| ALTER opt_column ColId opt_set_data TYPE_P Typename opt_collate_clause alter_using
				{
					AlterTableCmd *n = makeNode(AlterTableCmd);
					ColumnDef *def = makeNode(ColumnDef);
					n->subtype = AT_AlterColumnType;
					n->name = $3;
					n->def = (Node *) def;
					/* We only use these three fields of the ColumnDef node */
					def->typeName = $6;
					def->collClause = (CollateClause *) $7;
					def->raw_default = $8;
					$$ = (Node *)n;
				}
			/* ALTER FOREIGN TABLE <name> ALTER [COLUMN] <colname> OPTIONS */
			| ALTER opt_column ColId alter_generic_options
				{
					AlterTableCmd *n = makeNode(AlterTableCmd);
					n->subtype = AT_AlterColumnGenericOptions;
					n->name = $3;
					n->def = (Node *) $4;
					$$ = (Node *)n;
				}
			/* ALTER TABLE <name> ADD CONSTRAINT ... */
			| ADD_P TableConstraint
				{
					AlterTableCmd *n = makeNode(AlterTableCmd);
					n->subtype = AT_AddConstraint;
					n->def = $2;
					$$ = (Node *)n;
				}
			/* ALTER TABLE <name> ALTER CONSTRAINT ... */
			| ALTER CONSTRAINT name ConstraintAttributeSpec
				{
					AlterTableCmd *n = makeNode(AlterTableCmd);
					Constraint *c = makeNode(Constraint);
					n->subtype = AT_AlterConstraint;
					n->def = (Node *) c;
					c->contype = CONSTR_FOREIGN; /* others not supported, yet */
					c->conname = $3;
					processCASbits($4, @4, "ALTER CONSTRAINT statement",
									&c->deferrable,
									&c->initdeferred,
									NULL, NULL, yyscanner);
					$$ = (Node *)n;
				}
			/* ALTER TABLE <name> VALIDATE CONSTRAINT ... */
			| VALIDATE CONSTRAINT name
				{
					AlterTableCmd *n = makeNode(AlterTableCmd);
					n->subtype = AT_ValidateConstraint;
					n->name = $3;
					$$ = (Node *)n;
				}
			/* ALTER TABLE <name> DROP CONSTRAINT IF EXISTS <name> [RESTRICT|CASCADE] */
			| DROP CONSTRAINT IF_P EXISTS name opt_drop_behavior
				{
					AlterTableCmd *n = makeNode(AlterTableCmd);
					n->subtype = AT_DropConstraint;
					n->name = $5;
					n->behavior = $6;
					n->missing_ok = TRUE;
					$$ = (Node *)n;
				}
			/* ALTER TABLE <name> DROP CONSTRAINT <name> [RESTRICT|CASCADE] */
			| DROP CONSTRAINT name opt_drop_behavior
				{
					AlterTableCmd *n = makeNode(AlterTableCmd);
					n->subtype = AT_DropConstraint;
					n->name = $3;
					n->behavior = $4;
					n->missing_ok = FALSE;
					$$ = (Node *)n;
				}
			/* ALTER TABLE <name> SET WITH OIDS  */
			| SET WITH OIDS
				{
					AlterTableCmd *n = makeNode(AlterTableCmd);
					n->subtype = AT_AddOids;
					$$ = (Node *)n;
				}
			/* ALTER TABLE <name> SET WITHOUT OIDS  */
			| SET WITHOUT OIDS
				{
					AlterTableCmd *n = makeNode(AlterTableCmd);
					n->subtype = AT_DropOids;
					$$ = (Node *)n;
				}
			/* ALTER TABLE <name> CLUSTER ON <indexname> */
			| CLUSTER ON name
				{
					AlterTableCmd *n = makeNode(AlterTableCmd);
					n->subtype = AT_ClusterOn;
					n->name = $3;
					$$ = (Node *)n;
				}
			/* ALTER TABLE <name> SET WITHOUT CLUSTER */
			| SET WITHOUT CLUSTER
				{
					AlterTableCmd *n = makeNode(AlterTableCmd);
					n->subtype = AT_DropCluster;
					n->name = NULL;
					$$ = (Node *)n;
				}
			/* ALTER TABLE <name> ENABLE TRIGGER <trig> */
			| ENABLE_P TRIGGER name
				{
					AlterTableCmd *n = makeNode(AlterTableCmd);
					n->subtype = AT_EnableTrig;
					n->name = $3;
					$$ = (Node *)n;
				}
			/* ALTER TABLE <name> ENABLE ALWAYS TRIGGER <trig> */
			| ENABLE_P ALWAYS TRIGGER name
				{
					AlterTableCmd *n = makeNode(AlterTableCmd);
					n->subtype = AT_EnableAlwaysTrig;
					n->name = $4;
					$$ = (Node *)n;
				}
			/* ALTER TABLE <name> ENABLE REPLICA TRIGGER <trig> */
			| ENABLE_P REPLICA TRIGGER name
				{
					AlterTableCmd *n = makeNode(AlterTableCmd);
					n->subtype = AT_EnableReplicaTrig;
					n->name = $4;
					$$ = (Node *)n;
				}
			/* ALTER TABLE <name> ENABLE TRIGGER ALL */
			| ENABLE_P TRIGGER ALL
				{
					AlterTableCmd *n = makeNode(AlterTableCmd);
					n->subtype = AT_EnableTrigAll;
					$$ = (Node *)n;
				}
			/* ALTER TABLE <name> ENABLE TRIGGER USER */
			| ENABLE_P TRIGGER USER
				{
					AlterTableCmd *n = makeNode(AlterTableCmd);
					n->subtype = AT_EnableTrigUser;
					$$ = (Node *)n;
				}
			/* ALTER TABLE <name> DISABLE TRIGGER <trig> */
			| DISABLE_P TRIGGER name
				{
					AlterTableCmd *n = makeNode(AlterTableCmd);
					n->subtype = AT_DisableTrig;
					n->name = $3;
					$$ = (Node *)n;
				}
			/* ALTER TABLE <name> DISABLE TRIGGER ALL */
			| DISABLE_P TRIGGER ALL
				{
					AlterTableCmd *n = makeNode(AlterTableCmd);
					n->subtype = AT_DisableTrigAll;
					$$ = (Node *)n;
				}
			/* ALTER TABLE <name> DISABLE TRIGGER USER */
			| DISABLE_P TRIGGER USER
				{
					AlterTableCmd *n = makeNode(AlterTableCmd);
					n->subtype = AT_DisableTrigUser;
					$$ = (Node *)n;
				}
			/* ALTER TABLE <name> ENABLE RULE <rule> */
			| ENABLE_P RULE name
				{
					AlterTableCmd *n = makeNode(AlterTableCmd);
					n->subtype = AT_EnableRule;
					n->name = $3;
					$$ = (Node *)n;
				}
			/* ALTER TABLE <name> ENABLE ALWAYS RULE <rule> */
			| ENABLE_P ALWAYS RULE name
				{
					AlterTableCmd *n = makeNode(AlterTableCmd);
					n->subtype = AT_EnableAlwaysRule;
					n->name = $4;
					$$ = (Node *)n;
				}
			/* ALTER TABLE <name> ENABLE REPLICA RULE <rule> */
			| ENABLE_P REPLICA RULE name
				{
					AlterTableCmd *n = makeNode(AlterTableCmd);
					n->subtype = AT_EnableReplicaRule;
					n->name = $4;
					$$ = (Node *)n;
				}
			/* ALTER TABLE <name> DISABLE RULE <rule> */
			| DISABLE_P RULE name
				{
					AlterTableCmd *n = makeNode(AlterTableCmd);
					n->subtype = AT_DisableRule;
					n->name = $3;
					$$ = (Node *)n;
				}
			/* ALTER TABLE <name> INHERIT <parent> */
			| INHERIT qualified_name
				{
					AlterTableCmd *n = makeNode(AlterTableCmd);
					n->subtype = AT_AddInherit;
					n->def = (Node *) $2;
					$$ = (Node *)n;
				}
			/* ALTER TABLE <name> NO INHERIT <parent> */
			| NO INHERIT qualified_name
				{
					AlterTableCmd *n = makeNode(AlterTableCmd);
					n->subtype = AT_DropInherit;
					n->def = (Node *) $3;
					$$ = (Node *)n;
				}
			/* ALTER TABLE <name> OF <type_name> */
			| OF any_name
				{
					AlterTableCmd *n = makeNode(AlterTableCmd);
					TypeName *def = makeTypeNameFromNameList($2);
					def->location = @2;
					n->subtype = AT_AddOf;
					n->def = (Node *) def;
					$$ = (Node *)n;
				}
			/* ALTER TABLE <name> NOT OF */
			| NOT OF
				{
					AlterTableCmd *n = makeNode(AlterTableCmd);
					n->subtype = AT_DropOf;
					$$ = (Node *)n;
				}
			/* ALTER TABLE <name> OWNER TO RoleId */
			| OWNER TO RoleId
				{
					AlterTableCmd *n = makeNode(AlterTableCmd);
					n->subtype = AT_ChangeOwner;
					n->name = $3;
					$$ = (Node *)n;
				}
			/* ALTER TABLE <name> SET TABLESPACE <tablespacename> */
			| SET TABLESPACE name
				{
					AlterTableCmd *n = makeNode(AlterTableCmd);
					n->subtype = AT_SetTableSpace;
					n->name = $3;
					$$ = (Node *)n;
				}
			/* ALTER TABLE <name> SET (...) */
			| SET reloptions
				{
					AlterTableCmd *n = makeNode(AlterTableCmd);
					n->subtype = AT_SetRelOptions;
					n->def = (Node *)$2;
					$$ = (Node *)n;
				}
			/* ALTER TABLE <name> RESET (...) */
			| RESET reloptions
				{
					AlterTableCmd *n = makeNode(AlterTableCmd);
					n->subtype = AT_ResetRelOptions;
					n->def = (Node *)$2;
					$$ = (Node *)n;
				}
			| alter_generic_options
				{
					AlterTableCmd *n = makeNode(AlterTableCmd);
					n->subtype = AT_GenericOptions;
					n->def = (Node *)$1;
					$$ = (Node *) n;
				}
		;

alter_column_default:
			SET DEFAULT a_expr			{ $$ = $3; }
			| DROP DEFAULT				{ $$ = NULL; }
		;

opt_drop_behavior:
			CASCADE						{ $$ = DROP_CASCADE; }
			| RESTRICT					{ $$ = DROP_RESTRICT; }
			| /* EMPTY */				{ $$ = DROP_RESTRICT; /* default */ }
		;

opt_collate_clause:
			COLLATE any_name
				{
					CollateClause *n = makeNode(CollateClause);
					n->arg = NULL;
					n->collname = $2;
					n->location = @1;
					$$ = (Node *) n;
				}
			| /* EMPTY */				{ $$ = NULL; }
		;

alter_using:
			USING a_expr				{ $$ = $2; }
			| /* EMPTY */				{ $$ = NULL; }
		;

reloptions:
			'(' reloption_list ')'					{ $$ = $2; }
		;

opt_reloptions:		WITH reloptions					{ $$ = $2; }
			 |		/* EMPTY */						{ $$ = NIL; }
		;

reloption_list:
			reloption_elem							{ $$ = list_make1($1); }
			| reloption_list ',' reloption_elem		{ $$ = lappend($1, $3); }
		;

/* This should match def_elem and also allow qualified names */
reloption_elem:
			ColLabel '=' def_arg
				{
					$$ = makeDefElem($1, (Node *) $3);
				}
			| ColLabel
				{
					$$ = makeDefElem($1, NULL);
				}
			| ColLabel '.' ColLabel '=' def_arg
				{
					$$ = makeDefElemExtended($1, $3, (Node *) $5,
											 DEFELEM_UNSPEC);
				}
			| ColLabel '.' ColLabel
				{
					$$ = makeDefElemExtended($1, $3, NULL, DEFELEM_UNSPEC);
				}
		;


/*****************************************************************************
 *
 *	ALTER TYPE
 *
 * really variants of the ALTER TABLE subcommands with different spellings
 *****************************************************************************/

AlterCompositeTypeStmt:
			ALTER TYPE_P any_name alter_type_cmds
				{
					AlterTableStmt *n = makeNode(AlterTableStmt);

					/* can't use qualified_name, sigh */
					n->relation = makeRangeVarFromAnyName($3, @3, yyscanner);
					n->cmds = $4;
					n->relkind = OBJECT_TYPE;
					$$ = (Node *)n;
				}
			;

alter_type_cmds:
			alter_type_cmd							{ $$ = list_make1($1); }
			| alter_type_cmds ',' alter_type_cmd	{ $$ = lappend($1, $3); }
		;

alter_type_cmd:
			/* ALTER TYPE <name> ADD ATTRIBUTE <coldef> [RESTRICT|CASCADE] */
			ADD_P ATTRIBUTE TableFuncElement opt_drop_behavior
				{
					AlterTableCmd *n = makeNode(AlterTableCmd);
					n->subtype = AT_AddColumn;
					n->def = $3;
					n->behavior = $4;
					$$ = (Node *)n;
				}
			/* ALTER TYPE <name> DROP ATTRIBUTE IF EXISTS <attname> [RESTRICT|CASCADE] */
			| DROP ATTRIBUTE IF_P EXISTS ColId opt_drop_behavior
				{
					AlterTableCmd *n = makeNode(AlterTableCmd);
					n->subtype = AT_DropColumn;
					n->name = $5;
					n->behavior = $6;
					n->missing_ok = TRUE;
					$$ = (Node *)n;
				}
			/* ALTER TYPE <name> DROP ATTRIBUTE <attname> [RESTRICT|CASCADE] */
			| DROP ATTRIBUTE ColId opt_drop_behavior
				{
					AlterTableCmd *n = makeNode(AlterTableCmd);
					n->subtype = AT_DropColumn;
					n->name = $3;
					n->behavior = $4;
					n->missing_ok = FALSE;
					$$ = (Node *)n;
				}
			/* ALTER TYPE <name> ALTER ATTRIBUTE <attname> [SET DATA] TYPE <typename> [RESTRICT|CASCADE] */
			| ALTER ATTRIBUTE ColId opt_set_data TYPE_P Typename opt_collate_clause opt_drop_behavior
				{
					AlterTableCmd *n = makeNode(AlterTableCmd);
					ColumnDef *def = makeNode(ColumnDef);
					n->subtype = AT_AlterColumnType;
					n->name = $3;
					n->def = (Node *) def;
					n->behavior = $8;
					/* We only use these three fields of the ColumnDef node */
					def->typeName = $6;
					def->collClause = (CollateClause *) $7;
					def->raw_default = NULL;
					$$ = (Node *)n;
				}
		;


/*****************************************************************************
 *
 *		QUERY :
 *				close <portalname>
 *
 *****************************************************************************/

ClosePortalStmt:
			CLOSE cursor_name
				{
					ClosePortalStmt *n = makeNode(ClosePortalStmt);
					n->portalname = $2;
					$$ = (Node *)n;
				}
			| CLOSE ALL
				{
					ClosePortalStmt *n = makeNode(ClosePortalStmt);
					n->portalname = NULL;
					$$ = (Node *)n;
				}
		;


/*****************************************************************************
 *
 *		QUERY :
 *				COPY relname [(columnList)] FROM/TO file [WITH] [(options)]
 *				COPY ( SELECT ... ) TO file	[WITH] [(options)]
 *
 *				where 'file' can be one of:
 *				{ PROGRAM 'command' | STDIN | STDOUT | 'filename' }
 *
 *				In the preferred syntax the options are comma-separated
 *				and use generic identifiers instead of keywords.  The pre-9.0
 *				syntax had a hard-wired, space-separated set of options.
 *
 *				Really old syntax, from versions 7.2 and prior:
 *				COPY [ BINARY ] table [ WITH OIDS ] FROM/TO file
 *					[ [ USING ] DELIMITERS 'delimiter' ] ]
 *					[ WITH NULL AS 'null string' ]
 *				This option placement is not supported with COPY (SELECT...).
 *
 *****************************************************************************/

CopyStmt:	COPY opt_binary qualified_name opt_column_list opt_oids
			copy_from opt_program copy_file_name copy_delimiter opt_with copy_options
				{
					CopyStmt *n = makeNode(CopyStmt);
					n->relation = $3;
					n->query = NULL;
					n->attlist = $4;
					n->is_from = $6;
					n->is_program = $7;
					n->filename = $8;

					if (n->is_program && n->filename == NULL)
						ereport(ERROR,
								(errcode(ERRCODE_SYNTAX_ERROR),
								 errmsg("STDIN/STDOUT not allowed with PROGRAM"),
								 parser_errposition(@8)));

					n->options = NIL;
					/* Concatenate user-supplied flags */
					if ($2)
						n->options = lappend(n->options, $2);
					if ($5)
						n->options = lappend(n->options, $5);
					if ($9)
						n->options = lappend(n->options, $9);
					if ($11)
						n->options = list_concat(n->options, $11);
					$$ = (Node *)n;
				}
			| COPY select_with_parens TO opt_program copy_file_name opt_with copy_options
				{
					CopyStmt *n = makeNode(CopyStmt);
					n->relation = NULL;
					n->query = $2;
					n->attlist = NIL;
					n->is_from = false;
					n->is_program = $4;
					n->filename = $5;
					n->options = $7;

					if (n->is_program && n->filename == NULL)
						ereport(ERROR,
								(errcode(ERRCODE_SYNTAX_ERROR),
								 errmsg("STDIN/STDOUT not allowed with PROGRAM"),
								 parser_errposition(@5)));

					$$ = (Node *)n;
				}
		;

copy_from:
			FROM									{ $$ = TRUE; }
			| TO									{ $$ = FALSE; }
		;

opt_program:
			PROGRAM									{ $$ = TRUE; }
			| /* EMPTY */							{ $$ = FALSE; }
		;

/*
 * copy_file_name NULL indicates stdio is used. Whether stdin or stdout is
 * used depends on the direction. (It really doesn't make sense to copy from
 * stdout. We silently correct the "typo".)		 - AY 9/94
 */
copy_file_name:
			Sconst									{ $$ = $1; }
			| STDIN									{ $$ = NULL; }
			| STDOUT								{ $$ = NULL; }
		;

copy_options: copy_opt_list							{ $$ = $1; }
			| '(' copy_generic_opt_list ')'			{ $$ = $2; }
		;

/* old COPY option syntax */
copy_opt_list:
			copy_opt_list copy_opt_item				{ $$ = lappend($1, $2); }
			| /* EMPTY */							{ $$ = NIL; }
		;

copy_opt_item:
			BINARY
				{
					$$ = makeDefElem("format", (Node *)makeString("binary"));
				}
			| OIDS
				{
					$$ = makeDefElem("oids", (Node *)makeInteger(TRUE));
				}
			| FREEZE
				{
					$$ = makeDefElem("freeze", (Node *)makeInteger(TRUE));
				}
			| DELIMITER opt_as Sconst
				{
					$$ = makeDefElem("delimiter", (Node *)makeString($3));
				}
			| NULL_P opt_as Sconst
				{
					$$ = makeDefElem("null", (Node *)makeString($3));
				}
			| CSV
				{
					$$ = makeDefElem("format", (Node *)makeString("csv"));
				}
			| HEADER_P
				{
					$$ = makeDefElem("header", (Node *)makeInteger(TRUE));
				}
			| QUOTE opt_as Sconst
				{
					$$ = makeDefElem("quote", (Node *)makeString($3));
				}
			| ESCAPE opt_as Sconst
				{
					$$ = makeDefElem("escape", (Node *)makeString($3));
				}
			| FORCE QUOTE columnList
				{
					$$ = makeDefElem("force_quote", (Node *)$3);
				}
			| FORCE QUOTE '*'
				{
					$$ = makeDefElem("force_quote", (Node *)makeNode(A_Star));
				}
			| FORCE NOT NULL_P columnList
				{
					$$ = makeDefElem("force_not_null", (Node *)$4);
				}
			| ENCODING Sconst
				{
					$$ = makeDefElem("encoding", (Node *)makeString($2));
				}
		;

/* The following exist for backward compatibility with very old versions */

opt_binary:
			BINARY
				{
					$$ = makeDefElem("format", (Node *)makeString("binary"));
				}
			| /*EMPTY*/								{ $$ = NULL; }
		;

opt_oids:
			WITH OIDS
				{
					$$ = makeDefElem("oids", (Node *)makeInteger(TRUE));
				}
			| /*EMPTY*/								{ $$ = NULL; }
		;

copy_delimiter:
			opt_using DELIMITERS Sconst
				{
					$$ = makeDefElem("delimiter", (Node *)makeString($3));
				}
			| /*EMPTY*/								{ $$ = NULL; }
		;

opt_using:
			USING									{}
			| /*EMPTY*/								{}
		;

/* new COPY option syntax */
copy_generic_opt_list:
			copy_generic_opt_elem
				{
					$$ = list_make1($1);
				}
			| copy_generic_opt_list ',' copy_generic_opt_elem
				{
					$$ = lappend($1, $3);
				}
		;

copy_generic_opt_elem:
			ColLabel copy_generic_opt_arg
				{
					$$ = makeDefElem($1, $2);
				}
		;

copy_generic_opt_arg:
			opt_boolean_or_string			{ $$ = (Node *) makeString($1); }
			| NumericOnly					{ $$ = (Node *) $1; }
			| '*'							{ $$ = (Node *) makeNode(A_Star); }
			| '(' copy_generic_opt_arg_list ')'		{ $$ = (Node *) $2; }
			| /* EMPTY */					{ $$ = NULL; }
		;

copy_generic_opt_arg_list:
			  copy_generic_opt_arg_list_item
				{
					$$ = list_make1($1);
				}
			| copy_generic_opt_arg_list ',' copy_generic_opt_arg_list_item
				{
					$$ = lappend($1, $3);
				}
		;

/* beware of emitting non-string list elements here; see commands/define.c */
copy_generic_opt_arg_list_item:
			opt_boolean_or_string	{ $$ = (Node *) makeString($1); }
		;


/*****************************************************************************
 *
 *		QUERY :
 *				CREATE TABLE relname
 *
 *****************************************************************************/

CreateStmt:	CREATE OptTemp TABLE qualified_name '(' OptTableElementList ')'
			OptInherit OptWith OnCommitOption OptTableSpace
				{
					CreateStmt *n = makeNode(CreateStmt);
					$4->relpersistence = $2;
					n->relation = $4;
					n->tableElts = $6;
					n->inhRelations = $8;
					n->constraints = NIL;
					n->options = $9;
					n->oncommit = $10;
					n->tablespacename = $11;
					n->if_not_exists = false;
					$$ = (Node *)n;
				}
		| CREATE OptTemp TABLE IF_P NOT EXISTS qualified_name '('
			OptTableElementList ')' OptInherit OptWith OnCommitOption
			OptTableSpace
				{
					CreateStmt *n = makeNode(CreateStmt);
					$7->relpersistence = $2;
					n->relation = $7;
					n->tableElts = $9;
					n->inhRelations = $11;
					n->constraints = NIL;
					n->options = $12;
					n->oncommit = $13;
					n->tablespacename = $14;
					n->if_not_exists = true;
					$$ = (Node *)n;
				}
		| CREATE OptTemp TABLE qualified_name OF any_name
			OptTypedTableElementList OptWith OnCommitOption OptTableSpace
				{
					CreateStmt *n = makeNode(CreateStmt);
					$4->relpersistence = $2;
					n->relation = $4;
					n->tableElts = $7;
					n->ofTypename = makeTypeNameFromNameList($6);
					n->ofTypename->location = @6;
					n->constraints = NIL;
					n->options = $8;
					n->oncommit = $9;
					n->tablespacename = $10;
					n->if_not_exists = false;
					$$ = (Node *)n;
				}
		| CREATE OptTemp TABLE IF_P NOT EXISTS qualified_name OF any_name
			OptTypedTableElementList OptWith OnCommitOption OptTableSpace
				{
					CreateStmt *n = makeNode(CreateStmt);
					$7->relpersistence = $2;
					n->relation = $7;
					n->tableElts = $10;
					n->ofTypename = makeTypeNameFromNameList($9);
					n->ofTypename->location = @9;
					n->constraints = NIL;
					n->options = $11;
					n->oncommit = $12;
					n->tablespacename = $13;
					n->if_not_exists = true;
					$$ = (Node *)n;
				}
		;

/*
 * Redundancy here is needed to avoid shift/reduce conflicts,
 * since TEMP is not a reserved word.  See also OptTempTableName.
 *
 * NOTE: we accept both GLOBAL and LOCAL options.  They currently do nothing,
 * but future versions might consider GLOBAL to request SQL-spec-compliant
 * temp table behavior, so warn about that.  Since we have no modules the
 * LOCAL keyword is really meaningless; furthermore, some other products
 * implement LOCAL as meaning the same as our default temp table behavior,
 * so we'll probably continue to treat LOCAL as a noise word.
 */
OptTemp:	TEMPORARY					{ $$ = RELPERSISTENCE_TEMP; }
			| TEMP						{ $$ = RELPERSISTENCE_TEMP; }
			| LOCAL TEMPORARY			{ $$ = RELPERSISTENCE_TEMP; }
			| LOCAL TEMP				{ $$ = RELPERSISTENCE_TEMP; }
			| GLOBAL TEMPORARY
				{
					ereport(WARNING,
							(errmsg("GLOBAL is deprecated in temporary table creation"),
							 parser_errposition(@1)));
					$$ = RELPERSISTENCE_TEMP;
				}
			| GLOBAL TEMP
				{
					ereport(WARNING,
							(errmsg("GLOBAL is deprecated in temporary table creation"),
							 parser_errposition(@1)));
					$$ = RELPERSISTENCE_TEMP;
				}
			| UNLOGGED					{ $$ = RELPERSISTENCE_UNLOGGED; }
			| /*EMPTY*/					{ $$ = RELPERSISTENCE_PERMANENT; }
		;

OptTableElementList:
			TableElementList					{ $$ = $1; }
			| /*EMPTY*/							{ $$ = NIL; }
		;

OptTypedTableElementList:
			'(' TypedTableElementList ')'		{ $$ = $2; }
			| /*EMPTY*/							{ $$ = NIL; }
		;

TableElementList:
			TableElement
				{
					$$ = list_make1($1);
				}
			| TableElementList ',' TableElement
				{
					$$ = lappend($1, $3);
				}
		;

TypedTableElementList:
			TypedTableElement
				{
					$$ = list_make1($1);
				}
			| TypedTableElementList ',' TypedTableElement
				{
					$$ = lappend($1, $3);
				}
		;

TableElement:
			columnDef							{ $$ = $1; }
			| TableLikeClause					{ $$ = $1; }
			| TableConstraint					{ $$ = $1; }
		;

TypedTableElement:
			columnOptions						{ $$ = $1; }
			| TableConstraint					{ $$ = $1; }
		;

columnDef:	ColId Typename create_generic_options ColQualList
				{
					ColumnDef *n = makeNode(ColumnDef);
					n->colname = $1;
					n->typeName = $2;
					n->inhcount = 0;
					n->is_local = true;
					n->is_not_null = false;
					n->is_from_type = false;
					n->storage = 0;
					n->raw_default = NULL;
					n->cooked_default = NULL;
					n->collOid = InvalidOid;
					n->fdwoptions = $3;
					SplitColQualList($4, &n->constraints, &n->collClause,
									 yyscanner);
					$$ = (Node *)n;
				}
		;

columnOptions:	ColId WITH OPTIONS ColQualList
				{
					ColumnDef *n = makeNode(ColumnDef);
					n->colname = $1;
					n->typeName = NULL;
					n->inhcount = 0;
					n->is_local = true;
					n->is_not_null = false;
					n->is_from_type = false;
					n->storage = 0;
					n->raw_default = NULL;
					n->cooked_default = NULL;
					n->collOid = InvalidOid;
					SplitColQualList($4, &n->constraints, &n->collClause,
									 yyscanner);
					$$ = (Node *)n;
				}
		;

ColQualList:
			ColQualList ColConstraint				{ $$ = lappend($1, $2); }
			| /*EMPTY*/								{ $$ = NIL; }
		;

ColConstraint:
			CONSTRAINT name ColConstraintElem
				{
					Constraint *n = (Constraint *) $3;
					Assert(IsA(n, Constraint));
					n->conname = $2;
					n->location = @1;
					$$ = (Node *) n;
				}
			| ColConstraintElem						{ $$ = $1; }
			| ConstraintAttr						{ $$ = $1; }
			| COLLATE any_name
				{
					/*
					 * Note: the CollateClause is momentarily included in
					 * the list built by ColQualList, but we split it out
					 * again in SplitColQualList.
					 */
					CollateClause *n = makeNode(CollateClause);
					n->arg = NULL;
					n->collname = $2;
					n->location = @1;
					$$ = (Node *) n;
				}
		;

/* DEFAULT NULL is already the default for Postgres.
 * But define it here and carry it forward into the system
 * to make it explicit.
 * - thomas 1998-09-13
 *
 * WITH NULL and NULL are not SQL-standard syntax elements,
 * so leave them out. Use DEFAULT NULL to explicitly indicate
 * that a column may have that value. WITH NULL leads to
 * shift/reduce conflicts with WITH TIME ZONE anyway.
 * - thomas 1999-01-08
 *
 * DEFAULT expression must be b_expr not a_expr to prevent shift/reduce
 * conflict on NOT (since NOT might start a subsequent NOT NULL constraint,
 * or be part of a_expr NOT LIKE or similar constructs).
 */
ColConstraintElem:
			NOT NULL_P
				{
					Constraint *n = makeNode(Constraint);
					n->contype = CONSTR_NOTNULL;
					n->location = @1;
					$$ = (Node *)n;
				}
			| NULL_P
				{
					Constraint *n = makeNode(Constraint);
					n->contype = CONSTR_NULL;
					n->location = @1;
					$$ = (Node *)n;
				}
			| UNIQUE opt_definition OptConsTableSpace
				{
					Constraint *n = makeNode(Constraint);
					n->contype = CONSTR_UNIQUE;
					n->location = @1;
					n->keys = NULL;
					n->options = $2;
					n->indexname = NULL;
					n->indexspace = $3;
					$$ = (Node *)n;
				}
			| PRIMARY KEY opt_definition OptConsTableSpace
				{
					Constraint *n = makeNode(Constraint);
					n->contype = CONSTR_PRIMARY;
					n->location = @1;
					n->keys = NULL;
					n->options = $3;
					n->indexname = NULL;
					n->indexspace = $4;
					$$ = (Node *)n;
				}
			| CHECK '(' a_expr ')' opt_no_inherit
				{
					Constraint *n = makeNode(Constraint);
					n->contype = CONSTR_CHECK;
					n->location = @1;
					n->is_no_inherit = $5;
					n->raw_expr = $3;
					n->cooked_expr = NULL;
					$$ = (Node *)n;
				}
			| DEFAULT b_expr
				{
					Constraint *n = makeNode(Constraint);
					n->contype = CONSTR_DEFAULT;
					n->location = @1;
					n->raw_expr = $2;
					n->cooked_expr = NULL;
					$$ = (Node *)n;
				}
			| REFERENCES qualified_name opt_column_list key_match key_actions
				{
					Constraint *n = makeNode(Constraint);
					n->contype = CONSTR_FOREIGN;
					n->location = @1;
					n->pktable			= $2;
					n->fk_attrs			= NIL;
					n->pk_attrs			= $3;
					n->fk_matchtype		= $4;
					n->fk_upd_action	= (char) ($5 >> 8);
					n->fk_del_action	= (char) ($5 & 0xFF);
					n->skip_validation  = false;
					n->initially_valid  = true;
					$$ = (Node *)n;
				}
		;

/*
 * ConstraintAttr represents constraint attributes, which we parse as if
 * they were independent constraint clauses, in order to avoid shift/reduce
 * conflicts (since NOT might start either an independent NOT NULL clause
 * or an attribute).  parse_utilcmd.c is responsible for attaching the
 * attribute information to the preceding "real" constraint node, and for
 * complaining if attribute clauses appear in the wrong place or wrong
 * combinations.
 *
 * See also ConstraintAttributeSpec, which can be used in places where
 * there is no parsing conflict.  (Note: currently, NOT VALID and NO INHERIT
 * are allowed clauses in ConstraintAttributeSpec, but not here.  Someday we
 * might need to allow them here too, but for the moment it doesn't seem
 * useful in the statements that use ConstraintAttr.)
 */
ConstraintAttr:
			DEFERRABLE
				{
					Constraint *n = makeNode(Constraint);
					n->contype = CONSTR_ATTR_DEFERRABLE;
					n->location = @1;
					$$ = (Node *)n;
				}
			| NOT DEFERRABLE
				{
					Constraint *n = makeNode(Constraint);
					n->contype = CONSTR_ATTR_NOT_DEFERRABLE;
					n->location = @1;
					$$ = (Node *)n;
				}
			| INITIALLY DEFERRED
				{
					Constraint *n = makeNode(Constraint);
					n->contype = CONSTR_ATTR_DEFERRED;
					n->location = @1;
					$$ = (Node *)n;
				}
			| INITIALLY IMMEDIATE
				{
					Constraint *n = makeNode(Constraint);
					n->contype = CONSTR_ATTR_IMMEDIATE;
					n->location = @1;
					$$ = (Node *)n;
				}
		;


TableLikeClause:
			LIKE qualified_name TableLikeOptionList
				{
					TableLikeClause *n = makeNode(TableLikeClause);
					n->relation = $2;
					n->options = $3;
					$$ = (Node *)n;
				}
		;

TableLikeOptionList:
				TableLikeOptionList INCLUDING TableLikeOption	{ $$ = $1 | $3; }
				| TableLikeOptionList EXCLUDING TableLikeOption	{ $$ = $1 & ~$3; }
				| /* EMPTY */						{ $$ = 0; }
		;

TableLikeOption:
				DEFAULTS			{ $$ = CREATE_TABLE_LIKE_DEFAULTS; }
				| CONSTRAINTS		{ $$ = CREATE_TABLE_LIKE_CONSTRAINTS; }
				| INDEXES			{ $$ = CREATE_TABLE_LIKE_INDEXES; }
				| STORAGE			{ $$ = CREATE_TABLE_LIKE_STORAGE; }
				| COMMENTS			{ $$ = CREATE_TABLE_LIKE_COMMENTS; }
				| ALL				{ $$ = CREATE_TABLE_LIKE_ALL; }
		;


/* ConstraintElem specifies constraint syntax which is not embedded into
 *	a column definition. ColConstraintElem specifies the embedded form.
 * - thomas 1997-12-03
 */
TableConstraint:
			CONSTRAINT name ConstraintElem
				{
					Constraint *n = (Constraint *) $3;
					Assert(IsA(n, Constraint));
					n->conname = $2;
					n->location = @1;
					$$ = (Node *) n;
				}
			| ConstraintElem						{ $$ = $1; }
		;

ConstraintElem:
			CHECK '(' a_expr ')' ConstraintAttributeSpec
				{
					Constraint *n = makeNode(Constraint);
					n->contype = CONSTR_CHECK;
					n->location = @1;
					n->raw_expr = $3;
					n->cooked_expr = NULL;
					processCASbits($5, @5, "CHECK",
								   NULL, NULL, &n->skip_validation,
								   &n->is_no_inherit, yyscanner);
					n->initially_valid = !n->skip_validation;
					$$ = (Node *)n;
				}
			| UNIQUE '(' columnList ')' opt_definition OptConsTableSpace
				ConstraintAttributeSpec
				{
					Constraint *n = makeNode(Constraint);
					n->contype = CONSTR_UNIQUE;
					n->location = @1;
					n->keys = $3;
					n->options = $5;
					n->indexname = NULL;
					n->indexspace = $6;
					processCASbits($7, @7, "UNIQUE",
								   &n->deferrable, &n->initdeferred, NULL,
								   NULL, yyscanner);
					$$ = (Node *)n;
				}
			| UNIQUE ExistingIndex ConstraintAttributeSpec
				{
					Constraint *n = makeNode(Constraint);
					n->contype = CONSTR_UNIQUE;
					n->location = @1;
					n->keys = NIL;
					n->options = NIL;
					n->indexname = $2;
					n->indexspace = NULL;
					processCASbits($3, @3, "UNIQUE",
								   &n->deferrable, &n->initdeferred, NULL,
								   NULL, yyscanner);
					$$ = (Node *)n;
				}
			| PRIMARY KEY '(' columnList ')' opt_definition OptConsTableSpace
				ConstraintAttributeSpec
				{
					Constraint *n = makeNode(Constraint);
					n->contype = CONSTR_PRIMARY;
					n->location = @1;
					n->keys = $4;
					n->options = $6;
					n->indexname = NULL;
					n->indexspace = $7;
					processCASbits($8, @8, "PRIMARY KEY",
								   &n->deferrable, &n->initdeferred, NULL,
								   NULL, yyscanner);
					$$ = (Node *)n;
				}
			| PRIMARY KEY ExistingIndex ConstraintAttributeSpec
				{
					Constraint *n = makeNode(Constraint);
					n->contype = CONSTR_PRIMARY;
					n->location = @1;
					n->keys = NIL;
					n->options = NIL;
					n->indexname = $3;
					n->indexspace = NULL;
					processCASbits($4, @4, "PRIMARY KEY",
								   &n->deferrable, &n->initdeferred, NULL,
								   NULL, yyscanner);
					$$ = (Node *)n;
				}
			| EXCLUDE access_method_clause '(' ExclusionConstraintList ')'
				opt_definition OptConsTableSpace ExclusionWhereClause
				ConstraintAttributeSpec
				{
					Constraint *n = makeNode(Constraint);
					n->contype = CONSTR_EXCLUSION;
					n->location = @1;
					n->access_method	= $2;
					n->exclusions		= $4;
					n->options			= $6;
					n->indexname		= NULL;
					n->indexspace		= $7;
					n->where_clause		= $8;
					processCASbits($9, @9, "EXCLUDE",
								   &n->deferrable, &n->initdeferred, NULL,
								   NULL, yyscanner);
					$$ = (Node *)n;
				}
			| FOREIGN KEY '(' columnList ')' REFERENCES qualified_name
				opt_column_list key_match key_actions ConstraintAttributeSpec
				{
					Constraint *n = makeNode(Constraint);
					n->contype = CONSTR_FOREIGN;
					n->location = @1;
					n->pktable			= $7;
					n->fk_attrs			= $4;
					n->pk_attrs			= $8;
					n->fk_matchtype		= $9;
					n->fk_upd_action	= (char) ($10 >> 8);
					n->fk_del_action	= (char) ($10 & 0xFF);
					processCASbits($11, @11, "FOREIGN KEY",
								   &n->deferrable, &n->initdeferred,
								   &n->skip_validation, NULL,
								   yyscanner);
					n->initially_valid = !n->skip_validation;
					$$ = (Node *)n;
				}
		;

opt_no_inherit:	NO INHERIT							{  $$ = TRUE; }
			| /* EMPTY */							{  $$ = FALSE; }
		;

opt_column_list:
			'(' columnList ')'						{ $$ = $2; }
			| /*EMPTY*/								{ $$ = NIL; }
		;

columnList:
			columnElem								{ $$ = list_make1($1); }
			| columnList ',' columnElem				{ $$ = lappend($1, $3); }
		;

columnElem: ColId
				{
					$$ = (Node *) makeString($1);
				}
		;

key_match:  MATCH FULL
			{
				$$ = FKCONSTR_MATCH_FULL;
			}
		| MATCH PARTIAL
			{
				ereport(ERROR,
						(errcode(ERRCODE_FEATURE_NOT_SUPPORTED),
						 errmsg("MATCH PARTIAL not yet implemented"),
						 parser_errposition(@1)));
				$$ = FKCONSTR_MATCH_PARTIAL;
			}
		| MATCH SIMPLE
			{
				$$ = FKCONSTR_MATCH_SIMPLE;
			}
		| /*EMPTY*/
			{
				$$ = FKCONSTR_MATCH_SIMPLE;
			}
		;

ExclusionConstraintList:
			ExclusionConstraintElem					{ $$ = list_make1($1); }
			| ExclusionConstraintList ',' ExclusionConstraintElem
													{ $$ = lappend($1, $3); }
		;

ExclusionConstraintElem: index_elem WITH any_operator
			{
				$$ = list_make2($1, $3);
			}
			/* allow OPERATOR() decoration for the benefit of ruleutils.c */
			| index_elem WITH OPERATOR '(' any_operator ')'
			{
				$$ = list_make2($1, $5);
			}
		;

ExclusionWhereClause:
			WHERE '(' a_expr ')'					{ $$ = $3; }
			| /*EMPTY*/								{ $$ = NULL; }
		;

/*
 * We combine the update and delete actions into one value temporarily
 * for simplicity of parsing, and then break them down again in the
 * calling production.  update is in the left 8 bits, delete in the right.
 * Note that NOACTION is the default.
 */
key_actions:
			key_update
				{ $$ = ($1 << 8) | (FKCONSTR_ACTION_NOACTION & 0xFF); }
			| key_delete
				{ $$ = (FKCONSTR_ACTION_NOACTION << 8) | ($1 & 0xFF); }
			| key_update key_delete
				{ $$ = ($1 << 8) | ($2 & 0xFF); }
			| key_delete key_update
				{ $$ = ($2 << 8) | ($1 & 0xFF); }
			| /*EMPTY*/
				{ $$ = (FKCONSTR_ACTION_NOACTION << 8) | (FKCONSTR_ACTION_NOACTION & 0xFF); }
		;

key_update: ON UPDATE key_action		{ $$ = $3; }
		;

key_delete: ON DELETE_P key_action		{ $$ = $3; }
		;

key_action:
			NO ACTION					{ $$ = FKCONSTR_ACTION_NOACTION; }
			| RESTRICT					{ $$ = FKCONSTR_ACTION_RESTRICT; }
			| CASCADE					{ $$ = FKCONSTR_ACTION_CASCADE; }
			| SET NULL_P				{ $$ = FKCONSTR_ACTION_SETNULL; }
			| SET DEFAULT				{ $$ = FKCONSTR_ACTION_SETDEFAULT; }
		;

OptInherit: INHERITS '(' qualified_name_list ')'	{ $$ = $3; }
			| /*EMPTY*/								{ $$ = NIL; }
		;

/* WITH (options) is preferred, WITH OIDS and WITHOUT OIDS are legacy forms */
OptWith:
			WITH reloptions				{ $$ = $2; }
			| WITH OIDS					{ $$ = list_make1(defWithOids(true)); }
			| WITHOUT OIDS				{ $$ = list_make1(defWithOids(false)); }
			| /*EMPTY*/					{ $$ = NIL; }
		;

OnCommitOption:  ON COMMIT DROP				{ $$ = ONCOMMIT_DROP; }
			| ON COMMIT DELETE_P ROWS		{ $$ = ONCOMMIT_DELETE_ROWS; }
			| ON COMMIT PRESERVE ROWS		{ $$ = ONCOMMIT_PRESERVE_ROWS; }
			| /*EMPTY*/						{ $$ = ONCOMMIT_NOOP; }
		;

OptTableSpace:   TABLESPACE name					{ $$ = $2; }
			| /*EMPTY*/								{ $$ = NULL; }
		;

OptConsTableSpace:   USING INDEX TABLESPACE name	{ $$ = $4; }
			| /*EMPTY*/								{ $$ = NULL; }
		;

ExistingIndex:   USING INDEX index_name				{ $$ = $3; }
		;


/*****************************************************************************
 *
 *		QUERY :
 *				CREATE TABLE relname AS SelectStmt [ WITH [NO] DATA ]
 *
 *
 * Note: SELECT ... INTO is a now-deprecated alternative for this.
 *
 *****************************************************************************/

CreateAsStmt:
		CREATE OptTemp TABLE create_as_target AS SelectStmt opt_with_data
				{
					CreateTableAsStmt *ctas = makeNode(CreateTableAsStmt);
					ctas->query = $6;
					ctas->into = $4;
					ctas->relkind = OBJECT_TABLE;
					ctas->is_select_into = false;
					/* cram additional flags into the IntoClause */
					$4->rel->relpersistence = $2;
					$4->skipData = !($7);
					$$ = (Node *) ctas;
				}
		;

create_as_target:
			qualified_name opt_column_list OptWith OnCommitOption OptTableSpace
				{
					$$ = makeNode(IntoClause);
					$$->rel = $1;
					$$->colNames = $2;
					$$->options = $3;
					$$->onCommit = $4;
					$$->tableSpaceName = $5;
					$$->viewQuery = NULL;
					$$->skipData = false;		/* might get changed later */
				}
		;

opt_with_data:
			WITH DATA_P								{ $$ = TRUE; }
			| WITH NO DATA_P						{ $$ = FALSE; }
			| /*EMPTY*/								{ $$ = TRUE; }
		;


/*****************************************************************************
 *
 *		QUERY :
 *				CREATE MATERIALIZED VIEW relname AS SelectStmt
 *
 *****************************************************************************/

CreateMatViewStmt:
		CREATE OptNoLog MATERIALIZED VIEW create_mv_target AS SelectStmt opt_with_data
				{
					CreateTableAsStmt *ctas = makeNode(CreateTableAsStmt);
					ctas->query = $7;
					ctas->into = $5;
					ctas->relkind = OBJECT_MATVIEW;
					ctas->is_select_into = false;
					/* cram additional flags into the IntoClause */
					$5->rel->relpersistence = $2;
					$5->skipData = !($8);
					$$ = (Node *) ctas;
				}
		;

create_mv_target:
			qualified_name opt_column_list opt_reloptions OptTableSpace
				{
					$$ = makeNode(IntoClause);
					$$->rel = $1;
					$$->colNames = $2;
					$$->options = $3;
					$$->onCommit = ONCOMMIT_NOOP;
					$$->tableSpaceName = $4;
					$$->viewQuery = NULL;		/* filled at analysis time */
					$$->skipData = false;		/* might get changed later */
				}
		;

OptNoLog:	UNLOGGED					{ $$ = RELPERSISTENCE_UNLOGGED; }
			| /*EMPTY*/					{ $$ = RELPERSISTENCE_PERMANENT; }
		;


/*****************************************************************************
 *
 *		QUERY :
 *				REFRESH MATERIALIZED VIEW qualified_name
 *
 *****************************************************************************/

RefreshMatViewStmt:
			REFRESH MATERIALIZED VIEW qualified_name opt_with_data
				{
					RefreshMatViewStmt *n = makeNode(RefreshMatViewStmt);
					n->relation = $4;
					n->skipData = !($5);
					$$ = (Node *) n;
				}
		;


/*****************************************************************************
 *
 *		QUERY :
 *				CREATE SEQUENCE seqname
 *				ALTER SEQUENCE seqname
 *
 *****************************************************************************/

CreateSeqStmt:
			CREATE OptTemp SEQUENCE qualified_name OptSeqOptList
				{
					CreateSeqStmt *n = makeNode(CreateSeqStmt);
					$4->relpersistence = $2;
					n->sequence = $4;
					n->options = $5;
					n->ownerId = InvalidOid;
					$$ = (Node *)n;
				}
		;

AlterSeqStmt:
			ALTER SEQUENCE qualified_name SeqOptList
				{
					AlterSeqStmt *n = makeNode(AlterSeqStmt);
					n->sequence = $3;
					n->options = $4;
					n->missing_ok = false;
					$$ = (Node *)n;
				}
			| ALTER SEQUENCE IF_P EXISTS qualified_name SeqOptList
				{
					AlterSeqStmt *n = makeNode(AlterSeqStmt);
					n->sequence = $5;
					n->options = $6;
					n->missing_ok = true;
					$$ = (Node *)n;
				}

		;

OptSeqOptList: SeqOptList							{ $$ = $1; }
			| /*EMPTY*/								{ $$ = NIL; }
		;

SeqOptList: SeqOptElem								{ $$ = list_make1($1); }
			| SeqOptList SeqOptElem					{ $$ = lappend($1, $2); }
		;

SeqOptElem: CACHE NumericOnly
				{
					$$ = makeDefElem("cache", (Node *)$2);
				}
			| CYCLE
				{
					$$ = makeDefElem("cycle", (Node *)makeInteger(TRUE));
				}
			| NO CYCLE
				{
					$$ = makeDefElem("cycle", (Node *)makeInteger(FALSE));
				}
			| INCREMENT opt_by NumericOnly
				{
					$$ = makeDefElem("increment", (Node *)$3);
				}
			| MAXVALUE NumericOnly
				{
					$$ = makeDefElem("maxvalue", (Node *)$2);
				}
			| MINVALUE NumericOnly
				{
					$$ = makeDefElem("minvalue", (Node *)$2);
				}
			| NO MAXVALUE
				{
					$$ = makeDefElem("maxvalue", NULL);
				}
			| NO MINVALUE
				{
					$$ = makeDefElem("minvalue", NULL);
				}
			| OWNED BY any_name
				{
					$$ = makeDefElem("owned_by", (Node *)$3);
				}
			| START opt_with NumericOnly
				{
					$$ = makeDefElem("start", (Node *)$3);
				}
			| RESTART
				{
					$$ = makeDefElem("restart", NULL);
				}
			| RESTART opt_with NumericOnly
				{
					$$ = makeDefElem("restart", (Node *)$3);
				}
		;

opt_by:		BY				{}
			| /* empty */	{}
	  ;

NumericOnly:
			FCONST								{ $$ = makeFloat($1); }
			| '-' FCONST
				{
					$$ = makeFloat($2);
					doNegateFloat($$);
				}
			| SignedIconst						{ $$ = makeInteger($1); }
		;

NumericOnly_list:	NumericOnly						{ $$ = list_make1($1); }
				| NumericOnly_list ',' NumericOnly	{ $$ = lappend($1, $3); }
		;

/*****************************************************************************
 *
 *		QUERIES :
 *				CREATE [OR REPLACE] [TRUSTED] [PROCEDURAL] LANGUAGE ...
 *				DROP [PROCEDURAL] LANGUAGE ...
 *
 *****************************************************************************/

CreatePLangStmt:
			CREATE opt_or_replace opt_trusted opt_procedural LANGUAGE NonReservedWord_or_Sconst
			{
				CreatePLangStmt *n = makeNode(CreatePLangStmt);
				n->replace = $2;
				n->plname = $6;
				/* parameters are all to be supplied by system */
				n->plhandler = NIL;
				n->plinline = NIL;
				n->plvalidator = NIL;
				n->pltrusted = false;
				$$ = (Node *)n;
			}
			| CREATE opt_or_replace opt_trusted opt_procedural LANGUAGE NonReservedWord_or_Sconst
			  HANDLER handler_name opt_inline_handler opt_validator
			{
				CreatePLangStmt *n = makeNode(CreatePLangStmt);
				n->replace = $2;
				n->plname = $6;
				n->plhandler = $8;
				n->plinline = $9;
				n->plvalidator = $10;
				n->pltrusted = $3;
				$$ = (Node *)n;
			}
		;

opt_trusted:
			TRUSTED									{ $$ = TRUE; }
			| /*EMPTY*/								{ $$ = FALSE; }
		;

/* This ought to be just func_name, but that causes reduce/reduce conflicts
 * (CREATE LANGUAGE is the only place where func_name isn't followed by '(').
 * Work around by using simple names, instead.
 */
handler_name:
			name						{ $$ = list_make1(makeString($1)); }
			| name attrs				{ $$ = lcons(makeString($1), $2); }
		;

opt_inline_handler:
			INLINE_P handler_name					{ $$ = $2; }
			| /*EMPTY*/								{ $$ = NIL; }
		;

validator_clause:
			VALIDATOR handler_name					{ $$ = $2; }
			| NO VALIDATOR							{ $$ = NIL; }
		;

opt_validator:
			validator_clause						{ $$ = $1; }
			| /*EMPTY*/								{ $$ = NIL; }
		;

DropPLangStmt:
			DROP opt_procedural LANGUAGE NonReservedWord_or_Sconst opt_drop_behavior
				{
					DropStmt *n = makeNode(DropStmt);
					n->removeType = OBJECT_LANGUAGE;
					n->objects = list_make1(list_make1(makeString($4)));
					n->arguments = NIL;
					n->behavior = $5;
					n->missing_ok = false;
					n->concurrent = false;
					$$ = (Node *)n;
				}
			| DROP opt_procedural LANGUAGE IF_P EXISTS NonReservedWord_or_Sconst opt_drop_behavior
				{
					DropStmt *n = makeNode(DropStmt);
					n->removeType = OBJECT_LANGUAGE;
					n->objects = list_make1(list_make1(makeString($6)));
					n->behavior = $7;
					n->missing_ok = true;
					n->concurrent = false;
					$$ = (Node *)n;
				}
		;

opt_procedural:
			PROCEDURAL								{}
			| /*EMPTY*/								{}
		;

/*****************************************************************************
 *
 *		QUERY:
 *             CREATE TABLESPACE tablespace LOCATION '/path/to/tablespace/'
 *
 *****************************************************************************/

CreateTableSpaceStmt: CREATE TABLESPACE name OptTableSpaceOwner LOCATION Sconst
				{
					CreateTableSpaceStmt *n = makeNode(CreateTableSpaceStmt);
					n->tablespacename = $3;
					n->owner = $4;
					n->location = $6;
					$$ = (Node *) n;
				}
		;

OptTableSpaceOwner: OWNER name			{ $$ = $2; }
			| /*EMPTY */				{ $$ = NULL; }
		;

/*****************************************************************************
 *
 *		QUERY :
 *				DROP TABLESPACE <tablespace>
 *
 *		No need for drop behaviour as we cannot implement dependencies for
 *		objects in other databases; we can only support RESTRICT.
 *
 ****************************************************************************/

DropTableSpaceStmt: DROP TABLESPACE name
				{
					DropTableSpaceStmt *n = makeNode(DropTableSpaceStmt);
					n->tablespacename = $3;
					n->missing_ok = false;
					$$ = (Node *) n;
				}
				|  DROP TABLESPACE IF_P EXISTS name
				{
					DropTableSpaceStmt *n = makeNode(DropTableSpaceStmt);
					n->tablespacename = $5;
					n->missing_ok = true;
					$$ = (Node *) n;
				}
		;

/*****************************************************************************
 *
 *		QUERY:
 *             CREATE EXTENSION extension
 *             [ WITH ] [ SCHEMA schema ] [ VERSION version ] [ FROM oldversion ]
 *
 *****************************************************************************/

CreateExtensionStmt: CREATE EXTENSION name opt_with create_extension_opt_list
				{
					CreateExtensionStmt *n = makeNode(CreateExtensionStmt);
					n->extname = $3;
					n->if_not_exists = false;
					n->options = $5;
					$$ = (Node *) n;
				}
				| CREATE EXTENSION IF_P NOT EXISTS name opt_with create_extension_opt_list
				{
					CreateExtensionStmt *n = makeNode(CreateExtensionStmt);
					n->extname = $6;
					n->if_not_exists = true;
					n->options = $8;
					$$ = (Node *) n;
				}
		;

create_extension_opt_list:
			create_extension_opt_list create_extension_opt_item
				{ $$ = lappend($1, $2); }
			| /* EMPTY */
				{ $$ = NIL; }
		;

create_extension_opt_item:
			SCHEMA name
				{
					$$ = makeDefElem("schema", (Node *)makeString($2));
				}
			| VERSION_P NonReservedWord_or_Sconst
				{
					$$ = makeDefElem("new_version", (Node *)makeString($2));
				}
			| FROM NonReservedWord_or_Sconst
				{
					$$ = makeDefElem("old_version", (Node *)makeString($2));
				}
		;

/*****************************************************************************
 *
 * ALTER EXTENSION name UPDATE [ TO version ]
 *
 *****************************************************************************/

AlterExtensionStmt: ALTER EXTENSION name UPDATE alter_extension_opt_list
				{
					AlterExtensionStmt *n = makeNode(AlterExtensionStmt);
					n->extname = $3;
					n->options = $5;
					$$ = (Node *) n;
				}
		;

alter_extension_opt_list:
			alter_extension_opt_list alter_extension_opt_item
				{ $$ = lappend($1, $2); }
			| /* EMPTY */
				{ $$ = NIL; }
		;

alter_extension_opt_item:
			TO NonReservedWord_or_Sconst
				{
					$$ = makeDefElem("new_version", (Node *)makeString($2));
				}
		;

/*****************************************************************************
 *
 * ALTER EXTENSION name ADD/DROP object-identifier
 *
 *****************************************************************************/

AlterExtensionContentsStmt:
			ALTER EXTENSION name add_drop AGGREGATE func_name aggr_args
				{
					AlterExtensionContentsStmt *n = makeNode(AlterExtensionContentsStmt);
					n->extname = $3;
					n->action = $4;
					n->objtype = OBJECT_AGGREGATE;
					n->objname = $6;
					n->objargs = $7;
					$$ = (Node *)n;
				}
			| ALTER EXTENSION name add_drop CAST '(' Typename AS Typename ')'
				{
					AlterExtensionContentsStmt *n = makeNode(AlterExtensionContentsStmt);
					n->extname = $3;
					n->action = $4;
					n->objtype = OBJECT_CAST;
					n->objname = list_make1($7);
					n->objargs = list_make1($9);
					$$ = (Node *) n;
				}
			| ALTER EXTENSION name add_drop COLLATION any_name
				{
					AlterExtensionContentsStmt *n = makeNode(AlterExtensionContentsStmt);
					n->extname = $3;
					n->action = $4;
					n->objtype = OBJECT_COLLATION;
					n->objname = $6;
					$$ = (Node *)n;
				}
			| ALTER EXTENSION name add_drop CONVERSION_P any_name
				{
					AlterExtensionContentsStmt *n = makeNode(AlterExtensionContentsStmt);
					n->extname = $3;
					n->action = $4;
					n->objtype = OBJECT_CONVERSION;
					n->objname = $6;
					$$ = (Node *)n;
				}
			| ALTER EXTENSION name add_drop DOMAIN_P any_name
				{
					AlterExtensionContentsStmt *n = makeNode(AlterExtensionContentsStmt);
					n->extname = $3;
					n->action = $4;
					n->objtype = OBJECT_DOMAIN;
					n->objname = $6;
					$$ = (Node *)n;
				}
			| ALTER EXTENSION name add_drop FUNCTION function_with_argtypes
				{
					AlterExtensionContentsStmt *n = makeNode(AlterExtensionContentsStmt);
					n->extname = $3;
					n->action = $4;
					n->objtype = OBJECT_FUNCTION;
					n->objname = $6->funcname;
					n->objargs = $6->funcargs;
					$$ = (Node *)n;
				}
			| ALTER EXTENSION name add_drop opt_procedural LANGUAGE name
				{
					AlterExtensionContentsStmt *n = makeNode(AlterExtensionContentsStmt);
					n->extname = $3;
					n->action = $4;
					n->objtype = OBJECT_LANGUAGE;
					n->objname = list_make1(makeString($7));
					$$ = (Node *)n;
				}
			| ALTER EXTENSION name add_drop OPERATOR any_operator oper_argtypes
				{
					AlterExtensionContentsStmt *n = makeNode(AlterExtensionContentsStmt);
					n->extname = $3;
					n->action = $4;
					n->objtype = OBJECT_OPERATOR;
					n->objname = $6;
					n->objargs = $7;
					$$ = (Node *)n;
				}
			| ALTER EXTENSION name add_drop OPERATOR CLASS any_name USING access_method
				{
					AlterExtensionContentsStmt *n = makeNode(AlterExtensionContentsStmt);
					n->extname = $3;
					n->action = $4;
					n->objtype = OBJECT_OPCLASS;
					n->objname = $7;
					n->objargs = list_make1(makeString($9));
					$$ = (Node *)n;
				}
			| ALTER EXTENSION name add_drop OPERATOR FAMILY any_name USING access_method
				{
					AlterExtensionContentsStmt *n = makeNode(AlterExtensionContentsStmt);
					n->extname = $3;
					n->action = $4;
					n->objtype = OBJECT_OPFAMILY;
					n->objname = $7;
					n->objargs = list_make1(makeString($9));
					$$ = (Node *)n;
				}
			| ALTER EXTENSION name add_drop SCHEMA name
				{
					AlterExtensionContentsStmt *n = makeNode(AlterExtensionContentsStmt);
					n->extname = $3;
					n->action = $4;
					n->objtype = OBJECT_SCHEMA;
					n->objname = list_make1(makeString($6));
					$$ = (Node *)n;
				}
			| ALTER EXTENSION name add_drop EVENT TRIGGER name
				{
					AlterExtensionContentsStmt *n = makeNode(AlterExtensionContentsStmt);
					n->extname = $3;
					n->action = $4;
					n->objtype = OBJECT_EVENT_TRIGGER;
					n->objname = list_make1(makeString($7));
					$$ = (Node *)n;
				}
			| ALTER EXTENSION name add_drop TABLE any_name
				{
					AlterExtensionContentsStmt *n = makeNode(AlterExtensionContentsStmt);
					n->extname = $3;
					n->action = $4;
					n->objtype = OBJECT_TABLE;
					n->objname = $6;
					$$ = (Node *)n;
				}
			| ALTER EXTENSION name add_drop TEXT_P SEARCH PARSER any_name
				{
					AlterExtensionContentsStmt *n = makeNode(AlterExtensionContentsStmt);
					n->extname = $3;
					n->action = $4;
					n->objtype = OBJECT_TSPARSER;
					n->objname = $8;
					$$ = (Node *)n;
				}
			| ALTER EXTENSION name add_drop TEXT_P SEARCH DICTIONARY any_name
				{
					AlterExtensionContentsStmt *n = makeNode(AlterExtensionContentsStmt);
					n->extname = $3;
					n->action = $4;
					n->objtype = OBJECT_TSDICTIONARY;
					n->objname = $8;
					$$ = (Node *)n;
				}
			| ALTER EXTENSION name add_drop TEXT_P SEARCH TEMPLATE any_name
				{
					AlterExtensionContentsStmt *n = makeNode(AlterExtensionContentsStmt);
					n->extname = $3;
					n->action = $4;
					n->objtype = OBJECT_TSTEMPLATE;
					n->objname = $8;
					$$ = (Node *)n;
				}
			| ALTER EXTENSION name add_drop TEXT_P SEARCH CONFIGURATION any_name
				{
					AlterExtensionContentsStmt *n = makeNode(AlterExtensionContentsStmt);
					n->extname = $3;
					n->action = $4;
					n->objtype = OBJECT_TSCONFIGURATION;
					n->objname = $8;
					$$ = (Node *)n;
				}
			| ALTER EXTENSION name add_drop SEQUENCE any_name
				{
					AlterExtensionContentsStmt *n = makeNode(AlterExtensionContentsStmt);
					n->extname = $3;
					n->action = $4;
					n->objtype = OBJECT_SEQUENCE;
					n->objname = $6;
					$$ = (Node *)n;
				}
			| ALTER EXTENSION name add_drop VIEW any_name
				{
					AlterExtensionContentsStmt *n = makeNode(AlterExtensionContentsStmt);
					n->extname = $3;
					n->action = $4;
					n->objtype = OBJECT_VIEW;
					n->objname = $6;
					$$ = (Node *)n;
				}
			| ALTER EXTENSION name add_drop MATERIALIZED VIEW any_name
				{
					AlterExtensionContentsStmt *n = makeNode(AlterExtensionContentsStmt);
					n->extname = $3;
					n->action = $4;
					n->objtype = OBJECT_MATVIEW;
					n->objname = $7;
					$$ = (Node *)n;
				}
			| ALTER EXTENSION name add_drop FOREIGN TABLE any_name
				{
					AlterExtensionContentsStmt *n = makeNode(AlterExtensionContentsStmt);
					n->extname = $3;
					n->action = $4;
					n->objtype = OBJECT_FOREIGN_TABLE;
					n->objname = $7;
					$$ = (Node *)n;
				}
			| ALTER EXTENSION name add_drop FOREIGN DATA_P WRAPPER name
				{
					AlterExtensionContentsStmt *n = makeNode(AlterExtensionContentsStmt);
					n->extname = $3;
					n->action = $4;
					n->objtype = OBJECT_FDW;
					n->objname = list_make1(makeString($8));
					$$ = (Node *)n;
				}
			| ALTER EXTENSION name add_drop SERVER name
				{
					AlterExtensionContentsStmt *n = makeNode(AlterExtensionContentsStmt);
					n->extname = $3;
					n->action = $4;
					n->objtype = OBJECT_FOREIGN_SERVER;
					n->objname = list_make1(makeString($6));
					$$ = (Node *)n;
				}
			| ALTER EXTENSION name add_drop TYPE_P any_name
				{
					AlterExtensionContentsStmt *n = makeNode(AlterExtensionContentsStmt);
					n->extname = $3;
					n->action = $4;
					n->objtype = OBJECT_TYPE;
					n->objname = $6;
					$$ = (Node *)n;
				}
		;

/*****************************************************************************
 *
 *		QUERY:
 *             CREATE FOREIGN DATA WRAPPER name options
 *
 *****************************************************************************/

CreateFdwStmt: CREATE FOREIGN DATA_P WRAPPER name opt_fdw_options create_generic_options
				{
					CreateFdwStmt *n = makeNode(CreateFdwStmt);
					n->fdwname = $5;
					n->func_options = $6;
					n->options = $7;
					$$ = (Node *) n;
				}
		;

fdw_option:
			HANDLER handler_name				{ $$ = makeDefElem("handler", (Node *)$2); }
			| NO HANDLER						{ $$ = makeDefElem("handler", NULL); }
			| VALIDATOR handler_name			{ $$ = makeDefElem("validator", (Node *)$2); }
			| NO VALIDATOR						{ $$ = makeDefElem("validator", NULL); }
		;

fdw_options:
			fdw_option							{ $$ = list_make1($1); }
			| fdw_options fdw_option			{ $$ = lappend($1, $2); }
		;

opt_fdw_options:
			fdw_options							{ $$ = $1; }
			| /*EMPTY*/							{ $$ = NIL; }
		;

/*****************************************************************************
 *
 *		QUERY :
 *				DROP FOREIGN DATA WRAPPER name
 *
 ****************************************************************************/

DropFdwStmt: DROP FOREIGN DATA_P WRAPPER name opt_drop_behavior
				{
					DropStmt *n = makeNode(DropStmt);
					n->removeType = OBJECT_FDW;
					n->objects = list_make1(list_make1(makeString($5)));
					n->arguments = NIL;
					n->missing_ok = false;
					n->behavior = $6;
					n->concurrent = false;
					$$ = (Node *) n;
				}
				|  DROP FOREIGN DATA_P WRAPPER IF_P EXISTS name opt_drop_behavior
                {
					DropStmt *n = makeNode(DropStmt);
					n->removeType = OBJECT_FDW;
					n->objects = list_make1(list_make1(makeString($7)));
					n->arguments = NIL;
					n->missing_ok = true;
					n->behavior = $8;
					n->concurrent = false;
					$$ = (Node *) n;
				}
		;

/*****************************************************************************
 *
 *		QUERY :
 *				ALTER FOREIGN DATA WRAPPER name options
 *
 ****************************************************************************/

AlterFdwStmt: ALTER FOREIGN DATA_P WRAPPER name opt_fdw_options alter_generic_options
				{
					AlterFdwStmt *n = makeNode(AlterFdwStmt);
					n->fdwname = $5;
					n->func_options = $6;
					n->options = $7;
					$$ = (Node *) n;
				}
			| ALTER FOREIGN DATA_P WRAPPER name fdw_options
				{
					AlterFdwStmt *n = makeNode(AlterFdwStmt);
					n->fdwname = $5;
					n->func_options = $6;
					n->options = NIL;
					$$ = (Node *) n;
				}
		;

/* Options definition for CREATE FDW, SERVER and USER MAPPING */
create_generic_options:
			OPTIONS '(' generic_option_list ')'			{ $$ = $3; }
			| /*EMPTY*/									{ $$ = NIL; }
		;

generic_option_list:
			generic_option_elem
				{
					$$ = list_make1($1);
				}
			| generic_option_list ',' generic_option_elem
				{
					$$ = lappend($1, $3);
				}
		;

/* Options definition for ALTER FDW, SERVER and USER MAPPING */
alter_generic_options:
			OPTIONS	'(' alter_generic_option_list ')'		{ $$ = $3; }
		;

alter_generic_option_list:
			alter_generic_option_elem
				{
					$$ = list_make1($1);
				}
			| alter_generic_option_list ',' alter_generic_option_elem
				{
					$$ = lappend($1, $3);
				}
		;

alter_generic_option_elem:
			generic_option_elem
				{
					$$ = $1;
				}
			| SET generic_option_elem
				{
					$$ = $2;
					$$->defaction = DEFELEM_SET;
				}
			| ADD_P generic_option_elem
				{
					$$ = $2;
					$$->defaction = DEFELEM_ADD;
				}
			| DROP generic_option_name
				{
					$$ = makeDefElemExtended(NULL, $2, NULL, DEFELEM_DROP);
				}
		;

generic_option_elem:
			generic_option_name generic_option_arg
				{
					$$ = makeDefElem($1, $2);
				}
		;

generic_option_name:
				ColLabel			{ $$ = $1; }
		;

/* We could use def_arg here, but the spec only requires string literals */
generic_option_arg:
				Sconst				{ $$ = (Node *) makeString($1); }
		;

/*****************************************************************************
 *
 *		QUERY:
 *             CREATE SERVER name [TYPE] [VERSION] [OPTIONS]
 *
 *****************************************************************************/

CreateForeignServerStmt: CREATE SERVER name opt_type opt_foreign_server_version
						 FOREIGN DATA_P WRAPPER name create_generic_options
				{
					CreateForeignServerStmt *n = makeNode(CreateForeignServerStmt);
					n->servername = $3;
					n->servertype = $4;
					n->version = $5;
					n->fdwname = $9;
					n->options = $10;
					$$ = (Node *) n;
				}
		;

opt_type:
			TYPE_P Sconst			{ $$ = $2; }
			| /*EMPTY*/				{ $$ = NULL; }
		;


foreign_server_version:
			VERSION_P Sconst		{ $$ = $2; }
		|	VERSION_P NULL_P		{ $$ = NULL; }
		;

opt_foreign_server_version:
			foreign_server_version	{ $$ = $1; }
			| /*EMPTY*/				{ $$ = NULL; }
		;

/*****************************************************************************
 *
 *		QUERY :
 *				DROP SERVER name
 *
 ****************************************************************************/

DropForeignServerStmt: DROP SERVER name opt_drop_behavior
				{
					DropStmt *n = makeNode(DropStmt);
					n->removeType = OBJECT_FOREIGN_SERVER;
					n->objects = list_make1(list_make1(makeString($3)));
					n->arguments = NIL;
					n->missing_ok = false;
					n->behavior = $4;
					n->concurrent = false;
					$$ = (Node *) n;
				}
				|  DROP SERVER IF_P EXISTS name opt_drop_behavior
                {
					DropStmt *n = makeNode(DropStmt);
					n->removeType = OBJECT_FOREIGN_SERVER;
					n->objects = list_make1(list_make1(makeString($5)));
					n->arguments = NIL;
					n->missing_ok = true;
					n->behavior = $6;
					n->concurrent = false;
					$$ = (Node *) n;
				}
		;

/*****************************************************************************
 *
 *		QUERY :
 *				ALTER SERVER name [VERSION] [OPTIONS]
 *
 ****************************************************************************/

AlterForeignServerStmt: ALTER SERVER name foreign_server_version alter_generic_options
				{
					AlterForeignServerStmt *n = makeNode(AlterForeignServerStmt);
					n->servername = $3;
					n->version = $4;
					n->options = $5;
					n->has_version = true;
					$$ = (Node *) n;
				}
			| ALTER SERVER name foreign_server_version
				{
					AlterForeignServerStmt *n = makeNode(AlterForeignServerStmt);
					n->servername = $3;
					n->version = $4;
					n->has_version = true;
					$$ = (Node *) n;
				}
			| ALTER SERVER name alter_generic_options
				{
					AlterForeignServerStmt *n = makeNode(AlterForeignServerStmt);
					n->servername = $3;
					n->options = $4;
					$$ = (Node *) n;
				}
		;

/*****************************************************************************
 *
 *		QUERY:
 *             CREATE FOREIGN TABLE relname (...) SERVER name (...)
 *
 *****************************************************************************/

CreateForeignTableStmt:
		CREATE FOREIGN TABLE qualified_name
			'(' OptTableElementList ')'
			SERVER name create_generic_options
				{
					CreateForeignTableStmt *n = makeNode(CreateForeignTableStmt);
					$4->relpersistence = RELPERSISTENCE_PERMANENT;
					n->base.relation = $4;
					n->base.tableElts = $6;
					n->base.inhRelations = NIL;
					n->base.if_not_exists = false;
					/* FDW-specific data */
					n->servername = $9;
					n->options = $10;
					$$ = (Node *) n;
				}
		| CREATE FOREIGN TABLE IF_P NOT EXISTS qualified_name
			'(' OptTableElementList ')'
			SERVER name create_generic_options
				{
					CreateForeignTableStmt *n = makeNode(CreateForeignTableStmt);
					$7->relpersistence = RELPERSISTENCE_PERMANENT;
					n->base.relation = $7;
					n->base.tableElts = $9;
					n->base.inhRelations = NIL;
					n->base.if_not_exists = true;
					/* FDW-specific data */
					n->servername = $12;
					n->options = $13;
					$$ = (Node *) n;
				}
		;

/*****************************************************************************
 *
 *		QUERY:
 *             ALTER FOREIGN TABLE relname [...]
 *
 *****************************************************************************/

AlterForeignTableStmt:
			ALTER FOREIGN TABLE relation_expr alter_table_cmds
				{
					AlterTableStmt *n = makeNode(AlterTableStmt);
					n->relation = $4;
					n->cmds = $5;
					n->relkind = OBJECT_FOREIGN_TABLE;
					n->missing_ok = false;
					$$ = (Node *)n;
				}
			| ALTER FOREIGN TABLE IF_P EXISTS relation_expr alter_table_cmds
				{
					AlterTableStmt *n = makeNode(AlterTableStmt);
					n->relation = $6;
					n->cmds = $7;
					n->relkind = OBJECT_FOREIGN_TABLE;
					n->missing_ok = true;
					$$ = (Node *)n;
				}
		;

/*****************************************************************************
 *
 *		QUERY:
 *             CREATE USER MAPPING FOR auth_ident SERVER name [OPTIONS]
 *
 *****************************************************************************/

CreateUserMappingStmt: CREATE USER MAPPING FOR auth_ident SERVER name create_generic_options
				{
					CreateUserMappingStmt *n = makeNode(CreateUserMappingStmt);
					n->username = $5;
					n->servername = $7;
					n->options = $8;
					$$ = (Node *) n;
				}
		;

/* User mapping authorization identifier */
auth_ident:
			CURRENT_USER	{ $$ = "current_user"; }
		|	USER			{ $$ = "current_user"; }
		|	RoleId			{ $$ = (strcmp($1, "public") == 0) ? NULL : $1; }
		;

/*****************************************************************************
 *
 *		QUERY :
 *				DROP USER MAPPING FOR auth_ident SERVER name
 *
 ****************************************************************************/

DropUserMappingStmt: DROP USER MAPPING FOR auth_ident SERVER name
				{
					DropUserMappingStmt *n = makeNode(DropUserMappingStmt);
					n->username = $5;
					n->servername = $7;
					n->missing_ok = false;
					$$ = (Node *) n;
				}
				|  DROP USER MAPPING IF_P EXISTS FOR auth_ident SERVER name
				{
					DropUserMappingStmt *n = makeNode(DropUserMappingStmt);
					n->username = $7;
					n->servername = $9;
					n->missing_ok = true;
					$$ = (Node *) n;
				}
		;

/*****************************************************************************
 *
 *		QUERY :
 *				ALTER USER MAPPING FOR auth_ident SERVER name OPTIONS
 *
 ****************************************************************************/

AlterUserMappingStmt: ALTER USER MAPPING FOR auth_ident SERVER name alter_generic_options
				{
					AlterUserMappingStmt *n = makeNode(AlterUserMappingStmt);
					n->username = $5;
					n->servername = $7;
					n->options = $8;
					$$ = (Node *) n;
				}
		;

/*****************************************************************************
 *
 *		QUERIES :
 *				CREATE TRIGGER ...
 *				DROP TRIGGER ...
 *
 *****************************************************************************/

CreateTrigStmt:
			CREATE TRIGGER name TriggerActionTime TriggerEvents ON
			qualified_name TriggerForSpec TriggerWhen
			EXECUTE PROCEDURE func_name '(' TriggerFuncArgs ')'
				{
					CreateTrigStmt *n = makeNode(CreateTrigStmt);
					n->trigname = $3;
					n->relation = $7;
					n->funcname = $12;
					n->args = $14;
					n->row = $8;
					n->timing = $4;
					n->events = intVal(linitial($5));
					n->columns = (List *) lsecond($5);
					n->whenClause = $9;
					n->isconstraint  = FALSE;
					n->deferrable	 = FALSE;
					n->initdeferred  = FALSE;
					n->constrrel = NULL;
					$$ = (Node *)n;
				}
			| CREATE CONSTRAINT TRIGGER name AFTER TriggerEvents ON
			qualified_name OptConstrFromTable ConstraintAttributeSpec
			FOR EACH ROW TriggerWhen
			EXECUTE PROCEDURE func_name '(' TriggerFuncArgs ')'
				{
					CreateTrigStmt *n = makeNode(CreateTrigStmt);
					n->trigname = $4;
					n->relation = $8;
					n->funcname = $17;
					n->args = $19;
					n->row = TRUE;
					n->timing = TRIGGER_TYPE_AFTER;
					n->events = intVal(linitial($6));
					n->columns = (List *) lsecond($6);
					n->whenClause = $14;
					n->isconstraint  = TRUE;
					processCASbits($10, @10, "TRIGGER",
								   &n->deferrable, &n->initdeferred, NULL,
								   NULL, yyscanner);
					n->constrrel = $9;
					$$ = (Node *)n;
				}
		;

TriggerActionTime:
			BEFORE								{ $$ = TRIGGER_TYPE_BEFORE; }
			| AFTER								{ $$ = TRIGGER_TYPE_AFTER; }
			| INSTEAD OF						{ $$ = TRIGGER_TYPE_INSTEAD; }
		;

TriggerEvents:
			TriggerOneEvent
				{ $$ = $1; }
			| TriggerEvents OR TriggerOneEvent
				{
					int		events1 = intVal(linitial($1));
					int		events2 = intVal(linitial($3));
					List   *columns1 = (List *) lsecond($1);
					List   *columns2 = (List *) lsecond($3);

					if (events1 & events2)
						parser_yyerror("duplicate trigger events specified");
					/*
					 * concat'ing the columns lists loses information about
					 * which columns went with which event, but so long as
					 * only UPDATE carries columns and we disallow multiple
					 * UPDATE items, it doesn't matter.  Command execution
					 * should just ignore the columns for non-UPDATE events.
					 */
					$$ = list_make2(makeInteger(events1 | events2),
									list_concat(columns1, columns2));
				}
		;

TriggerOneEvent:
			INSERT
				{ $$ = list_make2(makeInteger(TRIGGER_TYPE_INSERT), NIL); }
			| DELETE_P
				{ $$ = list_make2(makeInteger(TRIGGER_TYPE_DELETE), NIL); }
			| UPDATE
				{ $$ = list_make2(makeInteger(TRIGGER_TYPE_UPDATE), NIL); }
			| UPDATE OF columnList
				{ $$ = list_make2(makeInteger(TRIGGER_TYPE_UPDATE), $3); }
			| TRUNCATE
				{ $$ = list_make2(makeInteger(TRIGGER_TYPE_TRUNCATE), NIL); }
		;

TriggerForSpec:
			FOR TriggerForOptEach TriggerForType
				{
					$$ = $3;
				}
			| /* EMPTY */
				{
					/*
					 * If ROW/STATEMENT not specified, default to
					 * STATEMENT, per SQL
					 */
					$$ = FALSE;
				}
		;

TriggerForOptEach:
			EACH									{}
			| /*EMPTY*/								{}
		;

TriggerForType:
			ROW										{ $$ = TRUE; }
			| STATEMENT								{ $$ = FALSE; }
		;

TriggerWhen:
			WHEN '(' a_expr ')'						{ $$ = $3; }
			| /*EMPTY*/								{ $$ = NULL; }
		;

TriggerFuncArgs:
			TriggerFuncArg							{ $$ = list_make1($1); }
			| TriggerFuncArgs ',' TriggerFuncArg	{ $$ = lappend($1, $3); }
			| /*EMPTY*/								{ $$ = NIL; }
		;

TriggerFuncArg:
			Iconst
				{
					char buf[64];
					snprintf(buf, sizeof(buf), "%d", $1);
					$$ = makeString(pstrdup(buf));
				}
			| FCONST								{ $$ = makeString($1); }
			| Sconst								{ $$ = makeString($1); }
			| ColLabel								{ $$ = makeString($1); }
		;

OptConstrFromTable:
			FROM qualified_name						{ $$ = $2; }
			| /*EMPTY*/								{ $$ = NULL; }
		;

ConstraintAttributeSpec:
			/*EMPTY*/
				{ $$ = 0; }
			| ConstraintAttributeSpec ConstraintAttributeElem
				{
					/*
					 * We must complain about conflicting options.
					 * We could, but choose not to, complain about redundant
					 * options (ie, where $2's bit is already set in $1).
					 */
					int		newspec = $1 | $2;

					/* special message for this case */
					if ((newspec & (CAS_NOT_DEFERRABLE | CAS_INITIALLY_DEFERRED)) == (CAS_NOT_DEFERRABLE | CAS_INITIALLY_DEFERRED))
						ereport(ERROR,
								(errcode(ERRCODE_SYNTAX_ERROR),
								 errmsg("constraint declared INITIALLY DEFERRED must be DEFERRABLE"),
								 parser_errposition(@2)));
					/* generic message for other conflicts */
					if ((newspec & (CAS_NOT_DEFERRABLE | CAS_DEFERRABLE)) == (CAS_NOT_DEFERRABLE | CAS_DEFERRABLE) ||
						(newspec & (CAS_INITIALLY_IMMEDIATE | CAS_INITIALLY_DEFERRED)) == (CAS_INITIALLY_IMMEDIATE | CAS_INITIALLY_DEFERRED))
						ereport(ERROR,
								(errcode(ERRCODE_SYNTAX_ERROR),
								 errmsg("conflicting constraint properties"),
								 parser_errposition(@2)));
					$$ = newspec;
				}
		;

ConstraintAttributeElem:
			NOT DEFERRABLE					{ $$ = CAS_NOT_DEFERRABLE; }
			| DEFERRABLE					{ $$ = CAS_DEFERRABLE; }
			| INITIALLY IMMEDIATE			{ $$ = CAS_INITIALLY_IMMEDIATE; }
			| INITIALLY DEFERRED			{ $$ = CAS_INITIALLY_DEFERRED; }
			| NOT VALID						{ $$ = CAS_NOT_VALID; }
			| NO INHERIT					{ $$ = CAS_NO_INHERIT; }
		;


DropTrigStmt:
			DROP TRIGGER name ON any_name opt_drop_behavior
				{
					DropStmt *n = makeNode(DropStmt);
					n->removeType = OBJECT_TRIGGER;
					n->objects = list_make1(lappend($5, makeString($3)));
					n->arguments = NIL;
					n->behavior = $6;
					n->missing_ok = false;
					n->concurrent = false;
					$$ = (Node *) n;
				}
			| DROP TRIGGER IF_P EXISTS name ON any_name opt_drop_behavior
				{
					DropStmt *n = makeNode(DropStmt);
					n->removeType = OBJECT_TRIGGER;
					n->objects = list_make1(lappend($7, makeString($5)));
					n->arguments = NIL;
					n->behavior = $8;
					n->missing_ok = true;
					n->concurrent = false;
					$$ = (Node *) n;
				}
		;


/*****************************************************************************
 *
 *		QUERIES :
 *				CREATE EVENT TRIGGER ...
 *				ALTER EVENT TRIGGER ...
 *
 *****************************************************************************/

CreateEventTrigStmt:
			CREATE EVENT TRIGGER name ON ColLabel
			EXECUTE PROCEDURE func_name '(' ')'
				{
					CreateEventTrigStmt *n = makeNode(CreateEventTrigStmt);
					n->trigname = $4;
					n->eventname = $6;
					n->whenclause = NULL;
					n->funcname = $9;
					$$ = (Node *)n;
				}
		  | CREATE EVENT TRIGGER name ON ColLabel
			WHEN event_trigger_when_list
			EXECUTE PROCEDURE func_name '(' ')'
				{
					CreateEventTrigStmt *n = makeNode(CreateEventTrigStmt);
					n->trigname = $4;
					n->eventname = $6;
					n->whenclause = $8;
					n->funcname = $11;
					$$ = (Node *)n;
				}
		;

event_trigger_when_list:
		  event_trigger_when_item
			{ $$ = list_make1($1); }
		| event_trigger_when_list AND event_trigger_when_item
			{ $$ = lappend($1, $3); }
		;

event_trigger_when_item:
		ColId IN_P '(' event_trigger_value_list ')'
			{ $$ = makeDefElem($1, (Node *) $4); }
		;

event_trigger_value_list:
		  SCONST
			{ $$ = list_make1(makeString($1)); }
		| event_trigger_value_list ',' SCONST
			{ $$ = lappend($1, makeString($3)); }
		;

AlterEventTrigStmt:
			ALTER EVENT TRIGGER name enable_trigger
				{
					AlterEventTrigStmt *n = makeNode(AlterEventTrigStmt);
					n->trigname = $4;
					n->tgenabled = $5;
					$$ = (Node *) n;
				}
		;

enable_trigger:
			ENABLE_P					{ $$ = TRIGGER_FIRES_ON_ORIGIN; }
			| ENABLE_P REPLICA			{ $$ = TRIGGER_FIRES_ON_REPLICA; }
			| ENABLE_P ALWAYS			{ $$ = TRIGGER_FIRES_ALWAYS; }
			| DISABLE_P					{ $$ = TRIGGER_DISABLED; }
		;

/*****************************************************************************
 *
 *		QUERIES :
 *				CREATE ASSERTION ...
 *				DROP ASSERTION ...
 *
 *****************************************************************************/

CreateAssertStmt:
			CREATE ASSERTION name CHECK '(' a_expr ')'
			ConstraintAttributeSpec
				{
					CreateTrigStmt *n = makeNode(CreateTrigStmt);
					n->trigname = $3;
					n->args = list_make1($6);
					n->isconstraint  = TRUE;
					processCASbits($8, @8, "ASSERTION",
								   &n->deferrable, &n->initdeferred, NULL,
								   NULL, yyscanner);

					ereport(ERROR,
							(errcode(ERRCODE_FEATURE_NOT_SUPPORTED),
							 errmsg("CREATE ASSERTION is not yet implemented")));

					$$ = (Node *)n;
				}
		;

DropAssertStmt:
			DROP ASSERTION name opt_drop_behavior
				{
					DropStmt *n = makeNode(DropStmt);
					n->objects = NIL;
					n->arguments = NIL;
					n->behavior = $4;
					n->removeType = OBJECT_TRIGGER; /* XXX */
					ereport(ERROR,
							(errcode(ERRCODE_FEATURE_NOT_SUPPORTED),
							 errmsg("DROP ASSERTION is not yet implemented")));
					$$ = (Node *) n;
				}
		;


/*****************************************************************************
 *
 *		QUERY :
 *				define (aggregate,operator,type)
 *
 *****************************************************************************/

DefineStmt:
			CREATE AGGREGATE func_name aggr_args definition
				{
					DefineStmt *n = makeNode(DefineStmt);
					n->kind = OBJECT_AGGREGATE;
					n->oldstyle = false;
					n->defnames = $3;
					n->args = $4;
					n->definition = $5;
					$$ = (Node *)n;
				}
			| CREATE AGGREGATE func_name old_aggr_definition
				{
					/* old-style (pre-8.2) syntax for CREATE AGGREGATE */
					DefineStmt *n = makeNode(DefineStmt);
					n->kind = OBJECT_AGGREGATE;
					n->oldstyle = true;
					n->defnames = $3;
					n->args = NIL;
					n->definition = $4;
					$$ = (Node *)n;
				}
			| CREATE OPERATOR any_operator definition
				{
					DefineStmt *n = makeNode(DefineStmt);
					n->kind = OBJECT_OPERATOR;
					n->oldstyle = false;
					n->defnames = $3;
					n->args = NIL;
					n->definition = $4;
					$$ = (Node *)n;
				}
			| CREATE TYPE_P any_name definition
				{
					DefineStmt *n = makeNode(DefineStmt);
					n->kind = OBJECT_TYPE;
					n->oldstyle = false;
					n->defnames = $3;
					n->args = NIL;
					n->definition = $4;
					$$ = (Node *)n;
				}
			| CREATE TYPE_P any_name
				{
					/* Shell type (identified by lack of definition) */
					DefineStmt *n = makeNode(DefineStmt);
					n->kind = OBJECT_TYPE;
					n->oldstyle = false;
					n->defnames = $3;
					n->args = NIL;
					n->definition = NIL;
					$$ = (Node *)n;
				}
			| CREATE TYPE_P any_name AS '(' OptTableFuncElementList ')'
				{
					CompositeTypeStmt *n = makeNode(CompositeTypeStmt);

					/* can't use qualified_name, sigh */
					n->typevar = makeRangeVarFromAnyName($3, @3, yyscanner);
					n->coldeflist = $6;
					$$ = (Node *)n;
				}
			| CREATE TYPE_P any_name AS ENUM_P '(' opt_enum_val_list ')'
				{
					CreateEnumStmt *n = makeNode(CreateEnumStmt);
					n->typeName = $3;
					n->vals = $7;
					$$ = (Node *)n;
				}
			| CREATE TYPE_P any_name AS RANGE definition
				{
					CreateRangeStmt *n = makeNode(CreateRangeStmt);
					n->typeName = $3;
					n->params	= $6;
					$$ = (Node *)n;
				}
			| CREATE TEXT_P SEARCH PARSER any_name definition
				{
					DefineStmt *n = makeNode(DefineStmt);
					n->kind = OBJECT_TSPARSER;
					n->args = NIL;
					n->defnames = $5;
					n->definition = $6;
					$$ = (Node *)n;
				}
			| CREATE TEXT_P SEARCH DICTIONARY any_name definition
				{
					DefineStmt *n = makeNode(DefineStmt);
					n->kind = OBJECT_TSDICTIONARY;
					n->args = NIL;
					n->defnames = $5;
					n->definition = $6;
					$$ = (Node *)n;
				}
			| CREATE TEXT_P SEARCH TEMPLATE any_name definition
				{
					DefineStmt *n = makeNode(DefineStmt);
					n->kind = OBJECT_TSTEMPLATE;
					n->args = NIL;
					n->defnames = $5;
					n->definition = $6;
					$$ = (Node *)n;
				}
			| CREATE TEXT_P SEARCH CONFIGURATION any_name definition
				{
					DefineStmt *n = makeNode(DefineStmt);
					n->kind = OBJECT_TSCONFIGURATION;
					n->args = NIL;
					n->defnames = $5;
					n->definition = $6;
					$$ = (Node *)n;
				}
			| CREATE COLLATION any_name definition
				{
					DefineStmt *n = makeNode(DefineStmt);
					n->kind = OBJECT_COLLATION;
					n->args = NIL;
					n->defnames = $3;
					n->definition = $4;
					$$ = (Node *)n;
				}
			| CREATE COLLATION any_name FROM any_name
				{
					DefineStmt *n = makeNode(DefineStmt);
					n->kind = OBJECT_COLLATION;
					n->args = NIL;
					n->defnames = $3;
					n->definition = list_make1(makeDefElem("from", (Node *) $5));
					$$ = (Node *)n;
				}
		;

definition: '(' def_list ')'						{ $$ = $2; }
		;

def_list:	def_elem								{ $$ = list_make1($1); }
			| def_list ',' def_elem					{ $$ = lappend($1, $3); }
		;

def_elem:	ColLabel '=' def_arg
				{
					$$ = makeDefElem($1, (Node *) $3);
				}
			| ColLabel
				{
					$$ = makeDefElem($1, NULL);
				}
		;

/* Note: any simple identifier will be returned as a type name! */
def_arg:	func_type						{ $$ = (Node *)$1; }
			| reserved_keyword				{ $$ = (Node *)makeString(pstrdup($1)); }
			| qual_all_Op					{ $$ = (Node *)$1; }
			| NumericOnly					{ $$ = (Node *)$1; }
			| Sconst						{ $$ = (Node *)makeString($1); }
		;

aggr_args:	'(' type_list ')'						{ $$ = $2; }
			| '(' '*' ')'							{ $$ = NIL; }
		;

old_aggr_definition: '(' old_aggr_list ')'			{ $$ = $2; }
		;

old_aggr_list: old_aggr_elem						{ $$ = list_make1($1); }
			| old_aggr_list ',' old_aggr_elem		{ $$ = lappend($1, $3); }
		;

/*
 * Must use IDENT here to avoid reduce/reduce conflicts; fortunately none of
 * the item names needed in old aggregate definitions are likely to become
 * SQL keywords.
 */
old_aggr_elem:  IDENT '=' def_arg
				{
					$$ = makeDefElem($1, (Node *)$3);
				}
		;

opt_enum_val_list:
		enum_val_list							{ $$ = $1; }
		| /*EMPTY*/								{ $$ = NIL; }
		;

enum_val_list:	Sconst
				{ $$ = list_make1(makeString($1)); }
			| enum_val_list ',' Sconst
				{ $$ = lappend($1, makeString($3)); }
		;

/*****************************************************************************
 *
 *	ALTER TYPE enumtype ADD ...
 *
 *****************************************************************************/

AlterEnumStmt:
		ALTER TYPE_P any_name ADD_P VALUE_P opt_if_not_exists Sconst
			{
				AlterEnumStmt *n = makeNode(AlterEnumStmt);
				n->typeName = $3;
				n->newVal = $7;
				n->newValNeighbor = NULL;
				n->newValIsAfter = true;
				n->skipIfExists = $6;
				$$ = (Node *) n;
			}
		 | ALTER TYPE_P any_name ADD_P VALUE_P opt_if_not_exists Sconst BEFORE Sconst
			{
				AlterEnumStmt *n = makeNode(AlterEnumStmt);
				n->typeName = $3;
				n->newVal = $7;
				n->newValNeighbor = $9;
				n->newValIsAfter = false;
				n->skipIfExists = $6;
				$$ = (Node *) n;
			}
		 | ALTER TYPE_P any_name ADD_P VALUE_P opt_if_not_exists Sconst AFTER Sconst
			{
				AlterEnumStmt *n = makeNode(AlterEnumStmt);
				n->typeName = $3;
				n->newVal = $7;
				n->newValNeighbor = $9;
				n->newValIsAfter = true;
				n->skipIfExists = $6;
				$$ = (Node *) n;
			}
		 ;

opt_if_not_exists: IF_P NOT EXISTS              { $$ = true; }
         | /* empty */                          { $$ = false; }
         ;


/*****************************************************************************
 *
 *		QUERIES :
 *				CREATE OPERATOR CLASS ...
 *				CREATE OPERATOR FAMILY ...
 *				ALTER OPERATOR FAMILY ...
 *				DROP OPERATOR CLASS ...
 *				DROP OPERATOR FAMILY ...
 *
 *****************************************************************************/

CreateOpClassStmt:
			CREATE OPERATOR CLASS any_name opt_default FOR TYPE_P Typename
			USING access_method opt_opfamily AS opclass_item_list
				{
					CreateOpClassStmt *n = makeNode(CreateOpClassStmt);
					n->opclassname = $4;
					n->isDefault = $5;
					n->datatype = $8;
					n->amname = $10;
					n->opfamilyname = $11;
					n->items = $13;
					$$ = (Node *) n;
				}
		;

opclass_item_list:
			opclass_item							{ $$ = list_make1($1); }
			| opclass_item_list ',' opclass_item	{ $$ = lappend($1, $3); }
		;

opclass_item:
			OPERATOR Iconst any_operator opclass_purpose opt_recheck
				{
					CreateOpClassItem *n = makeNode(CreateOpClassItem);
					n->itemtype = OPCLASS_ITEM_OPERATOR;
					n->name = $3;
					n->args = NIL;
					n->number = $2;
					n->order_family = $4;
					$$ = (Node *) n;
				}
			| OPERATOR Iconst any_operator oper_argtypes opclass_purpose
			  opt_recheck
				{
					CreateOpClassItem *n = makeNode(CreateOpClassItem);
					n->itemtype = OPCLASS_ITEM_OPERATOR;
					n->name = $3;
					n->args = $4;
					n->number = $2;
					n->order_family = $5;
					$$ = (Node *) n;
				}
			| FUNCTION Iconst func_name func_args
				{
					CreateOpClassItem *n = makeNode(CreateOpClassItem);
					n->itemtype = OPCLASS_ITEM_FUNCTION;
					n->name = $3;
					n->args = extractArgTypes($4);
					n->number = $2;
					$$ = (Node *) n;
				}
			| FUNCTION Iconst '(' type_list ')' func_name func_args
				{
					CreateOpClassItem *n = makeNode(CreateOpClassItem);
					n->itemtype = OPCLASS_ITEM_FUNCTION;
					n->name = $6;
					n->args = extractArgTypes($7);
					n->number = $2;
					n->class_args = $4;
					$$ = (Node *) n;
				}
			| STORAGE Typename
				{
					CreateOpClassItem *n = makeNode(CreateOpClassItem);
					n->itemtype = OPCLASS_ITEM_STORAGETYPE;
					n->storedtype = $2;
					$$ = (Node *) n;
				}
		;

opt_default:	DEFAULT						{ $$ = TRUE; }
			| /*EMPTY*/						{ $$ = FALSE; }
		;

opt_opfamily:	FAMILY any_name				{ $$ = $2; }
			| /*EMPTY*/						{ $$ = NIL; }
		;

opclass_purpose: FOR SEARCH					{ $$ = NIL; }
			| FOR ORDER BY any_name			{ $$ = $4; }
			| /*EMPTY*/						{ $$ = NIL; }
		;

opt_recheck:	RECHECK
				{
					/*
					 * RECHECK no longer does anything in opclass definitions,
					 * but we still accept it to ease porting of old database
					 * dumps.
					 */
					ereport(NOTICE,
							(errcode(ERRCODE_FEATURE_NOT_SUPPORTED),
							 errmsg("RECHECK is no longer required"),
							 errhint("Update your data type."),
							 parser_errposition(@1)));
					$$ = TRUE;
				}
			| /*EMPTY*/						{ $$ = FALSE; }
		;


CreateOpFamilyStmt:
			CREATE OPERATOR FAMILY any_name USING access_method
				{
					CreateOpFamilyStmt *n = makeNode(CreateOpFamilyStmt);
					n->opfamilyname = $4;
					n->amname = $6;
					$$ = (Node *) n;
				}
		;

AlterOpFamilyStmt:
			ALTER OPERATOR FAMILY any_name USING access_method ADD_P opclass_item_list
				{
					AlterOpFamilyStmt *n = makeNode(AlterOpFamilyStmt);
					n->opfamilyname = $4;
					n->amname = $6;
					n->isDrop = false;
					n->items = $8;
					$$ = (Node *) n;
				}
			| ALTER OPERATOR FAMILY any_name USING access_method DROP opclass_drop_list
				{
					AlterOpFamilyStmt *n = makeNode(AlterOpFamilyStmt);
					n->opfamilyname = $4;
					n->amname = $6;
					n->isDrop = true;
					n->items = $8;
					$$ = (Node *) n;
				}
		;

opclass_drop_list:
			opclass_drop							{ $$ = list_make1($1); }
			| opclass_drop_list ',' opclass_drop	{ $$ = lappend($1, $3); }
		;

opclass_drop:
			OPERATOR Iconst '(' type_list ')'
				{
					CreateOpClassItem *n = makeNode(CreateOpClassItem);
					n->itemtype = OPCLASS_ITEM_OPERATOR;
					n->number = $2;
					n->args = $4;
					$$ = (Node *) n;
				}
			| FUNCTION Iconst '(' type_list ')'
				{
					CreateOpClassItem *n = makeNode(CreateOpClassItem);
					n->itemtype = OPCLASS_ITEM_FUNCTION;
					n->number = $2;
					n->args = $4;
					$$ = (Node *) n;
				}
		;


DropOpClassStmt:
			DROP OPERATOR CLASS any_name USING access_method opt_drop_behavior
				{
					DropStmt *n = makeNode(DropStmt);
					n->objects = list_make1($4);
					n->arguments = list_make1(list_make1(makeString($6)));
					n->removeType = OBJECT_OPCLASS;
					n->behavior = $7;
					n->missing_ok = false;
					n->concurrent = false;
					$$ = (Node *) n;
				}
			| DROP OPERATOR CLASS IF_P EXISTS any_name USING access_method opt_drop_behavior
				{
					DropStmt *n = makeNode(DropStmt);
					n->objects = list_make1($6);
					n->arguments = list_make1(list_make1(makeString($8)));
					n->removeType = OBJECT_OPCLASS;
					n->behavior = $9;
					n->missing_ok = true;
					n->concurrent = false;
					$$ = (Node *) n;
				}
		;

DropOpFamilyStmt:
			DROP OPERATOR FAMILY any_name USING access_method opt_drop_behavior
				{
					DropStmt *n = makeNode(DropStmt);
					n->objects = list_make1($4);
					n->arguments = list_make1(list_make1(makeString($6)));
					n->removeType = OBJECT_OPFAMILY;
					n->behavior = $7;
					n->missing_ok = false;
					n->concurrent = false;
					$$ = (Node *) n;
				}
			| DROP OPERATOR FAMILY IF_P EXISTS any_name USING access_method opt_drop_behavior
				{
					DropStmt *n = makeNode(DropStmt);
					n->objects = list_make1($6);
					n->arguments = list_make1(list_make1(makeString($8)));
					n->removeType = OBJECT_OPFAMILY;
					n->behavior = $9;
					n->missing_ok = true;
					n->concurrent = false;
					$$ = (Node *) n;
				}
		;


/*****************************************************************************
 *
 *		QUERY:
 *
 *		DROP OWNED BY username [, username ...] [ RESTRICT | CASCADE ]
 *		REASSIGN OWNED BY username [, username ...] TO username
 *
 *****************************************************************************/
DropOwnedStmt:
			DROP OWNED BY name_list opt_drop_behavior
				{
					DropOwnedStmt *n = makeNode(DropOwnedStmt);
					n->roles = $4;
					n->behavior = $5;
					$$ = (Node *)n;
				}
		;

ReassignOwnedStmt:
			REASSIGN OWNED BY name_list TO name
				{
					ReassignOwnedStmt *n = makeNode(ReassignOwnedStmt);
					n->roles = $4;
					n->newrole = $6;
					$$ = (Node *)n;
				}
		;

/*****************************************************************************
 *
 *		QUERY:
 *
 *		DROP itemtype [ IF EXISTS ] itemname [, itemname ...]
 *           [ RESTRICT | CASCADE ]
 *
 *****************************************************************************/

DropStmt:	DROP drop_type IF_P EXISTS any_name_list opt_drop_behavior
				{
					DropStmt *n = makeNode(DropStmt);
					n->removeType = $2;
					n->missing_ok = TRUE;
					n->objects = $5;
					n->arguments = NIL;
					n->behavior = $6;
					n->concurrent = false;
					$$ = (Node *)n;
				}
			| DROP drop_type any_name_list opt_drop_behavior
				{
					DropStmt *n = makeNode(DropStmt);
					n->removeType = $2;
					n->missing_ok = FALSE;
					n->objects = $3;
					n->arguments = NIL;
					n->behavior = $4;
					n->concurrent = false;
					$$ = (Node *)n;
				}
			| DROP INDEX CONCURRENTLY any_name_list opt_drop_behavior
				{
					DropStmt *n = makeNode(DropStmt);
					n->removeType = OBJECT_INDEX;
					n->missing_ok = FALSE;
					n->objects = $4;
					n->arguments = NIL;
					n->behavior = $5;
					n->concurrent = true;
					$$ = (Node *)n;
				}
			| DROP INDEX CONCURRENTLY IF_P EXISTS any_name_list opt_drop_behavior
				{
					DropStmt *n = makeNode(DropStmt);
					n->removeType = OBJECT_INDEX;
					n->missing_ok = TRUE;
					n->objects = $6;
					n->arguments = NIL;
					n->behavior = $7;
					n->concurrent = true;
					$$ = (Node *)n;
				}
		;


drop_type:	TABLE									{ $$ = OBJECT_TABLE; }
			| SEQUENCE								{ $$ = OBJECT_SEQUENCE; }
			| VIEW									{ $$ = OBJECT_VIEW; }
			| MATERIALIZED VIEW						{ $$ = OBJECT_MATVIEW; }
			| INDEX									{ $$ = OBJECT_INDEX; }
			| FOREIGN TABLE							{ $$ = OBJECT_FOREIGN_TABLE; }
			| EVENT TRIGGER 						{ $$ = OBJECT_EVENT_TRIGGER; }
			| TYPE_P								{ $$ = OBJECT_TYPE; }
			| DOMAIN_P								{ $$ = OBJECT_DOMAIN; }
			| COLLATION								{ $$ = OBJECT_COLLATION; }
			| CONVERSION_P							{ $$ = OBJECT_CONVERSION; }
			| SCHEMA								{ $$ = OBJECT_SCHEMA; }
			| EXTENSION								{ $$ = OBJECT_EXTENSION; }
			| TEXT_P SEARCH PARSER					{ $$ = OBJECT_TSPARSER; }
			| TEXT_P SEARCH DICTIONARY				{ $$ = OBJECT_TSDICTIONARY; }
			| TEXT_P SEARCH TEMPLATE				{ $$ = OBJECT_TSTEMPLATE; }
			| TEXT_P SEARCH CONFIGURATION			{ $$ = OBJECT_TSCONFIGURATION; }
		;

any_name_list:
			any_name								{ $$ = list_make1($1); }
			| any_name_list ',' any_name			{ $$ = lappend($1, $3); }
		;

any_name:	ColId						{ $$ = list_make1(makeString($1)); }
			| ColId attrs				{ $$ = lcons(makeString($1), $2); }
		;

attrs:		'.' attr_name
					{ $$ = list_make1(makeString($2)); }
			| attrs '.' attr_name
					{ $$ = lappend($1, makeString($3)); }
		;


/*****************************************************************************
 *
 *		QUERY:
 *				truncate table relname1, relname2, ...
 *
 *****************************************************************************/

TruncateStmt:
			TRUNCATE opt_table relation_expr_list opt_restart_seqs opt_drop_behavior
				{
					TruncateStmt *n = makeNode(TruncateStmt);
					n->relations = $3;
					n->restart_seqs = $4;
					n->behavior = $5;
					$$ = (Node *)n;
				}
		;

opt_restart_seqs:
			CONTINUE_P IDENTITY_P		{ $$ = false; }
			| RESTART IDENTITY_P		{ $$ = true; }
			| /* EMPTY */				{ $$ = false; }
		;

/*****************************************************************************
 *
 *	The COMMENT ON statement can take different forms based upon the type of
 *	the object associated with the comment. The form of the statement is:
 *
 *	COMMENT ON [ [ CONVERSION | COLLATION | DATABASE | DOMAIN |
 *                 EXTENSION | EVENT TRIGGER | FOREIGN DATA WRAPPER |
 *                 FOREIGN TABLE | INDEX | [PROCEDURAL] LANGUAGE |
 *                 MATERIALIZED VIEW | ROLE | SCHEMA | SEQUENCE |
 *                 SERVER | TABLE | TABLESPACE |
 *                 TEXT SEARCH CONFIGURATION | TEXT SEARCH DICTIONARY |
 *                 TEXT SEARCH PARSER | TEXT SEARCH TEMPLATE | TYPE |
 *                 VIEW] <objname> |
 *				 AGGREGATE <aggname> (arg1, ...) |
 *				 CAST (<src type> AS <dst type>) |
 *				 COLUMN <relname>.<colname> |
 *				 CONSTRAINT <constraintname> ON <relname> |
 *				 FUNCTION <funcname> (arg1, arg2, ...) |
 *				 LARGE OBJECT <oid> |
 *				 OPERATOR <op> (leftoperand_typ, rightoperand_typ) |
 *				 OPERATOR CLASS <name> USING <access-method> |
 *				 OPERATOR FAMILY <name> USING <access-method> |
 *				 RULE <rulename> ON <relname> |
 *				 TRIGGER <triggername> ON <relname> ]
 *			   IS 'text'
 *
 *****************************************************************************/

CommentStmt:
			COMMENT ON comment_type any_name IS comment_text
				{
					CommentStmt *n = makeNode(CommentStmt);
					n->objtype = $3;
					n->objname = $4;
					n->objargs = NIL;
					n->comment = $6;
					$$ = (Node *) n;
				}
			| COMMENT ON AGGREGATE func_name aggr_args IS comment_text
				{
					CommentStmt *n = makeNode(CommentStmt);
					n->objtype = OBJECT_AGGREGATE;
					n->objname = $4;
					n->objargs = $5;
					n->comment = $7;
					$$ = (Node *) n;
				}
			| COMMENT ON FUNCTION func_name func_args IS comment_text
				{
					CommentStmt *n = makeNode(CommentStmt);
					n->objtype = OBJECT_FUNCTION;
					n->objname = $4;
					n->objargs = extractArgTypes($5);
					n->comment = $7;
					$$ = (Node *) n;
				}
			| COMMENT ON OPERATOR any_operator oper_argtypes IS comment_text
				{
					CommentStmt *n = makeNode(CommentStmt);
					n->objtype = OBJECT_OPERATOR;
					n->objname = $4;
					n->objargs = $5;
					n->comment = $7;
					$$ = (Node *) n;
				}
			| COMMENT ON CONSTRAINT name ON any_name IS comment_text
				{
					CommentStmt *n = makeNode(CommentStmt);
					n->objtype = OBJECT_CONSTRAINT;
					n->objname = lappend($6, makeString($4));
					n->objargs = NIL;
					n->comment = $8;
					$$ = (Node *) n;
				}
			| COMMENT ON RULE name ON any_name IS comment_text
				{
					CommentStmt *n = makeNode(CommentStmt);
					n->objtype = OBJECT_RULE;
					n->objname = lappend($6, makeString($4));
					n->objargs = NIL;
					n->comment = $8;
					$$ = (Node *) n;
				}
			| COMMENT ON RULE name IS comment_text
				{
					/* Obsolete syntax supported for awhile for compatibility */
					CommentStmt *n = makeNode(CommentStmt);
					n->objtype = OBJECT_RULE;
					n->objname = list_make1(makeString($4));
					n->objargs = NIL;
					n->comment = $6;
					$$ = (Node *) n;
				}
			| COMMENT ON TRIGGER name ON any_name IS comment_text
				{
					CommentStmt *n = makeNode(CommentStmt);
					n->objtype = OBJECT_TRIGGER;
					n->objname = lappend($6, makeString($4));
					n->objargs = NIL;
					n->comment = $8;
					$$ = (Node *) n;
				}
			| COMMENT ON OPERATOR CLASS any_name USING access_method IS comment_text
				{
					CommentStmt *n = makeNode(CommentStmt);
					n->objtype = OBJECT_OPCLASS;
					n->objname = $5;
					n->objargs = list_make1(makeString($7));
					n->comment = $9;
					$$ = (Node *) n;
				}
			| COMMENT ON OPERATOR FAMILY any_name USING access_method IS comment_text
				{
					CommentStmt *n = makeNode(CommentStmt);
					n->objtype = OBJECT_OPFAMILY;
					n->objname = $5;
					n->objargs = list_make1(makeString($7));
					n->comment = $9;
					$$ = (Node *) n;
				}
			| COMMENT ON LARGE_P OBJECT_P NumericOnly IS comment_text
				{
					CommentStmt *n = makeNode(CommentStmt);
					n->objtype = OBJECT_LARGEOBJECT;
					n->objname = list_make1($5);
					n->objargs = NIL;
					n->comment = $7;
					$$ = (Node *) n;
				}
			| COMMENT ON CAST '(' Typename AS Typename ')' IS comment_text
				{
					CommentStmt *n = makeNode(CommentStmt);
					n->objtype = OBJECT_CAST;
					n->objname = list_make1($5);
					n->objargs = list_make1($7);
					n->comment = $10;
					$$ = (Node *) n;
				}
			| COMMENT ON opt_procedural LANGUAGE any_name IS comment_text
				{
					CommentStmt *n = makeNode(CommentStmt);
					n->objtype = OBJECT_LANGUAGE;
					n->objname = $5;
					n->objargs = NIL;
					n->comment = $7;
					$$ = (Node *) n;
				}
		;

comment_type:
			COLUMN								{ $$ = OBJECT_COLUMN; }
			| DATABASE							{ $$ = OBJECT_DATABASE; }
			| SCHEMA							{ $$ = OBJECT_SCHEMA; }
			| INDEX								{ $$ = OBJECT_INDEX; }
			| SEQUENCE							{ $$ = OBJECT_SEQUENCE; }
			| TABLE								{ $$ = OBJECT_TABLE; }
			| DOMAIN_P							{ $$ = OBJECT_DOMAIN; }
			| TYPE_P							{ $$ = OBJECT_TYPE; }
			| VIEW								{ $$ = OBJECT_VIEW; }
			| MATERIALIZED VIEW					{ $$ = OBJECT_MATVIEW; }
			| COLLATION							{ $$ = OBJECT_COLLATION; }
			| CONVERSION_P						{ $$ = OBJECT_CONVERSION; }
			| TABLESPACE						{ $$ = OBJECT_TABLESPACE; }
			| EXTENSION							{ $$ = OBJECT_EXTENSION; }
			| ROLE								{ $$ = OBJECT_ROLE; }
			| FOREIGN TABLE						{ $$ = OBJECT_FOREIGN_TABLE; }
			| SERVER							{ $$ = OBJECT_FOREIGN_SERVER; }
			| FOREIGN DATA_P WRAPPER			{ $$ = OBJECT_FDW; }
			| EVENT TRIGGER						{ $$ = OBJECT_EVENT_TRIGGER; }
			| TEXT_P SEARCH CONFIGURATION		{ $$ = OBJECT_TSCONFIGURATION; }
			| TEXT_P SEARCH DICTIONARY			{ $$ = OBJECT_TSDICTIONARY; }
			| TEXT_P SEARCH PARSER				{ $$ = OBJECT_TSPARSER; }
			| TEXT_P SEARCH TEMPLATE			{ $$ = OBJECT_TSTEMPLATE; }
		;

comment_text:
			Sconst								{ $$ = $1; }
			| NULL_P							{ $$ = NULL; }
		;


/*****************************************************************************
 *
 *  SECURITY LABEL [FOR <provider>] ON <object> IS <label>
 *
 *  As with COMMENT ON, <object> can refer to various types of database
 *  objects (e.g. TABLE, COLUMN, etc.).
 *
 *****************************************************************************/

SecLabelStmt:
			SECURITY LABEL opt_provider ON security_label_type any_name
			IS security_label
				{
					SecLabelStmt *n = makeNode(SecLabelStmt);
					n->provider = $3;
					n->objtype = $5;
					n->objname = $6;
					n->objargs = NIL;
					n->label = $8;
					$$ = (Node *) n;
				}
			| SECURITY LABEL opt_provider ON AGGREGATE func_name aggr_args
			  IS security_label
				{
					SecLabelStmt *n = makeNode(SecLabelStmt);
					n->provider = $3;
					n->objtype = OBJECT_AGGREGATE;
					n->objname = $6;
					n->objargs = $7;
					n->label = $9;
					$$ = (Node *) n;
				}
			| SECURITY LABEL opt_provider ON FUNCTION func_name func_args
			  IS security_label
				{
					SecLabelStmt *n = makeNode(SecLabelStmt);
					n->provider = $3;
					n->objtype = OBJECT_FUNCTION;
					n->objname = $6;
					n->objargs = extractArgTypes($7);
					n->label = $9;
					$$ = (Node *) n;
				}
			| SECURITY LABEL opt_provider ON LARGE_P OBJECT_P NumericOnly
			  IS security_label
				{
					SecLabelStmt *n = makeNode(SecLabelStmt);
					n->provider = $3;
					n->objtype = OBJECT_LARGEOBJECT;
					n->objname = list_make1($7);
					n->objargs = NIL;
					n->label = $9;
					$$ = (Node *) n;
				}
			| SECURITY LABEL opt_provider ON opt_procedural LANGUAGE any_name
			  IS security_label
				{
					SecLabelStmt *n = makeNode(SecLabelStmt);
					n->provider = $3;
					n->objtype = OBJECT_LANGUAGE;
					n->objname = $7;
					n->objargs = NIL;
					n->label = $9;
					$$ = (Node *) n;
				}
		;

opt_provider:	FOR NonReservedWord_or_Sconst	{ $$ = $2; }
				| /* empty */					{ $$ = NULL; }
		;

security_label_type:
			COLUMN								{ $$ = OBJECT_COLUMN; }
			| DATABASE							{ $$ = OBJECT_DATABASE; }
			| EVENT TRIGGER						{ $$ = OBJECT_EVENT_TRIGGER; }
			| FOREIGN TABLE						{ $$ = OBJECT_FOREIGN_TABLE; }
			| SCHEMA							{ $$ = OBJECT_SCHEMA; }
			| SEQUENCE							{ $$ = OBJECT_SEQUENCE; }
			| TABLE								{ $$ = OBJECT_TABLE; }
			| DOMAIN_P							{ $$ = OBJECT_TYPE; }
			| ROLE								{ $$ = OBJECT_ROLE; }
			| TABLESPACE						{ $$ = OBJECT_TABLESPACE; }
			| TYPE_P							{ $$ = OBJECT_TYPE; }
			| VIEW								{ $$ = OBJECT_VIEW; }
			| MATERIALIZED VIEW					{ $$ = OBJECT_MATVIEW; }
		;

security_label:	Sconst				{ $$ = $1; }
				| NULL_P			{ $$ = NULL; }
		;

/*****************************************************************************
 *
 *		QUERY:
 *			fetch/move
 *
 *****************************************************************************/

FetchStmt:	FETCH fetch_args
				{
					FetchStmt *n = (FetchStmt *) $2;
					n->ismove = FALSE;
					$$ = (Node *)n;
				}
			| MOVE fetch_args
				{
					FetchStmt *n = (FetchStmt *) $2;
					n->ismove = TRUE;
					$$ = (Node *)n;
				}
		;

fetch_args:	cursor_name
				{
					FetchStmt *n = makeNode(FetchStmt);
					n->portalname = $1;
					n->direction = FETCH_FORWARD;
					n->howMany = 1;
					$$ = (Node *)n;
				}
			| from_in cursor_name
				{
					FetchStmt *n = makeNode(FetchStmt);
					n->portalname = $2;
					n->direction = FETCH_FORWARD;
					n->howMany = 1;
					$$ = (Node *)n;
				}
			| NEXT opt_from_in cursor_name
				{
					FetchStmt *n = makeNode(FetchStmt);
					n->portalname = $3;
					n->direction = FETCH_FORWARD;
					n->howMany = 1;
					$$ = (Node *)n;
				}
			| PRIOR opt_from_in cursor_name
				{
					FetchStmt *n = makeNode(FetchStmt);
					n->portalname = $3;
					n->direction = FETCH_BACKWARD;
					n->howMany = 1;
					$$ = (Node *)n;
				}
			| FIRST_P opt_from_in cursor_name
				{
					FetchStmt *n = makeNode(FetchStmt);
					n->portalname = $3;
					n->direction = FETCH_ABSOLUTE;
					n->howMany = 1;
					$$ = (Node *)n;
				}
			| LAST_P opt_from_in cursor_name
				{
					FetchStmt *n = makeNode(FetchStmt);
					n->portalname = $3;
					n->direction = FETCH_ABSOLUTE;
					n->howMany = -1;
					$$ = (Node *)n;
				}
			| ABSOLUTE_P SignedIconst opt_from_in cursor_name
				{
					FetchStmt *n = makeNode(FetchStmt);
					n->portalname = $4;
					n->direction = FETCH_ABSOLUTE;
					n->howMany = $2;
					$$ = (Node *)n;
				}
			| RELATIVE_P SignedIconst opt_from_in cursor_name
				{
					FetchStmt *n = makeNode(FetchStmt);
					n->portalname = $4;
					n->direction = FETCH_RELATIVE;
					n->howMany = $2;
					$$ = (Node *)n;
				}
			| SignedIconst opt_from_in cursor_name
				{
					FetchStmt *n = makeNode(FetchStmt);
					n->portalname = $3;
					n->direction = FETCH_FORWARD;
					n->howMany = $1;
					$$ = (Node *)n;
				}
			| ALL opt_from_in cursor_name
				{
					FetchStmt *n = makeNode(FetchStmt);
					n->portalname = $3;
					n->direction = FETCH_FORWARD;
					n->howMany = FETCH_ALL;
					$$ = (Node *)n;
				}
			| FORWARD opt_from_in cursor_name
				{
					FetchStmt *n = makeNode(FetchStmt);
					n->portalname = $3;
					n->direction = FETCH_FORWARD;
					n->howMany = 1;
					$$ = (Node *)n;
				}
			| FORWARD SignedIconst opt_from_in cursor_name
				{
					FetchStmt *n = makeNode(FetchStmt);
					n->portalname = $4;
					n->direction = FETCH_FORWARD;
					n->howMany = $2;
					$$ = (Node *)n;
				}
			| FORWARD ALL opt_from_in cursor_name
				{
					FetchStmt *n = makeNode(FetchStmt);
					n->portalname = $4;
					n->direction = FETCH_FORWARD;
					n->howMany = FETCH_ALL;
					$$ = (Node *)n;
				}
			| BACKWARD opt_from_in cursor_name
				{
					FetchStmt *n = makeNode(FetchStmt);
					n->portalname = $3;
					n->direction = FETCH_BACKWARD;
					n->howMany = 1;
					$$ = (Node *)n;
				}
			| BACKWARD SignedIconst opt_from_in cursor_name
				{
					FetchStmt *n = makeNode(FetchStmt);
					n->portalname = $4;
					n->direction = FETCH_BACKWARD;
					n->howMany = $2;
					$$ = (Node *)n;
				}
			| BACKWARD ALL opt_from_in cursor_name
				{
					FetchStmt *n = makeNode(FetchStmt);
					n->portalname = $4;
					n->direction = FETCH_BACKWARD;
					n->howMany = FETCH_ALL;
					$$ = (Node *)n;
				}
		;

from_in:	FROM									{}
			| IN_P									{}
		;

opt_from_in:	from_in								{}
			| /* EMPTY */							{}
		;


/*****************************************************************************
 *
 * GRANT and REVOKE statements
 *
 *****************************************************************************/

GrantStmt:	GRANT privileges ON privilege_target TO grantee_list
			opt_grant_grant_option
				{
					GrantStmt *n = makeNode(GrantStmt);
					n->is_grant = true;
					n->privileges = $2;
					n->targtype = ($4)->targtype;
					n->objtype = ($4)->objtype;
					n->objects = ($4)->objs;
					n->grantees = $6;
					n->grant_option = $7;
					$$ = (Node*)n;
				}
		;

RevokeStmt:
			REVOKE privileges ON privilege_target
			FROM grantee_list opt_drop_behavior
				{
					GrantStmt *n = makeNode(GrantStmt);
					n->is_grant = false;
					n->grant_option = false;
					n->privileges = $2;
					n->targtype = ($4)->targtype;
					n->objtype = ($4)->objtype;
					n->objects = ($4)->objs;
					n->grantees = $6;
					n->behavior = $7;
					$$ = (Node *)n;
				}
			| REVOKE GRANT OPTION FOR privileges ON privilege_target
			FROM grantee_list opt_drop_behavior
				{
					GrantStmt *n = makeNode(GrantStmt);
					n->is_grant = false;
					n->grant_option = true;
					n->privileges = $5;
					n->targtype = ($7)->targtype;
					n->objtype = ($7)->objtype;
					n->objects = ($7)->objs;
					n->grantees = $9;
					n->behavior = $10;
					$$ = (Node *)n;
				}
		;


/*
 * Privilege names are represented as strings; the validity of the privilege
 * names gets checked at execution.  This is a bit annoying but we have little
 * choice because of the syntactic conflict with lists of role names in
 * GRANT/REVOKE.  What's more, we have to call out in the "privilege"
 * production any reserved keywords that need to be usable as privilege names.
 */

/* either ALL [PRIVILEGES] or a list of individual privileges */
privileges: privilege_list
				{ $$ = $1; }
			| ALL
				{ $$ = NIL; }
			| ALL PRIVILEGES
				{ $$ = NIL; }
			| ALL '(' columnList ')'
				{
					AccessPriv *n = makeNode(AccessPriv);
					n->priv_name = NULL;
					n->cols = $3;
					$$ = list_make1(n);
				}
			| ALL PRIVILEGES '(' columnList ')'
				{
					AccessPriv *n = makeNode(AccessPriv);
					n->priv_name = NULL;
					n->cols = $4;
					$$ = list_make1(n);
				}
		;

privilege_list:	privilege							{ $$ = list_make1($1); }
			| privilege_list ',' privilege			{ $$ = lappend($1, $3); }
		;

privilege:	SELECT opt_column_list
			{
				AccessPriv *n = makeNode(AccessPriv);
				n->priv_name = pstrdup($1);
				n->cols = $2;
				$$ = n;
			}
		| REFERENCES opt_column_list
			{
				AccessPriv *n = makeNode(AccessPriv);
				n->priv_name = pstrdup($1);
				n->cols = $2;
				$$ = n;
			}
		| CREATE opt_column_list
			{
				AccessPriv *n = makeNode(AccessPriv);
				n->priv_name = pstrdup($1);
				n->cols = $2;
				$$ = n;
			}
		| ColId opt_column_list
			{
				AccessPriv *n = makeNode(AccessPriv);
				n->priv_name = $1;
				n->cols = $2;
				$$ = n;
			}
		;


/* Don't bother trying to fold the first two rules into one using
 * opt_table.  You're going to get conflicts.
 */
privilege_target:
			qualified_name_list
				{
					PrivTarget *n = (PrivTarget *) palloc(sizeof(PrivTarget));
					n->targtype = ACL_TARGET_OBJECT;
					n->objtype = ACL_OBJECT_RELATION;
					n->objs = $1;
					$$ = n;
				}
			| TABLE qualified_name_list
				{
					PrivTarget *n = (PrivTarget *) palloc(sizeof(PrivTarget));
					n->targtype = ACL_TARGET_OBJECT;
					n->objtype = ACL_OBJECT_RELATION;
					n->objs = $2;
					$$ = n;
				}
			| SEQUENCE qualified_name_list
				{
					PrivTarget *n = (PrivTarget *) palloc(sizeof(PrivTarget));
					n->targtype = ACL_TARGET_OBJECT;
					n->objtype = ACL_OBJECT_SEQUENCE;
					n->objs = $2;
					$$ = n;
				}
			| FOREIGN DATA_P WRAPPER name_list
				{
					PrivTarget *n = (PrivTarget *) palloc(sizeof(PrivTarget));
					n->targtype = ACL_TARGET_OBJECT;
					n->objtype = ACL_OBJECT_FDW;
					n->objs = $4;
					$$ = n;
				}
			| FOREIGN SERVER name_list
				{
					PrivTarget *n = (PrivTarget *) palloc(sizeof(PrivTarget));
					n->targtype = ACL_TARGET_OBJECT;
					n->objtype = ACL_OBJECT_FOREIGN_SERVER;
					n->objs = $3;
					$$ = n;
				}
			| FUNCTION function_with_argtypes_list
				{
					PrivTarget *n = (PrivTarget *) palloc(sizeof(PrivTarget));
					n->targtype = ACL_TARGET_OBJECT;
					n->objtype = ACL_OBJECT_FUNCTION;
					n->objs = $2;
					$$ = n;
				}
			| DATABASE name_list
				{
					PrivTarget *n = (PrivTarget *) palloc(sizeof(PrivTarget));
					n->targtype = ACL_TARGET_OBJECT;
					n->objtype = ACL_OBJECT_DATABASE;
					n->objs = $2;
					$$ = n;
				}
			| DOMAIN_P any_name_list
				{
					PrivTarget *n = (PrivTarget *) palloc(sizeof(PrivTarget));
					n->targtype = ACL_TARGET_OBJECT;
					n->objtype = ACL_OBJECT_DOMAIN;
					n->objs = $2;
					$$ = n;
				}
			| LANGUAGE name_list
				{
					PrivTarget *n = (PrivTarget *) palloc(sizeof(PrivTarget));
					n->targtype = ACL_TARGET_OBJECT;
					n->objtype = ACL_OBJECT_LANGUAGE;
					n->objs = $2;
					$$ = n;
				}
			| LARGE_P OBJECT_P NumericOnly_list
				{
					PrivTarget *n = (PrivTarget *) palloc(sizeof(PrivTarget));
					n->targtype = ACL_TARGET_OBJECT;
					n->objtype = ACL_OBJECT_LARGEOBJECT;
					n->objs = $3;
					$$ = n;
				}
			| SCHEMA name_list
				{
					PrivTarget *n = (PrivTarget *) palloc(sizeof(PrivTarget));
					n->targtype = ACL_TARGET_OBJECT;
					n->objtype = ACL_OBJECT_NAMESPACE;
					n->objs = $2;
					$$ = n;
				}
			| TABLESPACE name_list
				{
					PrivTarget *n = (PrivTarget *) palloc(sizeof(PrivTarget));
					n->targtype = ACL_TARGET_OBJECT;
					n->objtype = ACL_OBJECT_TABLESPACE;
					n->objs = $2;
					$$ = n;
				}
			| TYPE_P any_name_list
				{
					PrivTarget *n = (PrivTarget *) palloc(sizeof(PrivTarget));
					n->targtype = ACL_TARGET_OBJECT;
					n->objtype = ACL_OBJECT_TYPE;
					n->objs = $2;
					$$ = n;
				}
			| ALL TABLES IN_P SCHEMA name_list
				{
					PrivTarget *n = (PrivTarget *) palloc(sizeof(PrivTarget));
					n->targtype = ACL_TARGET_ALL_IN_SCHEMA;
					n->objtype = ACL_OBJECT_RELATION;
					n->objs = $5;
					$$ = n;
				}
			| ALL SEQUENCES IN_P SCHEMA name_list
				{
					PrivTarget *n = (PrivTarget *) palloc(sizeof(PrivTarget));
					n->targtype = ACL_TARGET_ALL_IN_SCHEMA;
					n->objtype = ACL_OBJECT_SEQUENCE;
					n->objs = $5;
					$$ = n;
				}
			| ALL FUNCTIONS IN_P SCHEMA name_list
				{
					PrivTarget *n = (PrivTarget *) palloc(sizeof(PrivTarget));
					n->targtype = ACL_TARGET_ALL_IN_SCHEMA;
					n->objtype = ACL_OBJECT_FUNCTION;
					n->objs = $5;
					$$ = n;
				}
		;


grantee_list:
			grantee									{ $$ = list_make1($1); }
			| grantee_list ',' grantee				{ $$ = lappend($1, $3); }
		;

grantee:	RoleId
				{
					PrivGrantee *n = makeNode(PrivGrantee);
					/* This hack lets us avoid reserving PUBLIC as a keyword*/
					if (strcmp($1, "public") == 0)
						n->rolname = NULL;
					else
						n->rolname = $1;
					$$ = (Node *)n;
				}
			| GROUP_P RoleId
				{
					PrivGrantee *n = makeNode(PrivGrantee);
					/* Treat GROUP PUBLIC as a synonym for PUBLIC */
					if (strcmp($2, "public") == 0)
						n->rolname = NULL;
					else
						n->rolname = $2;
					$$ = (Node *)n;
				}
		;


opt_grant_grant_option:
			WITH GRANT OPTION { $$ = TRUE; }
			| /*EMPTY*/ { $$ = FALSE; }
		;

function_with_argtypes_list:
			function_with_argtypes					{ $$ = list_make1($1); }
			| function_with_argtypes_list ',' function_with_argtypes
													{ $$ = lappend($1, $3); }
		;

function_with_argtypes:
			func_name func_args
				{
					FuncWithArgs *n = makeNode(FuncWithArgs);
					n->funcname = $1;
					n->funcargs = extractArgTypes($2);
					$$ = n;
				}
		;

/*****************************************************************************
 *
 * GRANT and REVOKE ROLE statements
 *
 *****************************************************************************/

GrantRoleStmt:
			GRANT privilege_list TO name_list opt_grant_admin_option opt_granted_by
				{
					GrantRoleStmt *n = makeNode(GrantRoleStmt);
					n->is_grant = true;
					n->granted_roles = $2;
					n->grantee_roles = $4;
					n->admin_opt = $5;
					n->grantor = $6;
					$$ = (Node*)n;
				}
		;

RevokeRoleStmt:
			REVOKE privilege_list FROM name_list opt_granted_by opt_drop_behavior
				{
					GrantRoleStmt *n = makeNode(GrantRoleStmt);
					n->is_grant = false;
					n->admin_opt = false;
					n->granted_roles = $2;
					n->grantee_roles = $4;
					n->behavior = $6;
					$$ = (Node*)n;
				}
			| REVOKE ADMIN OPTION FOR privilege_list FROM name_list opt_granted_by opt_drop_behavior
				{
					GrantRoleStmt *n = makeNode(GrantRoleStmt);
					n->is_grant = false;
					n->admin_opt = true;
					n->granted_roles = $5;
					n->grantee_roles = $7;
					n->behavior = $9;
					$$ = (Node*)n;
				}
		;

opt_grant_admin_option: WITH ADMIN OPTION				{ $$ = TRUE; }
			| /*EMPTY*/									{ $$ = FALSE; }
		;

opt_granted_by: GRANTED BY RoleId						{ $$ = $3; }
			| /*EMPTY*/									{ $$ = NULL; }
		;

/*****************************************************************************
 *
 * ALTER DEFAULT PRIVILEGES statement
 *
 *****************************************************************************/

AlterDefaultPrivilegesStmt:
			ALTER DEFAULT PRIVILEGES DefACLOptionList DefACLAction
				{
					AlterDefaultPrivilegesStmt *n = makeNode(AlterDefaultPrivilegesStmt);
					n->options = $4;
					n->action = (GrantStmt *) $5;
					$$ = (Node*)n;
				}
		;

DefACLOptionList:
			DefACLOptionList DefACLOption			{ $$ = lappend($1, $2); }
			| /* EMPTY */							{ $$ = NIL; }
		;

DefACLOption:
			IN_P SCHEMA name_list
				{
					$$ = makeDefElem("schemas", (Node *)$3);
				}
			| FOR ROLE name_list
				{
					$$ = makeDefElem("roles", (Node *)$3);
				}
			| FOR USER name_list
				{
					$$ = makeDefElem("roles", (Node *)$3);
				}
		;

/*
 * This should match GRANT/REVOKE, except that individual target objects
 * are not mentioned and we only allow a subset of object types.
 */
DefACLAction:
			GRANT privileges ON defacl_privilege_target TO grantee_list
			opt_grant_grant_option
				{
					GrantStmt *n = makeNode(GrantStmt);
					n->is_grant = true;
					n->privileges = $2;
					n->targtype = ACL_TARGET_DEFAULTS;
					n->objtype = $4;
					n->objects = NIL;
					n->grantees = $6;
					n->grant_option = $7;
					$$ = (Node*)n;
				}
			| REVOKE privileges ON defacl_privilege_target
			FROM grantee_list opt_drop_behavior
				{
					GrantStmt *n = makeNode(GrantStmt);
					n->is_grant = false;
					n->grant_option = false;
					n->privileges = $2;
					n->targtype = ACL_TARGET_DEFAULTS;
					n->objtype = $4;
					n->objects = NIL;
					n->grantees = $6;
					n->behavior = $7;
					$$ = (Node *)n;
				}
			| REVOKE GRANT OPTION FOR privileges ON defacl_privilege_target
			FROM grantee_list opt_drop_behavior
				{
					GrantStmt *n = makeNode(GrantStmt);
					n->is_grant = false;
					n->grant_option = true;
					n->privileges = $5;
					n->targtype = ACL_TARGET_DEFAULTS;
					n->objtype = $7;
					n->objects = NIL;
					n->grantees = $9;
					n->behavior = $10;
					$$ = (Node *)n;
				}
		;

defacl_privilege_target:
			TABLES			{ $$ = ACL_OBJECT_RELATION; }
			| FUNCTIONS		{ $$ = ACL_OBJECT_FUNCTION; }
			| SEQUENCES		{ $$ = ACL_OBJECT_SEQUENCE; }
			| TYPES_P		{ $$ = ACL_OBJECT_TYPE; }
		;


/*****************************************************************************
 *
 *		QUERY: CREATE INDEX
 *
 * Note: we cannot put TABLESPACE clause after WHERE clause unless we are
 * willing to make TABLESPACE a fully reserved word.
 *****************************************************************************/

IndexStmt:	CREATE opt_unique INDEX opt_concurrently opt_index_name
			ON qualified_name access_method_clause '(' index_params ')'
			opt_reloptions OptTableSpace where_clause
				{
					IndexStmt *n = makeNode(IndexStmt);
					n->unique = $2;
					n->concurrent = $4;
					n->idxname = $5;
					n->relation = $7;
					n->accessMethod = $8;
					n->indexParams = $10;
					n->options = $12;
					n->tableSpace = $13;
					n->whereClause = $14;
					n->excludeOpNames = NIL;
					n->idxcomment = NULL;
					n->indexOid = InvalidOid;
					n->oldNode = InvalidOid;
					n->primary = false;
					n->isconstraint = false;
					n->deferrable = false;
					n->initdeferred = false;
					$$ = (Node *)n;
				}
		;

opt_unique:
			UNIQUE									{ $$ = TRUE; }
			| /*EMPTY*/								{ $$ = FALSE; }
		;

opt_concurrently:
			CONCURRENTLY							{ $$ = TRUE; }
			| /*EMPTY*/								{ $$ = FALSE; }
		;

opt_index_name:
			index_name								{ $$ = $1; }
			| /*EMPTY*/								{ $$ = NULL; }
		;

access_method_clause:
			USING access_method						{ $$ = $2; }
			| /*EMPTY*/								{ $$ = DEFAULT_INDEX_TYPE; }
		;

index_params:	index_elem							{ $$ = list_make1($1); }
			| index_params ',' index_elem			{ $$ = lappend($1, $3); }
		;

/*
 * Index attributes can be either simple column references, or arbitrary
 * expressions in parens.  For backwards-compatibility reasons, we allow
 * an expression that's just a function call to be written without parens.
 */
index_elem:	ColId opt_collate opt_class opt_asc_desc opt_nulls_order
				{
					$$ = makeNode(IndexElem);
					$$->name = $1;
					$$->expr = NULL;
					$$->indexcolname = NULL;
					$$->collation = $2;
					$$->opclass = $3;
					$$->ordering = $4;
					$$->nulls_ordering = $5;
				}
			| func_expr_windowless opt_collate opt_class opt_asc_desc opt_nulls_order
				{
					$$ = makeNode(IndexElem);
					$$->name = NULL;
					$$->expr = $1;
					$$->indexcolname = NULL;
					$$->collation = $2;
					$$->opclass = $3;
					$$->ordering = $4;
					$$->nulls_ordering = $5;
				}
			| '(' a_expr ')' opt_collate opt_class opt_asc_desc opt_nulls_order
				{
					$$ = makeNode(IndexElem);
					$$->name = NULL;
					$$->expr = $2;
					$$->indexcolname = NULL;
					$$->collation = $4;
					$$->opclass = $5;
					$$->ordering = $6;
					$$->nulls_ordering = $7;
				}
		;

opt_collate: COLLATE any_name						{ $$ = $2; }
			| /*EMPTY*/								{ $$ = NIL; }
		;

opt_class:	any_name								{ $$ = $1; }
			| USING any_name						{ $$ = $2; }
			| /*EMPTY*/								{ $$ = NIL; }
		;

opt_asc_desc: ASC							{ $$ = SORTBY_ASC; }
			| DESC							{ $$ = SORTBY_DESC; }
			| /*EMPTY*/						{ $$ = SORTBY_DEFAULT; }
		;

opt_nulls_order: NULLS_FIRST				{ $$ = SORTBY_NULLS_FIRST; }
			| NULLS_LAST					{ $$ = SORTBY_NULLS_LAST; }
			| /*EMPTY*/						{ $$ = SORTBY_NULLS_DEFAULT; }
		;


/*****************************************************************************
 *
 *		QUERY:
 *				create [or replace] function <fname>
 *						[(<type-1> { , <type-n>})]
 *						returns <type-r>
 *						as <filename or code in language as appropriate>
 *						language <lang> [with parameters]
 *
 *****************************************************************************/

CreateFunctionStmt:
			CREATE opt_or_replace FUNCTION func_name func_args_with_defaults
			RETURNS func_return createfunc_opt_list opt_definition
				{
					CreateFunctionStmt *n = makeNode(CreateFunctionStmt);
					n->replace = $2;
					n->funcname = $4;
					n->parameters = $5;
					n->returnType = $7;
					n->options = $8;
					n->withClause = $9;
					$$ = (Node *)n;
				}
			| CREATE opt_or_replace FUNCTION func_name func_args_with_defaults
			  RETURNS TABLE '(' table_func_column_list ')' createfunc_opt_list opt_definition
				{
					CreateFunctionStmt *n = makeNode(CreateFunctionStmt);
					n->replace = $2;
					n->funcname = $4;
					n->parameters = mergeTableFuncParameters($5, $9);
					n->returnType = TableFuncTypeName($9);
					n->returnType->location = @7;
					n->options = $11;
					n->withClause = $12;
					$$ = (Node *)n;
				}
			| CREATE opt_or_replace FUNCTION func_name func_args_with_defaults
			  createfunc_opt_list opt_definition
				{
					CreateFunctionStmt *n = makeNode(CreateFunctionStmt);
					n->replace = $2;
					n->funcname = $4;
					n->parameters = $5;
					n->returnType = NULL;
					n->options = $6;
					n->withClause = $7;
					$$ = (Node *)n;
				}
		;

opt_or_replace:
			OR REPLACE								{ $$ = TRUE; }
			| /*EMPTY*/								{ $$ = FALSE; }
		;

func_args:	'(' func_args_list ')'					{ $$ = $2; }
			| '(' ')'								{ $$ = NIL; }
		;

func_args_list:
			func_arg								{ $$ = list_make1($1); }
			| func_args_list ',' func_arg			{ $$ = lappend($1, $3); }
		;

/*
 * func_args_with_defaults is separate because we only want to accept
 * defaults in CREATE FUNCTION, not in ALTER etc.
 */
func_args_with_defaults:
		'(' func_args_with_defaults_list ')'		{ $$ = $2; }
		| '(' ')'									{ $$ = NIL; }
		;

func_args_with_defaults_list:
		func_arg_with_default						{ $$ = list_make1($1); }
		| func_args_with_defaults_list ',' func_arg_with_default
													{ $$ = lappend($1, $3); }
		;

/*
 * The style with arg_class first is SQL99 standard, but Oracle puts
 * param_name first; accept both since it's likely people will try both
 * anyway.  Don't bother trying to save productions by letting arg_class
 * have an empty alternative ... you'll get shift/reduce conflicts.
 *
 * We can catch over-specified arguments here if we want to,
 * but for now better to silently swallow typmod, etc.
 * - thomas 2000-03-22
 */
func_arg:
			arg_class param_name func_type
				{
					FunctionParameter *n = makeNode(FunctionParameter);
					n->name = $2;
					n->argType = $3;
					n->mode = $1;
					n->defexpr = NULL;
					$$ = n;
				}
			| param_name arg_class func_type
				{
					FunctionParameter *n = makeNode(FunctionParameter);
					n->name = $1;
					n->argType = $3;
					n->mode = $2;
					n->defexpr = NULL;
					$$ = n;
				}
			| param_name func_type
				{
					FunctionParameter *n = makeNode(FunctionParameter);
					n->name = $1;
					n->argType = $2;
					n->mode = FUNC_PARAM_IN;
					n->defexpr = NULL;
					$$ = n;
				}
			| arg_class func_type
				{
					FunctionParameter *n = makeNode(FunctionParameter);
					n->name = NULL;
					n->argType = $2;
					n->mode = $1;
					n->defexpr = NULL;
					$$ = n;
				}
			| func_type
				{
					FunctionParameter *n = makeNode(FunctionParameter);
					n->name = NULL;
					n->argType = $1;
					n->mode = FUNC_PARAM_IN;
					n->defexpr = NULL;
					$$ = n;
				}
		;

/* INOUT is SQL99 standard, IN OUT is for Oracle compatibility */
arg_class:	IN_P								{ $$ = FUNC_PARAM_IN; }
			| OUT_P								{ $$ = FUNC_PARAM_OUT; }
			| INOUT								{ $$ = FUNC_PARAM_INOUT; }
			| IN_P OUT_P						{ $$ = FUNC_PARAM_INOUT; }
			| VARIADIC							{ $$ = FUNC_PARAM_VARIADIC; }
		;

/*
 * Ideally param_name should be ColId, but that causes too many conflicts.
 */
param_name:	type_function_name
		;

func_return:
			func_type
				{
					/* We can catch over-specified results here if we want to,
					 * but for now better to silently swallow typmod, etc.
					 * - thomas 2000-03-22
					 */
					$$ = $1;
				}
		;

/*
 * We would like to make the %TYPE productions here be ColId attrs etc,
 * but that causes reduce/reduce conflicts.  type_function_name
 * is next best choice.
 */
func_type:	Typename								{ $$ = $1; }
			| type_function_name attrs '%' TYPE_P
				{
					$$ = makeTypeNameFromNameList(lcons(makeString($1), $2));
					$$->pct_type = true;
					$$->location = @1;
				}
			| SETOF type_function_name attrs '%' TYPE_P
				{
					$$ = makeTypeNameFromNameList(lcons(makeString($2), $3));
					$$->pct_type = true;
					$$->setof = TRUE;
					$$->location = @2;
				}
		;

func_arg_with_default:
		func_arg
				{
					$$ = $1;
				}
		| func_arg DEFAULT a_expr
				{
					$$ = $1;
					$$->defexpr = $3;
				}
		| func_arg '=' a_expr
				{
					$$ = $1;
					$$->defexpr = $3;
				}
		;


createfunc_opt_list:
			/* Must be at least one to prevent conflict */
			createfunc_opt_item						{ $$ = list_make1($1); }
			| createfunc_opt_list createfunc_opt_item { $$ = lappend($1, $2); }
	;

/*
 * Options common to both CREATE FUNCTION and ALTER FUNCTION
 */
common_func_opt_item:
			CALLED ON NULL_P INPUT_P
				{
					$$ = makeDefElem("strict", (Node *)makeInteger(FALSE));
				}
			| RETURNS NULL_P ON NULL_P INPUT_P
				{
					$$ = makeDefElem("strict", (Node *)makeInteger(TRUE));
				}
			| STRICT_P
				{
					$$ = makeDefElem("strict", (Node *)makeInteger(TRUE));
				}
			| IMMUTABLE
				{
					$$ = makeDefElem("volatility", (Node *)makeString("immutable"));
				}
			| STABLE
				{
					$$ = makeDefElem("volatility", (Node *)makeString("stable"));
				}
			| VOLATILE
				{
					$$ = makeDefElem("volatility", (Node *)makeString("volatile"));
				}
			| EXTERNAL SECURITY DEFINER
				{
					$$ = makeDefElem("security", (Node *)makeInteger(TRUE));
				}
			| EXTERNAL SECURITY INVOKER
				{
					$$ = makeDefElem("security", (Node *)makeInteger(FALSE));
				}
			| SECURITY DEFINER
				{
					$$ = makeDefElem("security", (Node *)makeInteger(TRUE));
				}
			| SECURITY INVOKER
				{
					$$ = makeDefElem("security", (Node *)makeInteger(FALSE));
				}
			| LEAKPROOF
				{
					$$ = makeDefElem("leakproof", (Node *)makeInteger(TRUE));
				}
			| NOT LEAKPROOF
				{
					$$ = makeDefElem("leakproof", (Node *)makeInteger(FALSE));
				}
			| COST NumericOnly
				{
					$$ = makeDefElem("cost", (Node *)$2);
				}
			| ROWS NumericOnly
				{
					$$ = makeDefElem("rows", (Node *)$2);
				}
			| FunctionSetResetClause
				{
					/* we abuse the normal content of a DefElem here */
					$$ = makeDefElem("set", (Node *)$1);
				}
		;

createfunc_opt_item:
			AS func_as
				{
					$$ = makeDefElem("as", (Node *)$2);
				}
			| LANGUAGE NonReservedWord_or_Sconst
				{
					$$ = makeDefElem("language", (Node *)makeString($2));
				}
			| WINDOW
				{
					$$ = makeDefElem("window", (Node *)makeInteger(TRUE));
				}
			| common_func_opt_item
				{
					$$ = $1;
				}
		;

func_as:	Sconst						{ $$ = list_make1(makeString($1)); }
			| Sconst ',' Sconst
				{
					$$ = list_make2(makeString($1), makeString($3));
				}
		;

opt_definition:
			WITH definition							{ $$ = $2; }
			| /*EMPTY*/								{ $$ = NIL; }
		;

table_func_column:	param_name func_type
				{
					FunctionParameter *n = makeNode(FunctionParameter);
					n->name = $1;
					n->argType = $2;
					n->mode = FUNC_PARAM_TABLE;
					n->defexpr = NULL;
					$$ = n;
				}
		;

table_func_column_list:
			table_func_column
				{
					$$ = list_make1($1);
				}
			| table_func_column_list ',' table_func_column
				{
					$$ = lappend($1, $3);
				}
		;

/*****************************************************************************
 * ALTER FUNCTION
 *
 * RENAME and OWNER subcommands are already provided by the generic
 * ALTER infrastructure, here we just specify alterations that can
 * only be applied to functions.
 *
 *****************************************************************************/
AlterFunctionStmt:
			ALTER FUNCTION function_with_argtypes alterfunc_opt_list opt_restrict
				{
					AlterFunctionStmt *n = makeNode(AlterFunctionStmt);
					n->func = $3;
					n->actions = $4;
					$$ = (Node *) n;
				}
		;

alterfunc_opt_list:
			/* At least one option must be specified */
			common_func_opt_item					{ $$ = list_make1($1); }
			| alterfunc_opt_list common_func_opt_item { $$ = lappend($1, $2); }
		;

/* Ignored, merely for SQL compliance */
opt_restrict:
			RESTRICT
			| /* EMPTY */
		;


/*****************************************************************************
 *
 *		QUERY:
 *
 *		DROP FUNCTION funcname (arg1, arg2, ...) [ RESTRICT | CASCADE ]
 *		DROP AGGREGATE aggname (arg1, ...) [ RESTRICT | CASCADE ]
 *		DROP OPERATOR opname (leftoperand_typ, rightoperand_typ) [ RESTRICT | CASCADE ]
 *
 *****************************************************************************/

RemoveFuncStmt:
			DROP FUNCTION func_name func_args opt_drop_behavior
				{
					DropStmt *n = makeNode(DropStmt);
					n->removeType = OBJECT_FUNCTION;
					n->objects = list_make1($3);
					n->arguments = list_make1(extractArgTypes($4));
					n->behavior = $5;
					n->missing_ok = false;
					n->concurrent = false;
					$$ = (Node *)n;
				}
			| DROP FUNCTION IF_P EXISTS func_name func_args opt_drop_behavior
				{
					DropStmt *n = makeNode(DropStmt);
					n->removeType = OBJECT_FUNCTION;
					n->objects = list_make1($5);
					n->arguments = list_make1(extractArgTypes($6));
					n->behavior = $7;
					n->missing_ok = true;
					n->concurrent = false;
					$$ = (Node *)n;
				}
		;

RemoveAggrStmt:
			DROP AGGREGATE func_name aggr_args opt_drop_behavior
				{
					DropStmt *n = makeNode(DropStmt);
					n->removeType = OBJECT_AGGREGATE;
					n->objects = list_make1($3);
					n->arguments = list_make1($4);
					n->behavior = $5;
					n->missing_ok = false;
					n->concurrent = false;
					$$ = (Node *)n;
				}
			| DROP AGGREGATE IF_P EXISTS func_name aggr_args opt_drop_behavior
				{
					DropStmt *n = makeNode(DropStmt);
					n->removeType = OBJECT_AGGREGATE;
					n->objects = list_make1($5);
					n->arguments = list_make1($6);
					n->behavior = $7;
					n->missing_ok = true;
					n->concurrent = false;
					$$ = (Node *)n;
				}
		;

RemoveOperStmt:
			DROP OPERATOR any_operator oper_argtypes opt_drop_behavior
				{
					DropStmt *n = makeNode(DropStmt);
					n->removeType = OBJECT_OPERATOR;
					n->objects = list_make1($3);
					n->arguments = list_make1($4);
					n->behavior = $5;
					n->missing_ok = false;
					n->concurrent = false;
					$$ = (Node *)n;
				}
			| DROP OPERATOR IF_P EXISTS any_operator oper_argtypes opt_drop_behavior
				{
					DropStmt *n = makeNode(DropStmt);
					n->removeType = OBJECT_OPERATOR;
					n->objects = list_make1($5);
					n->arguments = list_make1($6);
					n->behavior = $7;
					n->missing_ok = true;
					n->concurrent = false;
					$$ = (Node *)n;
				}
		;

oper_argtypes:
			'(' Typename ')'
				{
				   ereport(ERROR,
						   (errcode(ERRCODE_SYNTAX_ERROR),
							errmsg("missing argument"),
							errhint("Use NONE to denote the missing argument of a unary operator."),
							parser_errposition(@3)));
				}
			| '(' Typename ',' Typename ')'
					{ $$ = list_make2($2, $4); }
			| '(' NONE ',' Typename ')'					/* left unary */
					{ $$ = list_make2(NULL, $4); }
			| '(' Typename ',' NONE ')'					/* right unary */
					{ $$ = list_make2($2, NULL); }
		;

any_operator:
			all_Op
					{ $$ = list_make1(makeString($1)); }
			| ColId '.' any_operator
					{ $$ = lcons(makeString($1), $3); }
		;

/*****************************************************************************
 *
 *		DO <anonymous code block> [ LANGUAGE language ]
 *
 * We use a DefElem list for future extensibility, and to allow flexibility
 * in the clause order.
 *
 *****************************************************************************/

DoStmt: DO dostmt_opt_list
				{
					DoStmt *n = makeNode(DoStmt);
					n->args = $2;
					$$ = (Node *)n;
				}
		;

dostmt_opt_list:
			dostmt_opt_item						{ $$ = list_make1($1); }
			| dostmt_opt_list dostmt_opt_item	{ $$ = lappend($1, $2); }
		;

dostmt_opt_item:
			Sconst
				{
					$$ = makeDefElem("as", (Node *)makeString($1));
				}
			| LANGUAGE NonReservedWord_or_Sconst
				{
					$$ = makeDefElem("language", (Node *)makeString($2));
				}
		;

/*****************************************************************************
 *
 *		CREATE CAST / DROP CAST
 *
 *****************************************************************************/

CreateCastStmt: CREATE CAST '(' Typename AS Typename ')'
					WITH FUNCTION function_with_argtypes cast_context
				{
					CreateCastStmt *n = makeNode(CreateCastStmt);
					n->sourcetype = $4;
					n->targettype = $6;
					n->func = $10;
					n->context = (CoercionContext) $11;
					n->inout = false;
					$$ = (Node *)n;
				}
			| CREATE CAST '(' Typename AS Typename ')'
					WITHOUT FUNCTION cast_context
				{
					CreateCastStmt *n = makeNode(CreateCastStmt);
					n->sourcetype = $4;
					n->targettype = $6;
					n->func = NULL;
					n->context = (CoercionContext) $10;
					n->inout = false;
					$$ = (Node *)n;
				}
			| CREATE CAST '(' Typename AS Typename ')'
					WITH INOUT cast_context
				{
					CreateCastStmt *n = makeNode(CreateCastStmt);
					n->sourcetype = $4;
					n->targettype = $6;
					n->func = NULL;
					n->context = (CoercionContext) $10;
					n->inout = true;
					$$ = (Node *)n;
				}
		;

cast_context:  AS IMPLICIT_P					{ $$ = COERCION_IMPLICIT; }
		| AS ASSIGNMENT							{ $$ = COERCION_ASSIGNMENT; }
		| /*EMPTY*/								{ $$ = COERCION_EXPLICIT; }
		;


DropCastStmt: DROP CAST opt_if_exists '(' Typename AS Typename ')' opt_drop_behavior
				{
					DropStmt *n = makeNode(DropStmt);
					n->removeType = OBJECT_CAST;
					n->objects = list_make1(list_make1($5));
					n->arguments = list_make1(list_make1($7));
					n->behavior = $9;
					n->missing_ok = $3;
					n->concurrent = false;
					$$ = (Node *)n;
				}
		;

opt_if_exists: IF_P EXISTS						{ $$ = TRUE; }
		| /*EMPTY*/								{ $$ = FALSE; }
		;


/*****************************************************************************
 *
 *		QUERY:
 *
 *		REINDEX type <name> [FORCE]
 *
 * FORCE no longer does anything, but we accept it for backwards compatibility
 *****************************************************************************/

ReindexStmt:
			REINDEX reindex_type qualified_name opt_force
				{
					ReindexStmt *n = makeNode(ReindexStmt);
					n->kind = $2;
					n->relation = $3;
					n->name = NULL;
					$$ = (Node *)n;
				}
			| REINDEX SYSTEM_P name opt_force
				{
					ReindexStmt *n = makeNode(ReindexStmt);
					n->kind = OBJECT_DATABASE;
					n->name = $3;
					n->relation = NULL;
					n->do_system = true;
					n->do_user = false;
					$$ = (Node *)n;
				}
			| REINDEX DATABASE name opt_force
				{
					ReindexStmt *n = makeNode(ReindexStmt);
					n->kind = OBJECT_DATABASE;
					n->name = $3;
					n->relation = NULL;
					n->do_system = true;
					n->do_user = true;
					$$ = (Node *)n;
				}
		;

reindex_type:
			INDEX									{ $$ = OBJECT_INDEX; }
			| TABLE									{ $$ = OBJECT_TABLE; }
		;

opt_force:	FORCE									{  $$ = TRUE; }
			| /* EMPTY */							{  $$ = FALSE; }
		;


/*****************************************************************************
 *
 * ALTER THING name RENAME TO newname
 *
 *****************************************************************************/

RenameStmt: ALTER AGGREGATE func_name aggr_args RENAME TO name
				{
					RenameStmt *n = makeNode(RenameStmt);
					n->renameType = OBJECT_AGGREGATE;
					n->object = $3;
					n->objarg = $4;
					n->newname = $7;
					n->missing_ok = false;
					$$ = (Node *)n;
				}
			| ALTER COLLATION any_name RENAME TO name
				{
					RenameStmt *n = makeNode(RenameStmt);
					n->renameType = OBJECT_COLLATION;
					n->object = $3;
					n->newname = $6;
					n->missing_ok = false;
					$$ = (Node *)n;
				}
			| ALTER CONVERSION_P any_name RENAME TO name
				{
					RenameStmt *n = makeNode(RenameStmt);
					n->renameType = OBJECT_CONVERSION;
					n->object = $3;
					n->newname = $6;
					n->missing_ok = false;
					$$ = (Node *)n;
				}
			| ALTER DATABASE database_name RENAME TO database_name
				{
					RenameStmt *n = makeNode(RenameStmt);
					n->renameType = OBJECT_DATABASE;
					n->subname = $3;
					n->newname = $6;
					n->missing_ok = false;
					$$ = (Node *)n;
				}
			| ALTER DOMAIN_P any_name RENAME TO name
				{
					RenameStmt *n = makeNode(RenameStmt);
					n->renameType = OBJECT_DOMAIN;
					n->object = $3;
					n->newname = $6;
					n->missing_ok = false;
					$$ = (Node *)n;
				}
			| ALTER DOMAIN_P any_name RENAME CONSTRAINT name TO name
				{
					RenameStmt *n = makeNode(RenameStmt);
					n->renameType = OBJECT_CONSTRAINT;
					n->relationType = OBJECT_DOMAIN;
					n->object = $3;
					n->subname = $6;
					n->newname = $8;
					$$ = (Node *)n;
				}
			| ALTER FOREIGN DATA_P WRAPPER name RENAME TO name
				{
					RenameStmt *n = makeNode(RenameStmt);
					n->renameType = OBJECT_FDW;
					n->object = list_make1(makeString($5));
					n->newname = $8;
					n->missing_ok = false;
					$$ = (Node *)n;
				}
			| ALTER FUNCTION function_with_argtypes RENAME TO name
				{
					RenameStmt *n = makeNode(RenameStmt);
					n->renameType = OBJECT_FUNCTION;
					n->object = $3->funcname;
					n->objarg = $3->funcargs;
					n->newname = $6;
					n->missing_ok = false;
					$$ = (Node *)n;
				}
			| ALTER GROUP_P RoleId RENAME TO RoleId
				{
					RenameStmt *n = makeNode(RenameStmt);
					n->renameType = OBJECT_ROLE;
					n->subname = $3;
					n->newname = $6;
					n->missing_ok = false;
					$$ = (Node *)n;
				}
			| ALTER opt_procedural LANGUAGE name RENAME TO name
				{
					RenameStmt *n = makeNode(RenameStmt);
					n->renameType = OBJECT_LANGUAGE;
					n->object = list_make1(makeString($4));
					n->newname = $7;
					n->missing_ok = false;
					$$ = (Node *)n;
				}
			| ALTER OPERATOR CLASS any_name USING access_method RENAME TO name
				{
					RenameStmt *n = makeNode(RenameStmt);
					n->renameType = OBJECT_OPCLASS;
					n->object = $4;
					n->objarg = list_make1(makeString($6));
					n->newname = $9;
					n->missing_ok = false;
					$$ = (Node *)n;
				}
			| ALTER OPERATOR FAMILY any_name USING access_method RENAME TO name
				{
					RenameStmt *n = makeNode(RenameStmt);
					n->renameType = OBJECT_OPFAMILY;
					n->object = $4;
					n->objarg = list_make1(makeString($6));
					n->newname = $9;
					n->missing_ok = false;
					$$ = (Node *)n;
				}
			| ALTER SCHEMA name RENAME TO name
				{
					RenameStmt *n = makeNode(RenameStmt);
					n->renameType = OBJECT_SCHEMA;
					n->subname = $3;
					n->newname = $6;
					n->missing_ok = false;
					$$ = (Node *)n;
				}
			| ALTER SERVER name RENAME TO name
				{
					RenameStmt *n = makeNode(RenameStmt);
					n->renameType = OBJECT_FOREIGN_SERVER;
					n->object = list_make1(makeString($3));
					n->newname = $6;
					n->missing_ok = false;
					$$ = (Node *)n;
				}
			| ALTER TABLE relation_expr RENAME TO name
				{
					RenameStmt *n = makeNode(RenameStmt);
					n->renameType = OBJECT_TABLE;
					n->relation = $3;
					n->subname = NULL;
					n->newname = $6;
					n->missing_ok = false;
					$$ = (Node *)n;
				}
			| ALTER TABLE IF_P EXISTS relation_expr RENAME TO name
				{
					RenameStmt *n = makeNode(RenameStmt);
					n->renameType = OBJECT_TABLE;
					n->relation = $5;
					n->subname = NULL;
					n->newname = $8;
					n->missing_ok = true;
					$$ = (Node *)n;
				}
			| ALTER SEQUENCE qualified_name RENAME TO name
				{
					RenameStmt *n = makeNode(RenameStmt);
					n->renameType = OBJECT_SEQUENCE;
					n->relation = $3;
					n->subname = NULL;
					n->newname = $6;
					n->missing_ok = false;
					$$ = (Node *)n;
				}
			| ALTER SEQUENCE IF_P EXISTS qualified_name RENAME TO name
				{
					RenameStmt *n = makeNode(RenameStmt);
					n->renameType = OBJECT_SEQUENCE;
					n->relation = $5;
					n->subname = NULL;
					n->newname = $8;
					n->missing_ok = true;
					$$ = (Node *)n;
				}
			| ALTER VIEW qualified_name RENAME TO name
				{
					RenameStmt *n = makeNode(RenameStmt);
					n->renameType = OBJECT_VIEW;
					n->relation = $3;
					n->subname = NULL;
					n->newname = $6;
					n->missing_ok = false;
					$$ = (Node *)n;
				}
			| ALTER VIEW IF_P EXISTS qualified_name RENAME TO name
				{
					RenameStmt *n = makeNode(RenameStmt);
					n->renameType = OBJECT_VIEW;
					n->relation = $5;
					n->subname = NULL;
					n->newname = $8;
					n->missing_ok = true;
					$$ = (Node *)n;
				}
			| ALTER MATERIALIZED VIEW qualified_name RENAME TO name
				{
					RenameStmt *n = makeNode(RenameStmt);
					n->renameType = OBJECT_MATVIEW;
					n->relation = $4;
					n->subname = NULL;
					n->newname = $7;
					n->missing_ok = false;
					$$ = (Node *)n;
				}
			| ALTER MATERIALIZED VIEW IF_P EXISTS qualified_name RENAME TO name
				{
					RenameStmt *n = makeNode(RenameStmt);
					n->renameType = OBJECT_MATVIEW;
					n->relation = $6;
					n->subname = NULL;
					n->newname = $9;
					n->missing_ok = true;
					$$ = (Node *)n;
				}
			| ALTER INDEX qualified_name RENAME TO name
				{
					RenameStmt *n = makeNode(RenameStmt);
					n->renameType = OBJECT_INDEX;
					n->relation = $3;
					n->subname = NULL;
					n->newname = $6;
					n->missing_ok = false;
					$$ = (Node *)n;
				}
			| ALTER INDEX IF_P EXISTS qualified_name RENAME TO name
				{
					RenameStmt *n = makeNode(RenameStmt);
					n->renameType = OBJECT_INDEX;
					n->relation = $5;
					n->subname = NULL;
					n->newname = $8;
					n->missing_ok = true;
					$$ = (Node *)n;
				}
			| ALTER FOREIGN TABLE relation_expr RENAME TO name
				{
					RenameStmt *n = makeNode(RenameStmt);
					n->renameType = OBJECT_FOREIGN_TABLE;
					n->relation = $4;
					n->subname = NULL;
					n->newname = $7;
					n->missing_ok = false;
					$$ = (Node *)n;
				}
			| ALTER FOREIGN TABLE IF_P EXISTS relation_expr RENAME TO name
				{
					RenameStmt *n = makeNode(RenameStmt);
					n->renameType = OBJECT_FOREIGN_TABLE;
					n->relation = $6;
					n->subname = NULL;
					n->newname = $9;
					n->missing_ok = true;
					$$ = (Node *)n;
				}
			| ALTER TABLE relation_expr RENAME opt_column name TO name
				{
					RenameStmt *n = makeNode(RenameStmt);
					n->renameType = OBJECT_COLUMN;
					n->relationType = OBJECT_TABLE;
					n->relation = $3;
					n->subname = $6;
					n->newname = $8;
					n->missing_ok = false;
					$$ = (Node *)n;
				}
			| ALTER TABLE IF_P EXISTS relation_expr RENAME opt_column name TO name
				{
					RenameStmt *n = makeNode(RenameStmt);
					n->renameType = OBJECT_COLUMN;
					n->relationType = OBJECT_TABLE;
					n->relation = $5;
					n->subname = $8;
					n->newname = $10;
					n->missing_ok = true;
					$$ = (Node *)n;
				}
			| ALTER MATERIALIZED VIEW qualified_name RENAME opt_column name TO name
				{
					RenameStmt *n = makeNode(RenameStmt);
					n->renameType = OBJECT_COLUMN;
					n->relationType = OBJECT_MATVIEW;
					n->relation = $4;
					n->subname = $7;
					n->newname = $9;
					n->missing_ok = false;
					$$ = (Node *)n;
				}
			| ALTER MATERIALIZED VIEW IF_P EXISTS qualified_name RENAME opt_column name TO name
				{
					RenameStmt *n = makeNode(RenameStmt);
					n->renameType = OBJECT_COLUMN;
					n->relationType = OBJECT_MATVIEW;
					n->relation = $6;
					n->subname = $9;
					n->newname = $11;
					n->missing_ok = true;
					$$ = (Node *)n;
				}
			| ALTER TABLE relation_expr RENAME CONSTRAINT name TO name
				{
					RenameStmt *n = makeNode(RenameStmt);
					n->renameType = OBJECT_CONSTRAINT;
					n->relationType = OBJECT_TABLE;
					n->relation = $3;
					n->subname = $6;
					n->newname = $8;
					$$ = (Node *)n;
				}
			| ALTER FOREIGN TABLE relation_expr RENAME opt_column name TO name
				{
					RenameStmt *n = makeNode(RenameStmt);
					n->renameType = OBJECT_COLUMN;
					n->relationType = OBJECT_FOREIGN_TABLE;
					n->relation = $4;
					n->subname = $7;
					n->newname = $9;
					n->missing_ok = false;
					$$ = (Node *)n;
				}
			| ALTER FOREIGN TABLE IF_P EXISTS relation_expr RENAME opt_column name TO name
				{
					RenameStmt *n = makeNode(RenameStmt);
					n->renameType = OBJECT_COLUMN;
					n->relationType = OBJECT_FOREIGN_TABLE;
					n->relation = $6;
					n->subname = $9;
					n->newname = $11;
					n->missing_ok = true;
					$$ = (Node *)n;
				}
			| ALTER RULE name ON qualified_name RENAME TO name
				{
					RenameStmt *n = makeNode(RenameStmt);
					n->renameType = OBJECT_RULE;
					n->relation = $5;
					n->subname = $3;
					n->newname = $8;
					n->missing_ok = false;
					$$ = (Node *)n;
				}
			| ALTER TRIGGER name ON qualified_name RENAME TO name
				{
					RenameStmt *n = makeNode(RenameStmt);
					n->renameType = OBJECT_TRIGGER;
					n->relation = $5;
					n->subname = $3;
					n->newname = $8;
					n->missing_ok = false;
					$$ = (Node *)n;
				}
			| ALTER EVENT TRIGGER name RENAME TO name
				{
					RenameStmt *n = makeNode(RenameStmt);
					n->renameType = OBJECT_EVENT_TRIGGER;
					n->object = list_make1(makeString($4));
					n->newname = $7;
					$$ = (Node *)n;
				}
			| ALTER ROLE RoleId RENAME TO RoleId
				{
					RenameStmt *n = makeNode(RenameStmt);
					n->renameType = OBJECT_ROLE;
					n->subname = $3;
					n->newname = $6;
					n->missing_ok = false;
					$$ = (Node *)n;
				}
			| ALTER USER RoleId RENAME TO RoleId
				{
					RenameStmt *n = makeNode(RenameStmt);
					n->renameType = OBJECT_ROLE;
					n->subname = $3;
					n->newname = $6;
					n->missing_ok = false;
					$$ = (Node *)n;
				}
			| ALTER TABLESPACE name RENAME TO name
				{
					RenameStmt *n = makeNode(RenameStmt);
					n->renameType = OBJECT_TABLESPACE;
					n->subname = $3;
					n->newname = $6;
					n->missing_ok = false;
					$$ = (Node *)n;
				}
			| ALTER TABLESPACE name SET reloptions
				{
					AlterTableSpaceOptionsStmt *n =
						makeNode(AlterTableSpaceOptionsStmt);
					n->tablespacename = $3;
					n->options = $5;
					n->isReset = FALSE;
					$$ = (Node *)n;
				}
			| ALTER TABLESPACE name RESET reloptions
				{
					AlterTableSpaceOptionsStmt *n =
						makeNode(AlterTableSpaceOptionsStmt);
					n->tablespacename = $3;
					n->options = $5;
					n->isReset = TRUE;
					$$ = (Node *)n;
				}
			| ALTER TEXT_P SEARCH PARSER any_name RENAME TO name
				{
					RenameStmt *n = makeNode(RenameStmt);
					n->renameType = OBJECT_TSPARSER;
					n->object = $5;
					n->newname = $8;
					n->missing_ok = false;
					$$ = (Node *)n;
				}
			| ALTER TEXT_P SEARCH DICTIONARY any_name RENAME TO name
				{
					RenameStmt *n = makeNode(RenameStmt);
					n->renameType = OBJECT_TSDICTIONARY;
					n->object = $5;
					n->newname = $8;
					n->missing_ok = false;
					$$ = (Node *)n;
				}
			| ALTER TEXT_P SEARCH TEMPLATE any_name RENAME TO name
				{
					RenameStmt *n = makeNode(RenameStmt);
					n->renameType = OBJECT_TSTEMPLATE;
					n->object = $5;
					n->newname = $8;
					n->missing_ok = false;
					$$ = (Node *)n;
				}
			| ALTER TEXT_P SEARCH CONFIGURATION any_name RENAME TO name
				{
					RenameStmt *n = makeNode(RenameStmt);
					n->renameType = OBJECT_TSCONFIGURATION;
					n->object = $5;
					n->newname = $8;
					n->missing_ok = false;
					$$ = (Node *)n;
				}
			| ALTER TYPE_P any_name RENAME TO name
				{
					RenameStmt *n = makeNode(RenameStmt);
					n->renameType = OBJECT_TYPE;
					n->object = $3;
					n->newname = $6;
					n->missing_ok = false;
					$$ = (Node *)n;
				}
			| ALTER TYPE_P any_name RENAME ATTRIBUTE name TO name opt_drop_behavior
				{
					RenameStmt *n = makeNode(RenameStmt);
					n->renameType = OBJECT_ATTRIBUTE;
					n->relationType = OBJECT_TYPE;
					n->relation = makeRangeVarFromAnyName($3, @3, yyscanner);
					n->subname = $6;
					n->newname = $8;
					n->behavior = $9;
					n->missing_ok = false;
					$$ = (Node *)n;
				}
		;

opt_column: COLUMN									{ $$ = COLUMN; }
			| /*EMPTY*/								{ $$ = 0; }
		;

opt_set_data: SET DATA_P							{ $$ = 1; }
			| /*EMPTY*/								{ $$ = 0; }
		;

/*****************************************************************************
 *
 * ALTER THING name SET SCHEMA name
 *
 *****************************************************************************/

AlterObjectSchemaStmt:
			ALTER AGGREGATE func_name aggr_args SET SCHEMA name
				{
					AlterObjectSchemaStmt *n = makeNode(AlterObjectSchemaStmt);
					n->objectType = OBJECT_AGGREGATE;
					n->object = $3;
					n->objarg = $4;
					n->newschema = $7;
					n->missing_ok = false;
					$$ = (Node *)n;
				}
			| ALTER COLLATION any_name SET SCHEMA name
				{
					AlterObjectSchemaStmt *n = makeNode(AlterObjectSchemaStmt);
					n->objectType = OBJECT_COLLATION;
					n->object = $3;
					n->newschema = $6;
					n->missing_ok = false;
					$$ = (Node *)n;
				}
			| ALTER CONVERSION_P any_name SET SCHEMA name
				{
					AlterObjectSchemaStmt *n = makeNode(AlterObjectSchemaStmt);
					n->objectType = OBJECT_CONVERSION;
					n->object = $3;
					n->newschema = $6;
					n->missing_ok = false;
					$$ = (Node *)n;
				}
			| ALTER DOMAIN_P any_name SET SCHEMA name
				{
					AlterObjectSchemaStmt *n = makeNode(AlterObjectSchemaStmt);
					n->objectType = OBJECT_DOMAIN;
					n->object = $3;
					n->newschema = $6;
					n->missing_ok = false;
					$$ = (Node *)n;
				}
			| ALTER EXTENSION any_name SET SCHEMA name
				{
					AlterObjectSchemaStmt *n = makeNode(AlterObjectSchemaStmt);
					n->objectType = OBJECT_EXTENSION;
					n->object = $3;
					n->newschema = $6;
					n->missing_ok = false;
					$$ = (Node *)n;
				}
			| ALTER FUNCTION function_with_argtypes SET SCHEMA name
				{
					AlterObjectSchemaStmt *n = makeNode(AlterObjectSchemaStmt);
					n->objectType = OBJECT_FUNCTION;
					n->object = $3->funcname;
					n->objarg = $3->funcargs;
					n->newschema = $6;
					n->missing_ok = false;
					$$ = (Node *)n;
				}
			| ALTER OPERATOR any_operator oper_argtypes SET SCHEMA name
				{
					AlterObjectSchemaStmt *n = makeNode(AlterObjectSchemaStmt);
					n->objectType = OBJECT_OPERATOR;
					n->object = $3;
					n->objarg = $4;
					n->newschema = $7;
					n->missing_ok = false;
					$$ = (Node *)n;
				}
			| ALTER OPERATOR CLASS any_name USING access_method SET SCHEMA name
				{
					AlterObjectSchemaStmt *n = makeNode(AlterObjectSchemaStmt);
					n->objectType = OBJECT_OPCLASS;
					n->object = $4;
					n->objarg = list_make1(makeString($6));
					n->newschema = $9;
					n->missing_ok = false;
					$$ = (Node *)n;
				}
			| ALTER OPERATOR FAMILY any_name USING access_method SET SCHEMA name
				{
					AlterObjectSchemaStmt *n = makeNode(AlterObjectSchemaStmt);
					n->objectType = OBJECT_OPFAMILY;
					n->object = $4;
					n->objarg = list_make1(makeString($6));
					n->newschema = $9;
					n->missing_ok = false;
					$$ = (Node *)n;
				}
			| ALTER TABLE relation_expr SET SCHEMA name
				{
					AlterObjectSchemaStmt *n = makeNode(AlterObjectSchemaStmt);
					n->objectType = OBJECT_TABLE;
					n->relation = $3;
					n->newschema = $6;
					n->missing_ok = false;
					$$ = (Node *)n;
				}
			| ALTER TABLE IF_P EXISTS relation_expr SET SCHEMA name
				{
					AlterObjectSchemaStmt *n = makeNode(AlterObjectSchemaStmt);
					n->objectType = OBJECT_TABLE;
					n->relation = $5;
					n->newschema = $8;
					n->missing_ok = true;
					$$ = (Node *)n;
				}
			| ALTER TEXT_P SEARCH PARSER any_name SET SCHEMA name
				{
					AlterObjectSchemaStmt *n = makeNode(AlterObjectSchemaStmt);
					n->objectType = OBJECT_TSPARSER;
					n->object = $5;
					n->newschema = $8;
					n->missing_ok = false;
					$$ = (Node *)n;
				}
			| ALTER TEXT_P SEARCH DICTIONARY any_name SET SCHEMA name
				{
					AlterObjectSchemaStmt *n = makeNode(AlterObjectSchemaStmt);
					n->objectType = OBJECT_TSDICTIONARY;
					n->object = $5;
					n->newschema = $8;
					n->missing_ok = false;
					$$ = (Node *)n;
				}
			| ALTER TEXT_P SEARCH TEMPLATE any_name SET SCHEMA name
				{
					AlterObjectSchemaStmt *n = makeNode(AlterObjectSchemaStmt);
					n->objectType = OBJECT_TSTEMPLATE;
					n->object = $5;
					n->newschema = $8;
					n->missing_ok = false;
					$$ = (Node *)n;
				}
			| ALTER TEXT_P SEARCH CONFIGURATION any_name SET SCHEMA name
				{
					AlterObjectSchemaStmt *n = makeNode(AlterObjectSchemaStmt);
					n->objectType = OBJECT_TSCONFIGURATION;
					n->object = $5;
					n->newschema = $8;
					n->missing_ok = false;
					$$ = (Node *)n;
				}
			| ALTER SEQUENCE qualified_name SET SCHEMA name
				{
					AlterObjectSchemaStmt *n = makeNode(AlterObjectSchemaStmt);
					n->objectType = OBJECT_SEQUENCE;
					n->relation = $3;
					n->newschema = $6;
					n->missing_ok = false;
					$$ = (Node *)n;
				}
			| ALTER SEQUENCE IF_P EXISTS qualified_name SET SCHEMA name
				{
					AlterObjectSchemaStmt *n = makeNode(AlterObjectSchemaStmt);
					n->objectType = OBJECT_SEQUENCE;
					n->relation = $5;
					n->newschema = $8;
					n->missing_ok = true;
					$$ = (Node *)n;
				}
			| ALTER VIEW qualified_name SET SCHEMA name
				{
					AlterObjectSchemaStmt *n = makeNode(AlterObjectSchemaStmt);
					n->objectType = OBJECT_VIEW;
					n->relation = $3;
					n->newschema = $6;
					n->missing_ok = false;
					$$ = (Node *)n;
				}
			| ALTER VIEW IF_P EXISTS qualified_name SET SCHEMA name
				{
					AlterObjectSchemaStmt *n = makeNode(AlterObjectSchemaStmt);
					n->objectType = OBJECT_VIEW;
					n->relation = $5;
					n->newschema = $8;
					n->missing_ok = true;
					$$ = (Node *)n;
				}
			| ALTER MATERIALIZED VIEW qualified_name SET SCHEMA name
				{
					AlterObjectSchemaStmt *n = makeNode(AlterObjectSchemaStmt);
					n->objectType = OBJECT_MATVIEW;
					n->relation = $4;
					n->newschema = $7;
					n->missing_ok = false;
					$$ = (Node *)n;
				}
			| ALTER MATERIALIZED VIEW IF_P EXISTS qualified_name SET SCHEMA name
				{
					AlterObjectSchemaStmt *n = makeNode(AlterObjectSchemaStmt);
					n->objectType = OBJECT_MATVIEW;
					n->relation = $6;
					n->newschema = $9;
					n->missing_ok = true;
					$$ = (Node *)n;
				}
			| ALTER FOREIGN TABLE relation_expr SET SCHEMA name
				{
					AlterObjectSchemaStmt *n = makeNode(AlterObjectSchemaStmt);
					n->objectType = OBJECT_FOREIGN_TABLE;
					n->relation = $4;
					n->newschema = $7;
					n->missing_ok = false;
					$$ = (Node *)n;
				}
			| ALTER FOREIGN TABLE IF_P EXISTS relation_expr SET SCHEMA name
				{
					AlterObjectSchemaStmt *n = makeNode(AlterObjectSchemaStmt);
					n->objectType = OBJECT_FOREIGN_TABLE;
					n->relation = $6;
					n->newschema = $9;
					n->missing_ok = true;
					$$ = (Node *)n;
				}
			| ALTER TYPE_P any_name SET SCHEMA name
				{
					AlterObjectSchemaStmt *n = makeNode(AlterObjectSchemaStmt);
					n->objectType = OBJECT_TYPE;
					n->object = $3;
					n->newschema = $6;
					n->missing_ok = false;
					$$ = (Node *)n;
				}
		;

/*****************************************************************************
 *
 * ALTER THING name OWNER TO newname
 *
 *****************************************************************************/

AlterOwnerStmt: ALTER AGGREGATE func_name aggr_args OWNER TO RoleId
				{
					AlterOwnerStmt *n = makeNode(AlterOwnerStmt);
					n->objectType = OBJECT_AGGREGATE;
					n->object = $3;
					n->objarg = $4;
					n->newowner = $7;
					$$ = (Node *)n;
				}
			| ALTER COLLATION any_name OWNER TO RoleId
				{
					AlterOwnerStmt *n = makeNode(AlterOwnerStmt);
					n->objectType = OBJECT_COLLATION;
					n->object = $3;
					n->newowner = $6;
					$$ = (Node *)n;
				}
			| ALTER CONVERSION_P any_name OWNER TO RoleId
				{
					AlterOwnerStmt *n = makeNode(AlterOwnerStmt);
					n->objectType = OBJECT_CONVERSION;
					n->object = $3;
					n->newowner = $6;
					$$ = (Node *)n;
				}
			| ALTER DATABASE database_name OWNER TO RoleId
				{
					AlterOwnerStmt *n = makeNode(AlterOwnerStmt);
					n->objectType = OBJECT_DATABASE;
					n->object = list_make1(makeString($3));
					n->newowner = $6;
					$$ = (Node *)n;
				}
			| ALTER DOMAIN_P any_name OWNER TO RoleId
				{
					AlterOwnerStmt *n = makeNode(AlterOwnerStmt);
					n->objectType = OBJECT_DOMAIN;
					n->object = $3;
					n->newowner = $6;
					$$ = (Node *)n;
				}
			| ALTER FUNCTION function_with_argtypes OWNER TO RoleId
				{
					AlterOwnerStmt *n = makeNode(AlterOwnerStmt);
					n->objectType = OBJECT_FUNCTION;
					n->object = $3->funcname;
					n->objarg = $3->funcargs;
					n->newowner = $6;
					$$ = (Node *)n;
				}
			| ALTER opt_procedural LANGUAGE name OWNER TO RoleId
				{
					AlterOwnerStmt *n = makeNode(AlterOwnerStmt);
					n->objectType = OBJECT_LANGUAGE;
					n->object = list_make1(makeString($4));
					n->newowner = $7;
					$$ = (Node *)n;
				}
			| ALTER LARGE_P OBJECT_P NumericOnly OWNER TO RoleId
				{
					AlterOwnerStmt *n = makeNode(AlterOwnerStmt);
					n->objectType = OBJECT_LARGEOBJECT;
					n->object = list_make1($4);
					n->newowner = $7;
					$$ = (Node *)n;
				}
			| ALTER OPERATOR any_operator oper_argtypes OWNER TO RoleId
				{
					AlterOwnerStmt *n = makeNode(AlterOwnerStmt);
					n->objectType = OBJECT_OPERATOR;
					n->object = $3;
					n->objarg = $4;
					n->newowner = $7;
					$$ = (Node *)n;
				}
			| ALTER OPERATOR CLASS any_name USING access_method OWNER TO RoleId
				{
					AlterOwnerStmt *n = makeNode(AlterOwnerStmt);
					n->objectType = OBJECT_OPCLASS;
					n->object = $4;
					n->objarg = list_make1(makeString($6));
					n->newowner = $9;
					$$ = (Node *)n;
				}
			| ALTER OPERATOR FAMILY any_name USING access_method OWNER TO RoleId
				{
					AlterOwnerStmt *n = makeNode(AlterOwnerStmt);
					n->objectType = OBJECT_OPFAMILY;
					n->object = $4;
					n->objarg = list_make1(makeString($6));
					n->newowner = $9;
					$$ = (Node *)n;
				}
			| ALTER SCHEMA name OWNER TO RoleId
				{
					AlterOwnerStmt *n = makeNode(AlterOwnerStmt);
					n->objectType = OBJECT_SCHEMA;
					n->object = list_make1(makeString($3));
					n->newowner = $6;
					$$ = (Node *)n;
				}
			| ALTER TYPE_P any_name OWNER TO RoleId
				{
					AlterOwnerStmt *n = makeNode(AlterOwnerStmt);
					n->objectType = OBJECT_TYPE;
					n->object = $3;
					n->newowner = $6;
					$$ = (Node *)n;
				}
			| ALTER TABLESPACE name OWNER TO RoleId
				{
					AlterOwnerStmt *n = makeNode(AlterOwnerStmt);
					n->objectType = OBJECT_TABLESPACE;
					n->object = list_make1(makeString($3));
					n->newowner = $6;
					$$ = (Node *)n;
				}
			| ALTER TEXT_P SEARCH DICTIONARY any_name OWNER TO RoleId
				{
					AlterOwnerStmt *n = makeNode(AlterOwnerStmt);
					n->objectType = OBJECT_TSDICTIONARY;
					n->object = $5;
					n->newowner = $8;
					$$ = (Node *)n;
				}
			| ALTER TEXT_P SEARCH CONFIGURATION any_name OWNER TO RoleId
				{
					AlterOwnerStmt *n = makeNode(AlterOwnerStmt);
					n->objectType = OBJECT_TSCONFIGURATION;
					n->object = $5;
					n->newowner = $8;
					$$ = (Node *)n;
				}
			| ALTER FOREIGN DATA_P WRAPPER name OWNER TO RoleId
				{
					AlterOwnerStmt *n = makeNode(AlterOwnerStmt);
					n->objectType = OBJECT_FDW;
					n->object = list_make1(makeString($5));
					n->newowner = $8;
					$$ = (Node *)n;
				}
			| ALTER SERVER name OWNER TO RoleId
				{
					AlterOwnerStmt *n = makeNode(AlterOwnerStmt);
					n->objectType = OBJECT_FOREIGN_SERVER;
					n->object = list_make1(makeString($3));
					n->newowner = $6;
					$$ = (Node *)n;
				}
			| ALTER EVENT TRIGGER name OWNER TO RoleId
				{
					AlterOwnerStmt *n = makeNode(AlterOwnerStmt);
					n->objectType = OBJECT_EVENT_TRIGGER;
					n->object = list_make1(makeString($4));
					n->newowner = $7;
					$$ = (Node *)n;
				}
		;


/*****************************************************************************
 *
 *		QUERY:	Define Rewrite Rule
 *
 *****************************************************************************/

RuleStmt:	CREATE opt_or_replace RULE name AS
			ON event TO qualified_name where_clause
			DO opt_instead RuleActionList
				{
					RuleStmt *n = makeNode(RuleStmt);
					n->replace = $2;
					n->relation = $9;
					n->rulename = $4;
					n->whereClause = $10;
					n->event = $7;
					n->instead = $12;
					n->actions = $13;
					$$ = (Node *)n;
				}
		;

RuleActionList:
			NOTHING									{ $$ = NIL; }
			| RuleActionStmt						{ $$ = list_make1($1); }
			| '(' RuleActionMulti ')'				{ $$ = $2; }
		;

/* the thrashing around here is to discard "empty" statements... */
RuleActionMulti:
			RuleActionMulti ';' RuleActionStmtOrEmpty
				{ if ($3 != NULL)
					$$ = lappend($1, $3);
				  else
					$$ = $1;
				}
			| RuleActionStmtOrEmpty
				{ if ($1 != NULL)
					$$ = list_make1($1);
				  else
					$$ = NIL;
				}
		;

RuleActionStmt:
			SelectStmt
			| InsertStmt
			| UpdateStmt
			| DeleteStmt
			| NotifyStmt
		;

RuleActionStmtOrEmpty:
			RuleActionStmt							{ $$ = $1; }
			|	/*EMPTY*/							{ $$ = NULL; }
		;

event:		SELECT									{ $$ = CMD_SELECT; }
			| UPDATE								{ $$ = CMD_UPDATE; }
			| DELETE_P								{ $$ = CMD_DELETE; }
			| INSERT								{ $$ = CMD_INSERT; }
		 ;

opt_instead:
			INSTEAD									{ $$ = TRUE; }
			| ALSO									{ $$ = FALSE; }
			| /*EMPTY*/								{ $$ = FALSE; }
		;


DropRuleStmt:
			DROP RULE name ON any_name opt_drop_behavior
				{
					DropStmt *n = makeNode(DropStmt);
					n->removeType = OBJECT_RULE;
					n->objects = list_make1(lappend($5, makeString($3)));
					n->arguments = NIL;
					n->behavior = $6;
					n->missing_ok = false;
					n->concurrent = false;
					$$ = (Node *) n;
				}
			| DROP RULE IF_P EXISTS name ON any_name opt_drop_behavior
				{
					DropStmt *n = makeNode(DropStmt);
					n->removeType = OBJECT_RULE;
					n->objects = list_make1(lappend($7, makeString($5)));
					n->arguments = NIL;
					n->behavior = $8;
					n->missing_ok = true;
					n->concurrent = false;
					$$ = (Node *) n;
				}
		;


/*****************************************************************************
 *
 *		QUERY:
 *				NOTIFY <identifier> can appear both in rule bodies and
 *				as a query-level command
 *
 *****************************************************************************/

NotifyStmt: NOTIFY ColId notify_payload
				{
					NotifyStmt *n = makeNode(NotifyStmt);
					n->conditionname = $2;
					n->payload = $3;
					$$ = (Node *)n;
				}
		;

notify_payload:
			',' Sconst							{ $$ = $2; }
			| /*EMPTY*/							{ $$ = NULL; }
		;

ListenStmt: LISTEN ColId
				{
					ListenStmt *n = makeNode(ListenStmt);
					n->conditionname = $2;
					$$ = (Node *)n;
				}
		;

UnlistenStmt:
			UNLISTEN ColId
				{
					UnlistenStmt *n = makeNode(UnlistenStmt);
					n->conditionname = $2;
					$$ = (Node *)n;
				}
			| UNLISTEN '*'
				{
					UnlistenStmt *n = makeNode(UnlistenStmt);
					n->conditionname = NULL;
					$$ = (Node *)n;
				}
		;


/*****************************************************************************
 *
 *		Transactions:
 *
 *		BEGIN / COMMIT / ROLLBACK
 *		(also older versions END / ABORT)
 *
 *****************************************************************************/

TransactionStmt:
			ABORT_P opt_transaction
				{
					TransactionStmt *n = makeNode(TransactionStmt);
					n->kind = TRANS_STMT_ROLLBACK;
					n->options = NIL;
					$$ = (Node *)n;
				}
			| BEGIN_P opt_transaction transaction_mode_list_or_empty
				{
					TransactionStmt *n = makeNode(TransactionStmt);
					n->kind = TRANS_STMT_BEGIN;
					n->options = $3;
					$$ = (Node *)n;
				}
			| START TRANSACTION transaction_mode_list_or_empty
				{
					TransactionStmt *n = makeNode(TransactionStmt);
					n->kind = TRANS_STMT_START;
					n->options = $3;
					$$ = (Node *)n;
				}
			| COMMIT opt_transaction
				{
					TransactionStmt *n = makeNode(TransactionStmt);
					n->kind = TRANS_STMT_COMMIT;
					n->options = NIL;
					$$ = (Node *)n;
				}
			| END_P opt_transaction
				{
					TransactionStmt *n = makeNode(TransactionStmt);
					n->kind = TRANS_STMT_COMMIT;
					n->options = NIL;
					$$ = (Node *)n;
				}
			| ROLLBACK opt_transaction
				{
					TransactionStmt *n = makeNode(TransactionStmt);
					n->kind = TRANS_STMT_ROLLBACK;
					n->options = NIL;
					$$ = (Node *)n;
				}
			| SAVEPOINT ColId
				{
					TransactionStmt *n = makeNode(TransactionStmt);
					n->kind = TRANS_STMT_SAVEPOINT;
					n->options = list_make1(makeDefElem("savepoint_name",
														(Node *)makeString($2)));
					$$ = (Node *)n;
				}
			| RELEASE SAVEPOINT ColId
				{
					TransactionStmt *n = makeNode(TransactionStmt);
					n->kind = TRANS_STMT_RELEASE;
					n->options = list_make1(makeDefElem("savepoint_name",
														(Node *)makeString($3)));
					$$ = (Node *)n;
				}
			| RELEASE ColId
				{
					TransactionStmt *n = makeNode(TransactionStmt);
					n->kind = TRANS_STMT_RELEASE;
					n->options = list_make1(makeDefElem("savepoint_name",
														(Node *)makeString($2)));
					$$ = (Node *)n;
				}
			| ROLLBACK opt_transaction TO SAVEPOINT ColId
				{
					TransactionStmt *n = makeNode(TransactionStmt);
					n->kind = TRANS_STMT_ROLLBACK_TO;
					n->options = list_make1(makeDefElem("savepoint_name",
														(Node *)makeString($5)));
					$$ = (Node *)n;
				}
			| ROLLBACK opt_transaction TO ColId
				{
					TransactionStmt *n = makeNode(TransactionStmt);
					n->kind = TRANS_STMT_ROLLBACK_TO;
					n->options = list_make1(makeDefElem("savepoint_name",
														(Node *)makeString($4)));
					$$ = (Node *)n;
				}
			| PREPARE TRANSACTION Sconst
				{
					TransactionStmt *n = makeNode(TransactionStmt);
					n->kind = TRANS_STMT_PREPARE;
					n->gid = $3;
					$$ = (Node *)n;
				}
			| COMMIT PREPARED Sconst
				{
					TransactionStmt *n = makeNode(TransactionStmt);
					n->kind = TRANS_STMT_COMMIT_PREPARED;
					n->gid = $3;
					$$ = (Node *)n;
				}
			| ROLLBACK PREPARED Sconst
				{
					TransactionStmt *n = makeNode(TransactionStmt);
					n->kind = TRANS_STMT_ROLLBACK_PREPARED;
					n->gid = $3;
					$$ = (Node *)n;
				}
		;

opt_transaction:	WORK							{}
			| TRANSACTION							{}
			| /*EMPTY*/								{}
		;

transaction_mode_item:
			ISOLATION LEVEL iso_level
					{ $$ = makeDefElem("transaction_isolation",
									   makeStringConst($3, @3)); }
			| READ ONLY
					{ $$ = makeDefElem("transaction_read_only",
									   makeIntConst(TRUE, @1)); }
			| READ WRITE
					{ $$ = makeDefElem("transaction_read_only",
									   makeIntConst(FALSE, @1)); }
			| DEFERRABLE
					{ $$ = makeDefElem("transaction_deferrable",
									   makeIntConst(TRUE, @1)); }
			| NOT DEFERRABLE
					{ $$ = makeDefElem("transaction_deferrable",
									   makeIntConst(FALSE, @1)); }
		;

/* Syntax with commas is SQL-spec, without commas is Postgres historical */
transaction_mode_list:
			transaction_mode_item
					{ $$ = list_make1($1); }
			| transaction_mode_list ',' transaction_mode_item
					{ $$ = lappend($1, $3); }
			| transaction_mode_list transaction_mode_item
					{ $$ = lappend($1, $2); }
		;

transaction_mode_list_or_empty:
			transaction_mode_list
			| /* EMPTY */
					{ $$ = NIL; }
		;


/*****************************************************************************
 *
 *	QUERY:
 *		CREATE [ OR REPLACE ] [ TEMP ] VIEW <viewname> '('target-list ')'
 *			AS <query> [ WITH [ CASCADED | LOCAL ] CHECK OPTION ]
 *
 *****************************************************************************/

ViewStmt: CREATE OptTemp VIEW qualified_name opt_column_list opt_reloptions
				AS SelectStmt opt_check_option
				{
					ViewStmt *n = makeNode(ViewStmt);
					n->view = $4;
					n->view->relpersistence = $2;
					n->aliases = $5;
					n->query = $8;
					n->replace = false;
					n->options = $6;
					$$ = (Node *) n;
				}
		| CREATE OR REPLACE OptTemp VIEW qualified_name opt_column_list opt_reloptions
				AS SelectStmt opt_check_option
				{
					ViewStmt *n = makeNode(ViewStmt);
					n->view = $6;
					n->view->relpersistence = $4;
					n->aliases = $7;
					n->query = $10;
					n->replace = true;
					n->options = $8;
					$$ = (Node *) n;
				}
		| CREATE OptTemp RECURSIVE VIEW qualified_name '(' columnList ')' opt_reloptions
				AS SelectStmt
				{
					ViewStmt *n = makeNode(ViewStmt);
					n->view = $5;
					n->view->relpersistence = $2;
					n->aliases = $7;
					n->query = makeRecursiveViewSelect(n->view->relname, n->aliases, $11);
					n->replace = false;
					n->options = $9;
					$$ = (Node *) n;
				}
		| CREATE OR REPLACE OptTemp RECURSIVE VIEW qualified_name '(' columnList ')' opt_reloptions
				AS SelectStmt
				{
					ViewStmt *n = makeNode(ViewStmt);
					n->view = $7;
					n->view->relpersistence = $4;
					n->aliases = $9;
					n->query = makeRecursiveViewSelect(n->view->relname, n->aliases, $13);
					n->replace = true;
					n->options = $11;
					$$ = (Node *) n;
				}
		;

opt_check_option:
		WITH CHECK OPTION
				{
					ereport(ERROR,
							(errcode(ERRCODE_FEATURE_NOT_SUPPORTED),
							 errmsg("WITH CHECK OPTION is not implemented")));
				}
		| WITH CASCADED CHECK OPTION
				{
					ereport(ERROR,
							(errcode(ERRCODE_FEATURE_NOT_SUPPORTED),
							 errmsg("WITH CHECK OPTION is not implemented")));
				}
		| WITH LOCAL CHECK OPTION
				{
					ereport(ERROR,
							(errcode(ERRCODE_FEATURE_NOT_SUPPORTED),
							 errmsg("WITH CHECK OPTION is not implemented")));
				}
		| /* EMPTY */							{ $$ = NIL; }
		;

/*****************************************************************************
 *
 *		QUERY:
 *				LOAD "filename"
 *
 *****************************************************************************/

LoadStmt:	LOAD file_name
				{
					LoadStmt *n = makeNode(LoadStmt);
					n->filename = $2;
					$$ = (Node *)n;
				}
		;


/*****************************************************************************
 *
 *		CREATE DATABASE
 *
 *****************************************************************************/

CreatedbStmt:
			CREATE DATABASE database_name opt_with createdb_opt_list
				{
					CreatedbStmt *n = makeNode(CreatedbStmt);
					n->dbname = $3;
					n->options = $5;
					$$ = (Node *)n;
				}
		;

createdb_opt_list:
			createdb_opt_list createdb_opt_item		{ $$ = lappend($1, $2); }
			| /* EMPTY */							{ $$ = NIL; }
		;

createdb_opt_item:
			TABLESPACE opt_equal name
				{
					$$ = makeDefElem("tablespace", (Node *)makeString($3));
				}
			| TABLESPACE opt_equal DEFAULT
				{
					$$ = makeDefElem("tablespace", NULL);
				}
			| LOCATION opt_equal Sconst
				{
					$$ = makeDefElem("location", (Node *)makeString($3));
				}
			| LOCATION opt_equal DEFAULT
				{
					$$ = makeDefElem("location", NULL);
				}
			| TEMPLATE opt_equal name
				{
					$$ = makeDefElem("template", (Node *)makeString($3));
				}
			| TEMPLATE opt_equal DEFAULT
				{
					$$ = makeDefElem("template", NULL);
				}
			| ENCODING opt_equal Sconst
				{
					$$ = makeDefElem("encoding", (Node *)makeString($3));
				}
			| ENCODING opt_equal Iconst
				{
					$$ = makeDefElem("encoding", (Node *)makeInteger($3));
				}
			| ENCODING opt_equal DEFAULT
				{
					$$ = makeDefElem("encoding", NULL);
				}
			| LC_COLLATE_P opt_equal Sconst
				{
					$$ = makeDefElem("lc_collate", (Node *)makeString($3));
				}
			| LC_COLLATE_P opt_equal DEFAULT
				{
					$$ = makeDefElem("lc_collate", NULL);
				}
			| LC_CTYPE_P opt_equal Sconst
				{
					$$ = makeDefElem("lc_ctype", (Node *)makeString($3));
				}
			| LC_CTYPE_P opt_equal DEFAULT
				{
					$$ = makeDefElem("lc_ctype", NULL);
				}
			| CONNECTION LIMIT opt_equal SignedIconst
				{
					$$ = makeDefElem("connectionlimit", (Node *)makeInteger($4));
				}
			| OWNER opt_equal name
				{
					$$ = makeDefElem("owner", (Node *)makeString($3));
				}
			| OWNER opt_equal DEFAULT
				{
					$$ = makeDefElem("owner", NULL);
				}
		;

/*
 *	Though the equals sign doesn't match other WITH options, pg_dump uses
 *	equals for backward compatibility, and it doesn't seem worth removing it.
 */
opt_equal:	'='										{}
			| /*EMPTY*/								{}
		;


/*****************************************************************************
 *
 *		ALTER DATABASE
 *
 *****************************************************************************/

AlterDatabaseStmt:
			ALTER DATABASE database_name opt_with alterdb_opt_list
				 {
					AlterDatabaseStmt *n = makeNode(AlterDatabaseStmt);
					n->dbname = $3;
					n->options = $5;
					$$ = (Node *)n;
				 }
			| ALTER DATABASE database_name SET TABLESPACE name
				 {
					AlterDatabaseStmt *n = makeNode(AlterDatabaseStmt);
					n->dbname = $3;
					n->options = list_make1(makeDefElem("tablespace",
													(Node *)makeString($6)));
					$$ = (Node *)n;
				 }
		;

AlterDatabaseSetStmt:
			ALTER DATABASE database_name SetResetClause
				{
					AlterDatabaseSetStmt *n = makeNode(AlterDatabaseSetStmt);
					n->dbname = $3;
					n->setstmt = $4;
					$$ = (Node *)n;
				}
		;


alterdb_opt_list:
			alterdb_opt_list alterdb_opt_item		{ $$ = lappend($1, $2); }
			| /* EMPTY */							{ $$ = NIL; }
		;

alterdb_opt_item:
			CONNECTION LIMIT opt_equal SignedIconst
				{
					$$ = makeDefElem("connectionlimit", (Node *)makeInteger($4));
				}
		;


/*****************************************************************************
 *
 *		DROP DATABASE [ IF EXISTS ]
 *
 * This is implicitly CASCADE, no need for drop behavior
 *****************************************************************************/

DropdbStmt: DROP DATABASE database_name
				{
					DropdbStmt *n = makeNode(DropdbStmt);
					n->dbname = $3;
					n->missing_ok = FALSE;
					$$ = (Node *)n;
				}
			| DROP DATABASE IF_P EXISTS database_name
				{
					DropdbStmt *n = makeNode(DropdbStmt);
					n->dbname = $5;
					n->missing_ok = TRUE;
					$$ = (Node *)n;
				}
		;


/*****************************************************************************
 *
 * Manipulate a domain
 *
 *****************************************************************************/

CreateDomainStmt:
			CREATE DOMAIN_P any_name opt_as Typename ColQualList
				{
					CreateDomainStmt *n = makeNode(CreateDomainStmt);
					n->domainname = $3;
					n->typeName = $5;
					SplitColQualList($6, &n->constraints, &n->collClause,
									 yyscanner);
					$$ = (Node *)n;
				}
		;

AlterDomainStmt:
			/* ALTER DOMAIN <domain> {SET DEFAULT <expr>|DROP DEFAULT} */
			ALTER DOMAIN_P any_name alter_column_default
				{
					AlterDomainStmt *n = makeNode(AlterDomainStmt);
					n->subtype = 'T';
					n->typeName = $3;
					n->def = $4;
					$$ = (Node *)n;
				}
			/* ALTER DOMAIN <domain> DROP NOT NULL */
			| ALTER DOMAIN_P any_name DROP NOT NULL_P
				{
					AlterDomainStmt *n = makeNode(AlterDomainStmt);
					n->subtype = 'N';
					n->typeName = $3;
					$$ = (Node *)n;
				}
			/* ALTER DOMAIN <domain> SET NOT NULL */
			| ALTER DOMAIN_P any_name SET NOT NULL_P
				{
					AlterDomainStmt *n = makeNode(AlterDomainStmt);
					n->subtype = 'O';
					n->typeName = $3;
					$$ = (Node *)n;
				}
			/* ALTER DOMAIN <domain> ADD CONSTRAINT ... */
			| ALTER DOMAIN_P any_name ADD_P TableConstraint
				{
					AlterDomainStmt *n = makeNode(AlterDomainStmt);
					n->subtype = 'C';
					n->typeName = $3;
					n->def = $5;
					$$ = (Node *)n;
				}
			/* ALTER DOMAIN <domain> DROP CONSTRAINT <name> [RESTRICT|CASCADE] */
			| ALTER DOMAIN_P any_name DROP CONSTRAINT name opt_drop_behavior
				{
					AlterDomainStmt *n = makeNode(AlterDomainStmt);
					n->subtype = 'X';
					n->typeName = $3;
					n->name = $6;
					n->behavior = $7;
					n->missing_ok = false;
					$$ = (Node *)n;
				}
			/* ALTER DOMAIN <domain> DROP CONSTRAINT IF EXISTS <name> [RESTRICT|CASCADE] */
			| ALTER DOMAIN_P any_name DROP CONSTRAINT IF_P EXISTS name opt_drop_behavior
				{
					AlterDomainStmt *n = makeNode(AlterDomainStmt);
					n->subtype = 'X';
					n->typeName = $3;
					n->name = $8;
					n->behavior = $9;
					n->missing_ok = true;
					$$ = (Node *)n;
				}
			/* ALTER DOMAIN <domain> VALIDATE CONSTRAINT <name> */
			| ALTER DOMAIN_P any_name VALIDATE CONSTRAINT name
				{
					AlterDomainStmt *n = makeNode(AlterDomainStmt);
					n->subtype = 'V';
					n->typeName = $3;
					n->name = $6;
					$$ = (Node *)n;
				}
			;

opt_as:		AS										{}
			| /* EMPTY */							{}
		;


/*****************************************************************************
 *
 * Manipulate a text search dictionary or configuration
 *
 *****************************************************************************/

AlterTSDictionaryStmt:
			ALTER TEXT_P SEARCH DICTIONARY any_name definition
				{
					AlterTSDictionaryStmt *n = makeNode(AlterTSDictionaryStmt);
					n->dictname = $5;
					n->options = $6;
					$$ = (Node *)n;
				}
		;

AlterTSConfigurationStmt:
			ALTER TEXT_P SEARCH CONFIGURATION any_name ADD_P MAPPING FOR name_list WITH any_name_list
				{
					AlterTSConfigurationStmt *n = makeNode(AlterTSConfigurationStmt);
					n->cfgname = $5;
					n->tokentype = $9;
					n->dicts = $11;
					n->override = false;
					n->replace = false;
					$$ = (Node*)n;
				}
			| ALTER TEXT_P SEARCH CONFIGURATION any_name ALTER MAPPING FOR name_list WITH any_name_list
				{
					AlterTSConfigurationStmt *n = makeNode(AlterTSConfigurationStmt);
					n->cfgname = $5;
					n->tokentype = $9;
					n->dicts = $11;
					n->override = true;
					n->replace = false;
					$$ = (Node*)n;
				}
			| ALTER TEXT_P SEARCH CONFIGURATION any_name ALTER MAPPING REPLACE any_name WITH any_name
				{
					AlterTSConfigurationStmt *n = makeNode(AlterTSConfigurationStmt);
					n->cfgname = $5;
					n->tokentype = NIL;
					n->dicts = list_make2($9,$11);
					n->override = false;
					n->replace = true;
					$$ = (Node*)n;
				}
			| ALTER TEXT_P SEARCH CONFIGURATION any_name ALTER MAPPING FOR name_list REPLACE any_name WITH any_name
				{
					AlterTSConfigurationStmt *n = makeNode(AlterTSConfigurationStmt);
					n->cfgname = $5;
					n->tokentype = $9;
					n->dicts = list_make2($11,$13);
					n->override = false;
					n->replace = true;
					$$ = (Node*)n;
				}
			| ALTER TEXT_P SEARCH CONFIGURATION any_name DROP MAPPING FOR name_list
				{
					AlterTSConfigurationStmt *n = makeNode(AlterTSConfigurationStmt);
					n->cfgname = $5;
					n->tokentype = $9;
					n->missing_ok = false;
					$$ = (Node*)n;
				}
			| ALTER TEXT_P SEARCH CONFIGURATION any_name DROP MAPPING IF_P EXISTS FOR name_list
				{
					AlterTSConfigurationStmt *n = makeNode(AlterTSConfigurationStmt);
					n->cfgname = $5;
					n->tokentype = $11;
					n->missing_ok = true;
					$$ = (Node*)n;
				}
		;


/*****************************************************************************
 *
 * Manipulate a conversion
 *
 *		CREATE [DEFAULT] CONVERSION <conversion_name>
 *		FOR <encoding_name> TO <encoding_name> FROM <func_name>
 *
 *****************************************************************************/

CreateConversionStmt:
			CREATE opt_default CONVERSION_P any_name FOR Sconst
			TO Sconst FROM any_name
			{
				CreateConversionStmt *n = makeNode(CreateConversionStmt);
				n->conversion_name = $4;
				n->for_encoding_name = $6;
				n->to_encoding_name = $8;
				n->func_name = $10;
				n->def = $2;
				$$ = (Node *)n;
			}
		;

/*****************************************************************************
 *
 *		QUERY:
 *				CLUSTER [VERBOSE] <qualified_name> [ USING <index_name> ]
 *				CLUSTER [VERBOSE]
 *				CLUSTER [VERBOSE] <index_name> ON <qualified_name> (for pre-8.3)
 *
 *****************************************************************************/

ClusterStmt:
			CLUSTER opt_verbose qualified_name cluster_index_specification
				{
					ClusterStmt *n = makeNode(ClusterStmt);
					n->relation = $3;
					n->indexname = $4;
					n->verbose = $2;
					$$ = (Node*)n;
				}
			| CLUSTER opt_verbose
				{
					ClusterStmt *n = makeNode(ClusterStmt);
					n->relation = NULL;
					n->indexname = NULL;
					n->verbose = $2;
					$$ = (Node*)n;
				}
			/* kept for pre-8.3 compatibility */
			| CLUSTER opt_verbose index_name ON qualified_name
				{
					ClusterStmt *n = makeNode(ClusterStmt);
					n->relation = $5;
					n->indexname = $3;
					n->verbose = $2;
					$$ = (Node*)n;
				}
		;

cluster_index_specification:
			USING index_name		{ $$ = $2; }
			| /*EMPTY*/				{ $$ = NULL; }
		;


/*****************************************************************************
 *
 *		QUERY:
 *				VACUUM
 *				ANALYZE
 *
 *****************************************************************************/

VacuumStmt: VACUUM opt_full opt_freeze opt_verbose
				{
					VacuumStmt *n = makeNode(VacuumStmt);
					n->options = VACOPT_VACUUM;
					if ($2)
						n->options |= VACOPT_FULL;
					if ($4)
						n->options |= VACOPT_VERBOSE;
					n->freeze_min_age = $3 ? 0 : -1;
					n->freeze_table_age = $3 ? 0 : -1;
					n->relation = NULL;
					n->va_cols = NIL;
					$$ = (Node *)n;
				}
			| VACUUM opt_full opt_freeze opt_verbose qualified_name
				{
					VacuumStmt *n = makeNode(VacuumStmt);
					n->options = VACOPT_VACUUM;
					if ($2)
						n->options |= VACOPT_FULL;
					if ($4)
						n->options |= VACOPT_VERBOSE;
					n->freeze_min_age = $3 ? 0 : -1;
					n->freeze_table_age = $3 ? 0 : -1;
					n->relation = $5;
					n->va_cols = NIL;
					$$ = (Node *)n;
				}
			| VACUUM opt_full opt_freeze opt_verbose AnalyzeStmt
				{
					VacuumStmt *n = (VacuumStmt *) $5;
					n->options |= VACOPT_VACUUM;
					if ($2)
						n->options |= VACOPT_FULL;
					if ($4)
						n->options |= VACOPT_VERBOSE;
					n->freeze_min_age = $3 ? 0 : -1;
					n->freeze_table_age = $3 ? 0 : -1;
					$$ = (Node *)n;
				}
			| VACUUM '(' vacuum_option_list ')'
				{
					VacuumStmt *n = makeNode(VacuumStmt);
					n->options = VACOPT_VACUUM | $3;
					if (n->options & VACOPT_FREEZE)
						n->freeze_min_age = n->freeze_table_age = 0;
					else
						n->freeze_min_age = n->freeze_table_age = -1;
					n->relation = NULL;
					n->va_cols = NIL;
					$$ = (Node *) n;
				}
			| VACUUM '(' vacuum_option_list ')' qualified_name opt_name_list
				{
					VacuumStmt *n = makeNode(VacuumStmt);
					n->options = VACOPT_VACUUM | $3;
					if (n->options & VACOPT_FREEZE)
						n->freeze_min_age = n->freeze_table_age = 0;
					else
						n->freeze_min_age = n->freeze_table_age = -1;
					n->relation = $5;
					n->va_cols = $6;
					if (n->va_cols != NIL)	/* implies analyze */
						n->options |= VACOPT_ANALYZE;
					$$ = (Node *) n;
				}
		;

vacuum_option_list:
			vacuum_option_elem								{ $$ = $1; }
			| vacuum_option_list ',' vacuum_option_elem		{ $$ = $1 | $3; }
		;

vacuum_option_elem:
			analyze_keyword		{ $$ = VACOPT_ANALYZE; }
			| VERBOSE			{ $$ = VACOPT_VERBOSE; }
			| FREEZE			{ $$ = VACOPT_FREEZE; }
			| FULL				{ $$ = VACOPT_FULL; }
		;

AnalyzeStmt:
			analyze_keyword opt_verbose
				{
					VacuumStmt *n = makeNode(VacuumStmt);
					n->options = VACOPT_ANALYZE;
					if ($2)
						n->options |= VACOPT_VERBOSE;
					n->freeze_min_age = -1;
					n->freeze_table_age = -1;
					n->relation = NULL;
					n->va_cols = NIL;
					$$ = (Node *)n;
				}
			| analyze_keyword opt_verbose qualified_name opt_name_list
				{
					VacuumStmt *n = makeNode(VacuumStmt);
					n->options = VACOPT_ANALYZE;
					if ($2)
						n->options |= VACOPT_VERBOSE;
					n->freeze_min_age = -1;
					n->freeze_table_age = -1;
					n->relation = $3;
					n->va_cols = $4;
					$$ = (Node *)n;
				}
		;

analyze_keyword:
			ANALYZE									{}
			| ANALYSE /* British */					{}
		;

opt_verbose:
			VERBOSE									{ $$ = TRUE; }
			| /*EMPTY*/								{ $$ = FALSE; }
		;

opt_full:	FULL									{ $$ = TRUE; }
			| /*EMPTY*/								{ $$ = FALSE; }
		;

opt_freeze: FREEZE									{ $$ = TRUE; }
			| /*EMPTY*/								{ $$ = FALSE; }
		;

opt_name_list:
			'(' name_list ')'						{ $$ = $2; }
			| /*EMPTY*/								{ $$ = NIL; }
		;


/*****************************************************************************
 *
 *		QUERY:
 *				EXPLAIN [ANALYZE] [VERBOSE] query
 *				EXPLAIN ( options ) query
 *
 *****************************************************************************/

ExplainStmt:
		EXPLAIN ExplainableStmt
				{
					ExplainStmt *n = makeNode(ExplainStmt);
					n->query = $2;
					n->options = NIL;
					$$ = (Node *) n;
				}
		| EXPLAIN analyze_keyword opt_verbose ExplainableStmt
				{
					ExplainStmt *n = makeNode(ExplainStmt);
					n->query = $4;
					n->options = list_make1(makeDefElem("analyze", NULL));
					if ($3)
						n->options = lappend(n->options,
											 makeDefElem("verbose", NULL));
					$$ = (Node *) n;
				}
		| EXPLAIN VERBOSE ExplainableStmt
				{
					ExplainStmt *n = makeNode(ExplainStmt);
					n->query = $3;
					n->options = list_make1(makeDefElem("verbose", NULL));
					$$ = (Node *) n;
				}
		| EXPLAIN '(' explain_option_list ')' ExplainableStmt
				{
					ExplainStmt *n = makeNode(ExplainStmt);
					n->query = $5;
					n->options = $3;
					$$ = (Node *) n;
				}
		;

ExplainableStmt:
			SelectStmt
			| InsertStmt
			| UpdateStmt
			| DeleteStmt
			| DeclareCursorStmt
			| CreateAsStmt
			| CreateMatViewStmt
			| RefreshMatViewStmt
			| ExecuteStmt					/* by default all are $$=$1 */
		;

explain_option_list:
			explain_option_elem
				{
					$$ = list_make1($1);
				}
			| explain_option_list ',' explain_option_elem
				{
					$$ = lappend($1, $3);
				}
		;

explain_option_elem:
			explain_option_name explain_option_arg
				{
					$$ = makeDefElem($1, $2);
				}
		;

explain_option_name:
			NonReservedWord			{ $$ = $1; }
			| analyze_keyword		{ $$ = "analyze"; }
		;

explain_option_arg:
			opt_boolean_or_string	{ $$ = (Node *) makeString($1); }
			| NumericOnly			{ $$ = (Node *) $1; }
			| /* EMPTY */			{ $$ = NULL; }
		;

/*****************************************************************************
 *
 *		QUERY:
 *				PREPARE <plan_name> [(args, ...)] AS <query>
 *
 *****************************************************************************/

PrepareStmt: PREPARE name prep_type_clause AS PreparableStmt
				{
					PrepareStmt *n = makeNode(PrepareStmt);
					n->name = $2;
					n->argtypes = $3;
					n->query = $5;
					$$ = (Node *) n;
				}
		;

prep_type_clause: '(' type_list ')'			{ $$ = $2; }
				| /* EMPTY */				{ $$ = NIL; }
		;

PreparableStmt:
			SelectStmt
			| InsertStmt
			| UpdateStmt
			| DeleteStmt					/* by default all are $$=$1 */
		;

/*****************************************************************************
 *
 * EXECUTE <plan_name> [(params, ...)]
 * CREATE TABLE <name> AS EXECUTE <plan_name> [(params, ...)]
 *
 *****************************************************************************/

ExecuteStmt: EXECUTE name execute_param_clause
				{
					ExecuteStmt *n = makeNode(ExecuteStmt);
					n->name = $2;
					n->params = $3;
					$$ = (Node *) n;
				}
			| CREATE OptTemp TABLE create_as_target AS
				EXECUTE name execute_param_clause opt_with_data
				{
					CreateTableAsStmt *ctas = makeNode(CreateTableAsStmt);
					ExecuteStmt *n = makeNode(ExecuteStmt);
					n->name = $7;
					n->params = $8;
					ctas->query = (Node *) n;
					ctas->into = $4;
					ctas->relkind = OBJECT_TABLE;
					ctas->is_select_into = false;
					/* cram additional flags into the IntoClause */
					$4->rel->relpersistence = $2;
					$4->skipData = !($9);
					$$ = (Node *) ctas;
				}
		;

execute_param_clause: '(' expr_list ')'				{ $$ = $2; }
					| /* EMPTY */					{ $$ = NIL; }
					;

/*****************************************************************************
 *
 *		QUERY:
 *				DEALLOCATE [PREPARE] <plan_name>
 *
 *****************************************************************************/

DeallocateStmt: DEALLOCATE name
					{
						DeallocateStmt *n = makeNode(DeallocateStmt);
						n->name = $2;
						$$ = (Node *) n;
					}
				| DEALLOCATE PREPARE name
					{
						DeallocateStmt *n = makeNode(DeallocateStmt);
						n->name = $3;
						$$ = (Node *) n;
					}
				| DEALLOCATE ALL
					{
						DeallocateStmt *n = makeNode(DeallocateStmt);
						n->name = NULL;
						$$ = (Node *) n;
					}
				| DEALLOCATE PREPARE ALL
					{
						DeallocateStmt *n = makeNode(DeallocateStmt);
						n->name = NULL;
						$$ = (Node *) n;
					}
		;

/*****************************************************************************
 *
 *		QUERY:
 *				INSERT STATEMENTS
 *
 *****************************************************************************/

InsertStmt:
			opt_with_clause INSERT INTO qualified_name insert_rest returning_clause
				{
					$5->relation = $4;
					$5->returningList = $6;
					$5->withClause = $1;
					$$ = (Node *) $5;
				}
		;

insert_rest:
			SelectStmt
				{
					$$ = makeNode(InsertStmt);
					$$->cols = NIL;
					$$->selectStmt = $1;
				}
			| '(' insert_column_list ')' SelectStmt
				{
					$$ = makeNode(InsertStmt);
					$$->cols = $2;
					$$->selectStmt = $4;
				}
			| DEFAULT VALUES
				{
					$$ = makeNode(InsertStmt);
					$$->cols = NIL;
					$$->selectStmt = NULL;
				}
		;

insert_column_list:
			insert_column_item
					{ $$ = list_make1($1); }
			| insert_column_list ',' insert_column_item
					{ $$ = lappend($1, $3); }
		;

insert_column_item:
			ColId opt_indirection
				{
					$$ = makeNode(ResTarget);
					$$->name = $1;
					$$->indirection = check_indirection($2, yyscanner);
					$$->val = NULL;
					$$->location = @1;
				}
		;

returning_clause:
			RETURNING target_list		{ $$ = $2; }
			| /* EMPTY */				{ $$ = NIL; }
		;


/*****************************************************************************
 *
 *		QUERY:
 *				DELETE STATEMENTS
 *
 *****************************************************************************/

DeleteStmt: opt_with_clause DELETE_P FROM relation_expr_opt_alias
			using_clause where_or_current_clause returning_clause
				{
					DeleteStmt *n = makeNode(DeleteStmt);
					n->relation = $4;
					n->usingClause = $5;
					n->whereClause = $6;
					n->returningList = $7;
					n->withClause = $1;
					$$ = (Node *)n;
				}
		;

using_clause:
				USING from_list						{ $$ = $2; }
			| /*EMPTY*/								{ $$ = NIL; }
		;


/*****************************************************************************
 *
 *		QUERY:
 *				LOCK TABLE
 *
 *****************************************************************************/

LockStmt:	LOCK_P opt_table relation_expr_list opt_lock opt_nowait
				{
					LockStmt *n = makeNode(LockStmt);

					n->relations = $3;
					n->mode = $4;
					n->nowait = $5;
					$$ = (Node *)n;
				}
		;

opt_lock:	IN_P lock_type MODE				{ $$ = $2; }
			| /*EMPTY*/						{ $$ = AccessExclusiveLock; }
		;

lock_type:	ACCESS SHARE					{ $$ = AccessShareLock; }
			| ROW SHARE						{ $$ = RowShareLock; }
			| ROW EXCLUSIVE					{ $$ = RowExclusiveLock; }
			| SHARE UPDATE EXCLUSIVE		{ $$ = ShareUpdateExclusiveLock; }
			| SHARE							{ $$ = ShareLock; }
			| SHARE ROW EXCLUSIVE			{ $$ = ShareRowExclusiveLock; }
			| EXCLUSIVE						{ $$ = ExclusiveLock; }
			| ACCESS EXCLUSIVE				{ $$ = AccessExclusiveLock; }
		;

opt_nowait:	NOWAIT							{ $$ = TRUE; }
			| /*EMPTY*/						{ $$ = FALSE; }
		;


/*****************************************************************************
 *
 *		QUERY:
 *				UpdateStmt (UPDATE)
 *
 *****************************************************************************/

UpdateStmt: opt_with_clause UPDATE relation_expr_opt_alias
			SET set_clause_list
			from_clause
			where_or_current_clause
			returning_clause
				{
					UpdateStmt *n = makeNode(UpdateStmt);
					n->relation = $3;
					n->targetList = $5;
					n->fromClause = $6;
					n->whereClause = $7;
					n->returningList = $8;
					n->withClause = $1;
					$$ = (Node *)n;
				}
		;

set_clause_list:
			set_clause							{ $$ = $1; }
			| set_clause_list ',' set_clause	{ $$ = list_concat($1,$3); }
		;

set_clause:
			single_set_clause						{ $$ = list_make1($1); }
			| multiple_set_clause					{ $$ = $1; }
		;

single_set_clause:
			set_target '=' ctext_expr
				{
					$$ = $1;
					$$->val = (Node *) $3;
				}
		;

multiple_set_clause:
			'(' set_target_list ')' '=' ctext_row
				{
					ListCell *col_cell;
					ListCell *val_cell;

					/*
					 * Break the ctext_row apart, merge individual expressions
					 * into the destination ResTargets.  XXX this approach
					 * cannot work for general row expressions as sources.
					 */
					if (list_length($2) != list_length($5))
						ereport(ERROR,
								(errcode(ERRCODE_SYNTAX_ERROR),
								 errmsg("number of columns does not match number of values"),
								 parser_errposition(@1)));
					forboth(col_cell, $2, val_cell, $5)
					{
						ResTarget *res_col = (ResTarget *) lfirst(col_cell);
						Node *res_val = (Node *) lfirst(val_cell);

						res_col->val = res_val;
					}

					$$ = $2;
				}
		;

set_target:
			ColId opt_indirection
				{
					$$ = makeNode(ResTarget);
					$$->name = $1;
					$$->indirection = check_indirection($2, yyscanner);
					$$->val = NULL;	/* upper production sets this */
					$$->location = @1;
				}
		;

set_target_list:
			set_target								{ $$ = list_make1($1); }
			| set_target_list ',' set_target		{ $$ = lappend($1,$3); }
		;


/*****************************************************************************
 *
 *		QUERY:
 *				CURSOR STATEMENTS
 *
 *****************************************************************************/
DeclareCursorStmt: DECLARE cursor_name cursor_options CURSOR opt_hold FOR SelectStmt
				{
					DeclareCursorStmt *n = makeNode(DeclareCursorStmt);
					n->portalname = $2;
					/* currently we always set FAST_PLAN option */
					n->options = $3 | $5 | CURSOR_OPT_FAST_PLAN;
					n->query = $7;
					$$ = (Node *)n;
				}
		;

cursor_name:	name						{ $$ = $1; }
		;

cursor_options: /*EMPTY*/					{ $$ = 0; }
			| cursor_options NO SCROLL		{ $$ = $1 | CURSOR_OPT_NO_SCROLL; }
			| cursor_options SCROLL			{ $$ = $1 | CURSOR_OPT_SCROLL; }
			| cursor_options BINARY			{ $$ = $1 | CURSOR_OPT_BINARY; }
			| cursor_options INSENSITIVE	{ $$ = $1 | CURSOR_OPT_INSENSITIVE; }
		;

opt_hold: /* EMPTY */						{ $$ = 0; }
			| WITH HOLD						{ $$ = CURSOR_OPT_HOLD; }
			| WITHOUT HOLD					{ $$ = 0; }
		;

/*****************************************************************************
 *
 *		QUERY:
 *				SELECT STATEMENTS
 *
 *****************************************************************************/

/* A complete SELECT statement looks like this.
 *
 * The rule returns either a single SelectStmt node or a tree of them,
 * representing a set-operation tree.
 *
 * There is an ambiguity when a sub-SELECT is within an a_expr and there
 * are excess parentheses: do the parentheses belong to the sub-SELECT or
 * to the surrounding a_expr?  We don't really care, but bison wants to know.
 * To resolve the ambiguity, we are careful to define the grammar so that
 * the decision is staved off as long as possible: as long as we can keep
 * absorbing parentheses into the sub-SELECT, we will do so, and only when
 * it's no longer possible to do that will we decide that parens belong to
 * the expression.	For example, in "SELECT (((SELECT 2)) + 3)" the extra
 * parentheses are treated as part of the sub-select.  The necessity of doing
 * it that way is shown by "SELECT (((SELECT 2)) UNION SELECT 2)".	Had we
 * parsed "((SELECT 2))" as an a_expr, it'd be too late to go back to the
 * SELECT viewpoint when we see the UNION.
 *
 * This approach is implemented by defining a nonterminal select_with_parens,
 * which represents a SELECT with at least one outer layer of parentheses,
 * and being careful to use select_with_parens, never '(' SelectStmt ')',
 * in the expression grammar.  We will then have shift-reduce conflicts
 * which we can resolve in favor of always treating '(' <select> ')' as
 * a select_with_parens.  To resolve the conflicts, the productions that
 * conflict with the select_with_parens productions are manually given
 * precedences lower than the precedence of ')', thereby ensuring that we
 * shift ')' (and then reduce to select_with_parens) rather than trying to
 * reduce the inner <select> nonterminal to something else.  We use UMINUS
 * precedence for this, which is a fairly arbitrary choice.
 *
 * To be able to define select_with_parens itself without ambiguity, we need
 * a nonterminal select_no_parens that represents a SELECT structure with no
 * outermost parentheses.  This is a little bit tedious, but it works.
 *
 * In non-expression contexts, we use SelectStmt which can represent a SELECT
 * with or without outer parentheses.
 */

SelectStmt: select_no_parens			%prec UMINUS
			| select_with_parens		%prec UMINUS
		;

select_with_parens:
			'(' select_no_parens ')'				{ $$ = $2; }
			| '(' select_with_parens ')'			{ $$ = $2; }
		;

/*
 * This rule parses the equivalent of the standard's <query expression>.
 * The duplicative productions are annoying, but hard to get rid of without
 * creating shift/reduce conflicts.
 *
 *	The locking clause (FOR UPDATE etc) may be before or after LIMIT/OFFSET.
 *	In <=7.2.X, LIMIT/OFFSET had to be after FOR UPDATE
 *	We now support both orderings, but prefer LIMIT/OFFSET before the locking
 * clause.
 *	2002-08-28 bjm
 */
select_no_parens:
			simple_select						{ $$ = $1; }
			| select_clause sort_clause
				{
					insertSelectOptions((SelectStmt *) $1, $2, NIL,
										NULL, NULL, NULL,
										yyscanner);
					$$ = $1;
				}
			| select_clause opt_sort_clause for_locking_clause opt_select_limit
				{
					insertSelectOptions((SelectStmt *) $1, $2, $3,
										list_nth($4, 0), list_nth($4, 1),
										NULL,
										yyscanner);
					$$ = $1;
				}
			| select_clause opt_sort_clause select_limit opt_for_locking_clause
				{
					insertSelectOptions((SelectStmt *) $1, $2, $4,
										list_nth($3, 0), list_nth($3, 1),
										NULL,
										yyscanner);
					$$ = $1;
				}
			| with_clause select_clause
				{
					insertSelectOptions((SelectStmt *) $2, NULL, NIL,
										NULL, NULL,
										$1,
										yyscanner);
					$$ = $2;
				}
			| with_clause select_clause sort_clause
				{
					insertSelectOptions((SelectStmt *) $2, $3, NIL,
										NULL, NULL,
										$1,
										yyscanner);
					$$ = $2;
				}
			| with_clause select_clause opt_sort_clause for_locking_clause opt_select_limit
				{
					insertSelectOptions((SelectStmt *) $2, $3, $4,
										list_nth($5, 0), list_nth($5, 1),
										$1,
										yyscanner);
					$$ = $2;
				}
			| with_clause select_clause opt_sort_clause select_limit opt_for_locking_clause
				{
					insertSelectOptions((SelectStmt *) $2, $3, $5,
										list_nth($4, 0), list_nth($4, 1),
										$1,
										yyscanner);
					$$ = $2;
				}
		;

select_clause:
			simple_select							{ $$ = $1; }
			| select_with_parens					{ $$ = $1; }
		;

/*
 * This rule parses SELECT statements that can appear within set operations,
 * including UNION, INTERSECT and EXCEPT.  '(' and ')' can be used to specify
 * the ordering of the set operations.	Without '(' and ')' we want the
 * operations to be ordered per the precedence specs at the head of this file.
 *
 * As with select_no_parens, simple_select cannot have outer parentheses,
 * but can have parenthesized subclauses.
 *
 * Note that sort clauses cannot be included at this level --- SQL requires
 *		SELECT foo UNION SELECT bar ORDER BY baz
 * to be parsed as
 *		(SELECT foo UNION SELECT bar) ORDER BY baz
 * not
 *		SELECT foo UNION (SELECT bar ORDER BY baz)
 * Likewise for WITH, FOR UPDATE and LIMIT.  Therefore, those clauses are
 * described as part of the select_no_parens production, not simple_select.
 * This does not limit functionality, because you can reintroduce these
 * clauses inside parentheses.
 *
 * NOTE: only the leftmost component SelectStmt should have INTO.
 * However, this is not checked by the grammar; parse analysis must check it.
 */
simple_select:
			SELECT opt_distinct target_list
			into_clause from_clause where_clause
			group_clause having_clause window_clause
				{
					SelectStmt *n = makeNode(SelectStmt);
					n->distinctClause = $2;
					n->targetList = $3;
					n->intoClause = $4;
					n->fromClause = $5;
					n->whereClause = $6;
					n->groupClause = $7;
					n->havingClause = $8;
					n->windowClause = $9;
					$$ = (Node *)n;
				}
			| values_clause							{ $$ = $1; }
			| TABLE relation_expr
				{
					/* same as SELECT * FROM relation_expr */
					ColumnRef *cr = makeNode(ColumnRef);
					ResTarget *rt = makeNode(ResTarget);
					SelectStmt *n = makeNode(SelectStmt);

					cr->fields = list_make1(makeNode(A_Star));
					cr->location = -1;

					rt->name = NULL;
					rt->indirection = NIL;
					rt->val = (Node *)cr;
					rt->location = -1;

					n->targetList = list_make1(rt);
					n->fromClause = list_make1($2);
					$$ = (Node *)n;
				}
			| select_clause UNION opt_all select_clause
				{
					$$ = makeSetOp(SETOP_UNION, $3, $1, $4);
				}
			| select_clause INTERSECT opt_all select_clause
				{
					$$ = makeSetOp(SETOP_INTERSECT, $3, $1, $4);
				}
			| select_clause EXCEPT opt_all select_clause
				{
					$$ = makeSetOp(SETOP_EXCEPT, $3, $1, $4);
				}
		;

/*
 * SQL standard WITH clause looks like:
 *
 * WITH [ RECURSIVE ] <query name> [ (<column>,...) ]
 *		AS (query) [ SEARCH or CYCLE clause ]
 *
 * We don't currently support the SEARCH or CYCLE clause.
 */
with_clause:
		WITH cte_list
			{
				$$ = makeNode(WithClause);
				$$->ctes = $2;
				$$->recursive = false;
				$$->location = @1;
			}
		| WITH RECURSIVE cte_list
			{
				$$ = makeNode(WithClause);
				$$->ctes = $3;
				$$->recursive = true;
				$$->location = @1;
			}
		;

cte_list:
		common_table_expr						{ $$ = list_make1($1); }
		| cte_list ',' common_table_expr		{ $$ = lappend($1, $3); }
		;

common_table_expr:  name opt_name_list AS '(' PreparableStmt ')'
			{
				CommonTableExpr *n = makeNode(CommonTableExpr);
				n->ctename = $1;
				n->aliascolnames = $2;
				n->ctequery = $5;
				n->location = @1;
				$$ = (Node *) n;
			}
		;

opt_with_clause:
		with_clause								{ $$ = $1; }
		| /*EMPTY*/								{ $$ = NULL; }
		;

into_clause:
			INTO OptTempTableName
				{
					$$ = makeNode(IntoClause);
					$$->rel = $2;
					$$->colNames = NIL;
					$$->options = NIL;
					$$->onCommit = ONCOMMIT_NOOP;
					$$->tableSpaceName = NULL;
					$$->viewQuery = NULL;
					$$->skipData = false;
				}
			| /*EMPTY*/
				{ $$ = NULL; }
		;

/*
 * Redundancy here is needed to avoid shift/reduce conflicts,
 * since TEMP is not a reserved word.  See also OptTemp.
 */
OptTempTableName:
			TEMPORARY opt_table qualified_name
				{
					$$ = $3;
					$$->relpersistence = RELPERSISTENCE_TEMP;
				}
			| TEMP opt_table qualified_name
				{
					$$ = $3;
					$$->relpersistence = RELPERSISTENCE_TEMP;
				}
			| LOCAL TEMPORARY opt_table qualified_name
				{
					$$ = $4;
					$$->relpersistence = RELPERSISTENCE_TEMP;
				}
			| LOCAL TEMP opt_table qualified_name
				{
					$$ = $4;
					$$->relpersistence = RELPERSISTENCE_TEMP;
				}
			| GLOBAL TEMPORARY opt_table qualified_name
				{
					ereport(WARNING,
							(errmsg("GLOBAL is deprecated in temporary table creation"),
							 parser_errposition(@1)));
					$$ = $4;
					$$->relpersistence = RELPERSISTENCE_TEMP;
				}
			| GLOBAL TEMP opt_table qualified_name
				{
					ereport(WARNING,
							(errmsg("GLOBAL is deprecated in temporary table creation"),
							 parser_errposition(@1)));
					$$ = $4;
					$$->relpersistence = RELPERSISTENCE_TEMP;
				}
			| UNLOGGED opt_table qualified_name
				{
					$$ = $3;
					$$->relpersistence = RELPERSISTENCE_UNLOGGED;
				}
			| TABLE qualified_name
				{
					$$ = $2;
					$$->relpersistence = RELPERSISTENCE_PERMANENT;
				}
			| qualified_name
				{
					$$ = $1;
					$$->relpersistence = RELPERSISTENCE_PERMANENT;
				}
		;

opt_table:	TABLE									{}
			| /*EMPTY*/								{}
		;

opt_all:	ALL										{ $$ = TRUE; }
			| DISTINCT								{ $$ = FALSE; }
			| /*EMPTY*/								{ $$ = FALSE; }
		;

/* We use (NIL) as a placeholder to indicate that all target expressions
 * should be placed in the DISTINCT list during parsetree analysis.
 */
opt_distinct:
			DISTINCT								{ $$ = list_make1(NIL); }
			| DISTINCT ON '(' expr_list ')'			{ $$ = $4; }
			| ALL									{ $$ = NIL; }
			| /*EMPTY*/								{ $$ = NIL; }
		;

opt_sort_clause:
			sort_clause								{ $$ = $1;}
			| /*EMPTY*/								{ $$ = NIL; }
		;

sort_clause:
			ORDER BY sortby_list					{ $$ = $3; }
		;

sortby_list:
			sortby									{ $$ = list_make1($1); }
			| sortby_list ',' sortby				{ $$ = lappend($1, $3); }
		;

sortby:		a_expr USING qual_all_Op opt_nulls_order
				{
					$$ = makeNode(SortBy);
					$$->node = $1;
					$$->sortby_dir = SORTBY_USING;
					$$->sortby_nulls = $4;
					$$->useOp = $3;
					$$->location = @3;
				}
			| a_expr opt_asc_desc opt_nulls_order
				{
					$$ = makeNode(SortBy);
					$$->node = $1;
					$$->sortby_dir = $2;
					$$->sortby_nulls = $3;
					$$->useOp = NIL;
					$$->location = -1;		/* no operator */
				}
		;


select_limit:
			limit_clause offset_clause			{ $$ = list_make2($2, $1); }
			| offset_clause limit_clause		{ $$ = list_make2($1, $2); }
			| limit_clause						{ $$ = list_make2(NULL, $1); }
			| offset_clause						{ $$ = list_make2($1, NULL); }
		;

opt_select_limit:
			select_limit						{ $$ = $1; }
			| /* EMPTY */						{ $$ = list_make2(NULL,NULL); }
		;

limit_clause:
			LIMIT select_limit_value
				{ $$ = $2; }
			| LIMIT select_limit_value ',' select_offset_value
				{
					/* Disabled because it was too confusing, bjm 2002-02-18 */
					ereport(ERROR,
							(errcode(ERRCODE_SYNTAX_ERROR),
							 errmsg("LIMIT #,# syntax is not supported"),
							 errhint("Use separate LIMIT and OFFSET clauses."),
							 parser_errposition(@1)));
				}
			/* SQL:2008 syntax */
			| FETCH first_or_next opt_select_fetch_first_value row_or_rows ONLY
				{ $$ = $3; }
		;

offset_clause:
			OFFSET select_offset_value
				{ $$ = $2; }
			/* SQL:2008 syntax */
			| OFFSET select_offset_value2 row_or_rows
				{ $$ = $2; }
		;

select_limit_value:
			a_expr									{ $$ = $1; }
			| ALL
				{
					/* LIMIT ALL is represented as a NULL constant */
					$$ = makeNullAConst(@1);
				}
		;

select_offset_value:
			a_expr									{ $$ = $1; }
		;

/*
 * Allowing full expressions without parentheses causes various parsing
 * problems with the trailing ROW/ROWS key words.  SQL only calls for
 * constants, so we allow the rest only with parentheses.  If omitted,
 * default to 1.
 */
opt_select_fetch_first_value:
			SignedIconst						{ $$ = makeIntConst($1, @1); }
			| '(' a_expr ')'					{ $$ = $2; }
			| /*EMPTY*/							{ $$ = makeIntConst(1, -1); }
		;

/*
 * Again, the trailing ROW/ROWS in this case prevent the full expression
 * syntax.  c_expr is the best we can do.
 */
select_offset_value2:
			c_expr									{ $$ = $1; }
		;

/* noise words */
row_or_rows: ROW									{ $$ = 0; }
			| ROWS									{ $$ = 0; }
		;

first_or_next: FIRST_P								{ $$ = 0; }
			| NEXT									{ $$ = 0; }
		;


group_clause:
			GROUP_P BY expr_list					{ $$ = $3; }
			| /*EMPTY*/								{ $$ = NIL; }
		;

having_clause:
			HAVING a_expr							{ $$ = $2; }
			| /*EMPTY*/								{ $$ = NULL; }
		;

for_locking_clause:
			for_locking_items						{ $$ = $1; }
			| FOR READ ONLY							{ $$ = NIL; }
		;

opt_for_locking_clause:
			for_locking_clause						{ $$ = $1; }
			| /* EMPTY */							{ $$ = NIL; }
		;

for_locking_items:
			for_locking_item						{ $$ = list_make1($1); }
			| for_locking_items for_locking_item	{ $$ = lappend($1, $2); }
		;

for_locking_item:
			for_locking_strength locked_rels_list opt_nowait
				{
					LockingClause *n = makeNode(LockingClause);
					n->lockedRels = $2;
					n->strength = $1;
					n->noWait = $3;
					$$ = (Node *) n;
				}
		;

for_locking_strength:
			FOR UPDATE 							{ $$ = LCS_FORUPDATE; }
			| FOR NO KEY UPDATE 				{ $$ = LCS_FORNOKEYUPDATE; }
			| FOR SHARE 						{ $$ = LCS_FORSHARE; }
			| FOR KEY SHARE 					{ $$ = LCS_FORKEYSHARE; }
		;

locked_rels_list:
			OF qualified_name_list					{ $$ = $2; }
			| /* EMPTY */							{ $$ = NIL; }
		;


values_clause:
			VALUES ctext_row
				{
					SelectStmt *n = makeNode(SelectStmt);
					n->valuesLists = list_make1($2);
					$$ = (Node *) n;
				}
			| values_clause ',' ctext_row
				{
					SelectStmt *n = (SelectStmt *) $1;
					n->valuesLists = lappend(n->valuesLists, $3);
					$$ = (Node *) n;
				}
		;


/*****************************************************************************
 *
 *	clauses common to all Optimizable Stmts:
 *		from_clause		- allow list of both JOIN expressions and table names
 *		where_clause	- qualifications for joins or restrictions
 *
 *****************************************************************************/

from_clause:
			FROM from_list							{ $$ = $2; }
			| /*EMPTY*/								{ $$ = NIL; }
		;

from_list:
			table_ref								{ $$ = list_make1($1); }
			| from_list ',' table_ref				{ $$ = lappend($1, $3); }
		;

/*
 * table_ref is where an alias clause can be attached.
 */
table_ref:	relation_expr opt_alias_clause
				{
					$1->alias = $2;
					$$ = (Node *) $1;
				}
			| func_table func_alias_clause
				{
					RangeFunction *n = makeNode(RangeFunction);
					n->lateral = false;
					n->funccallnode = $1;
					n->alias = linitial($2);
					n->coldeflist = lsecond($2);
					$$ = (Node *) n;
				}
			| LATERAL_P func_table func_alias_clause
				{
					RangeFunction *n = makeNode(RangeFunction);
					n->lateral = true;
					n->funccallnode = $2;
					n->alias = linitial($3);
					n->coldeflist = lsecond($3);
					$$ = (Node *) n;
				}
			| select_with_parens opt_alias_clause
				{
					RangeSubselect *n = makeNode(RangeSubselect);
					n->lateral = false;
					n->subquery = $1;
					n->alias = $2;
					/*
					 * The SQL spec does not permit a subselect
					 * (<derived_table>) without an alias clause,
					 * so we don't either.  This avoids the problem
					 * of needing to invent a unique refname for it.
					 * That could be surmounted if there's sufficient
					 * popular demand, but for now let's just implement
					 * the spec and see if anyone complains.
					 * However, it does seem like a good idea to emit
					 * an error message that's better than "syntax error".
					 */
					if ($2 == NULL)
					{
						if (IsA($1, SelectStmt) &&
							((SelectStmt *) $1)->valuesLists)
							ereport(ERROR,
									(errcode(ERRCODE_SYNTAX_ERROR),
									 errmsg("VALUES in FROM must have an alias"),
									 errhint("For example, FROM (VALUES ...) [AS] foo."),
									 parser_errposition(@1)));
						else
							ereport(ERROR,
									(errcode(ERRCODE_SYNTAX_ERROR),
									 errmsg("subquery in FROM must have an alias"),
									 errhint("For example, FROM (SELECT ...) [AS] foo."),
									 parser_errposition(@1)));
					}
					$$ = (Node *) n;
				}
			| LATERAL_P select_with_parens opt_alias_clause
				{
					RangeSubselect *n = makeNode(RangeSubselect);
					n->lateral = true;
					n->subquery = $2;
					n->alias = $3;
					/* same coment as above */
					if ($3 == NULL)
					{
						if (IsA($2, SelectStmt) &&
							((SelectStmt *) $2)->valuesLists)
							ereport(ERROR,
									(errcode(ERRCODE_SYNTAX_ERROR),
									 errmsg("VALUES in FROM must have an alias"),
									 errhint("For example, FROM (VALUES ...) [AS] foo."),
									 parser_errposition(@2)));
						else
							ereport(ERROR,
									(errcode(ERRCODE_SYNTAX_ERROR),
									 errmsg("subquery in FROM must have an alias"),
									 errhint("For example, FROM (SELECT ...) [AS] foo."),
									 parser_errposition(@2)));
					}
					$$ = (Node *) n;
				}
			| joined_table
				{
					$$ = (Node *) $1;
				}
			| '(' joined_table ')' alias_clause
				{
					$2->alias = $4;
					$$ = (Node *) $2;
				}
		;


/*
 * It may seem silly to separate joined_table from table_ref, but there is
 * method in SQL's madness: if you don't do it this way you get reduce-
 * reduce conflicts, because it's not clear to the parser generator whether
 * to expect alias_clause after ')' or not.  For the same reason we must
 * treat 'JOIN' and 'join_type JOIN' separately, rather than allowing
 * join_type to expand to empty; if we try it, the parser generator can't
 * figure out when to reduce an empty join_type right after table_ref.
 *
 * Note that a CROSS JOIN is the same as an unqualified
 * INNER JOIN, and an INNER JOIN/ON has the same shape
 * but a qualification expression to limit membership.
 * A NATURAL JOIN implicitly matches column names between
 * tables and the shape is determined by which columns are
 * in common. We'll collect columns during the later transformations.
 */

joined_table:
			'(' joined_table ')'
				{
					$$ = $2;
				}
			| table_ref CROSS JOIN table_ref
				{
					/* CROSS JOIN is same as unqualified inner join */
					JoinExpr *n = makeNode(JoinExpr);
					n->jointype = JOIN_INNER;
					n->isNatural = FALSE;
					n->larg = $1;
					n->rarg = $4;
					n->usingClause = NIL;
					n->quals = NULL;
					$$ = n;
				}
			| table_ref join_type JOIN table_ref join_qual
				{
					JoinExpr *n = makeNode(JoinExpr);
					n->jointype = $2;
					n->isNatural = FALSE;
					n->larg = $1;
					n->rarg = $4;
					if ($5 != NULL && IsA($5, List))
						n->usingClause = (List *) $5; /* USING clause */
					else
						n->quals = $5; /* ON clause */
					$$ = n;
				}
			| table_ref JOIN table_ref join_qual
				{
					/* letting join_type reduce to empty doesn't work */
					JoinExpr *n = makeNode(JoinExpr);
					n->jointype = JOIN_INNER;
					n->isNatural = FALSE;
					n->larg = $1;
					n->rarg = $3;
					if ($4 != NULL && IsA($4, List))
						n->usingClause = (List *) $4; /* USING clause */
					else
						n->quals = $4; /* ON clause */
					$$ = n;
				}
			| table_ref NATURAL join_type JOIN table_ref
				{
					JoinExpr *n = makeNode(JoinExpr);
					n->jointype = $3;
					n->isNatural = TRUE;
					n->larg = $1;
					n->rarg = $5;
					n->usingClause = NIL; /* figure out which columns later... */
					n->quals = NULL; /* fill later */
					$$ = n;
				}
			| table_ref NATURAL JOIN table_ref
				{
					/* letting join_type reduce to empty doesn't work */
					JoinExpr *n = makeNode(JoinExpr);
					n->jointype = JOIN_INNER;
					n->isNatural = TRUE;
					n->larg = $1;
					n->rarg = $4;
					n->usingClause = NIL; /* figure out which columns later... */
					n->quals = NULL; /* fill later */
					$$ = n;
				}
		;

alias_clause:
			AS ColId '(' name_list ')'
				{
					$$ = makeNode(Alias);
					$$->aliasname = $2;
					$$->colnames = $4;
				}
			| AS ColId
				{
					$$ = makeNode(Alias);
					$$->aliasname = $2;
				}
			| ColId '(' name_list ')'
				{
					$$ = makeNode(Alias);
					$$->aliasname = $1;
					$$->colnames = $3;
				}
			| ColId
				{
					$$ = makeNode(Alias);
					$$->aliasname = $1;
				}
		;

opt_alias_clause: alias_clause						{ $$ = $1; }
			| /*EMPTY*/								{ $$ = NULL; }
		;

/*
 * func_alias_clause can include both an Alias and a coldeflist, so we make it
 * return a 2-element list that gets disassembled by calling production.
 */
func_alias_clause:
			alias_clause
				{
					$$ = list_make2($1, NIL);
				}
			| AS '(' TableFuncElementList ')'
				{
					$$ = list_make2(NULL, $3);
				}
			| AS ColId '(' TableFuncElementList ')'
				{
					Alias *a = makeNode(Alias);
					a->aliasname = $2;
					$$ = list_make2(a, $4);
				}
			| ColId '(' TableFuncElementList ')'
				{
					Alias *a = makeNode(Alias);
					a->aliasname = $1;
					$$ = list_make2(a, $3);
				}
			| /*EMPTY*/
				{
					$$ = list_make2(NULL, NIL);
				}
		;

join_type:	FULL join_outer							{ $$ = JOIN_FULL; }
			| LEFT join_outer						{ $$ = JOIN_LEFT; }
			| RIGHT join_outer						{ $$ = JOIN_RIGHT; }
			| INNER_P								{ $$ = JOIN_INNER; }
		;

/* OUTER is just noise... */
join_outer: OUTER_P									{ $$ = NULL; }
			| /*EMPTY*/								{ $$ = NULL; }
		;

/* JOIN qualification clauses
 * Possibilities are:
 *	USING ( column list ) allows only unqualified column names,
 *						  which must match between tables.
 *	ON expr allows more general qualifications.
 *
 * We return USING as a List node, while an ON-expr will not be a List.
 */

join_qual:	USING '(' name_list ')'					{ $$ = (Node *) $3; }
			| ON a_expr								{ $$ = $2; }
		;


relation_expr:
			qualified_name
				{
					/* default inheritance */
					$$ = $1;
					$$->inhOpt = INH_DEFAULT;
					$$->alias = NULL;
				}
			| qualified_name '*'
				{
					/* inheritance query */
					$$ = $1;
					$$->inhOpt = INH_YES;
					$$->alias = NULL;
				}
			| ONLY qualified_name
				{
					/* no inheritance */
					$$ = $2;
					$$->inhOpt = INH_NO;
					$$->alias = NULL;
				}
			| ONLY '(' qualified_name ')'
				{
					/* no inheritance, SQL99-style syntax */
					$$ = $3;
					$$->inhOpt = INH_NO;
					$$->alias = NULL;
				}
		;


relation_expr_list:
			relation_expr							{ $$ = list_make1($1); }
			| relation_expr_list ',' relation_expr	{ $$ = lappend($1, $3); }
		;


/*
 * Given "UPDATE foo set set ...", we have to decide without looking any
 * further ahead whether the first "set" is an alias or the UPDATE's SET
 * keyword.  Since "set" is allowed as a column name both interpretations
 * are feasible.  We resolve the shift/reduce conflict by giving the first
 * relation_expr_opt_alias production a higher precedence than the SET token
 * has, causing the parser to prefer to reduce, in effect assuming that the
 * SET is not an alias.
 */
relation_expr_opt_alias: relation_expr					%prec UMINUS
				{
					$$ = $1;
				}
			| relation_expr ColId
				{
					Alias *alias = makeNode(Alias);
					alias->aliasname = $2;
					$1->alias = alias;
					$$ = $1;
				}
			| relation_expr AS ColId
				{
					Alias *alias = makeNode(Alias);
					alias->aliasname = $3;
					$1->alias = alias;
					$$ = $1;
				}
		;

func_table: func_expr_windowless					{ $$ = $1; }
		;


where_clause:
			WHERE a_expr							{ $$ = $2; }
			| /*EMPTY*/								{ $$ = NULL; }
		;

/* variant for UPDATE and DELETE */
where_or_current_clause:
			WHERE a_expr							{ $$ = $2; }
			| WHERE CURRENT_P OF cursor_name
				{
					CurrentOfExpr *n = makeNode(CurrentOfExpr);
					/* cvarno is filled in by parse analysis */
					n->cursor_name = $4;
					n->cursor_param = 0;
					$$ = (Node *) n;
				}
			| /*EMPTY*/								{ $$ = NULL; }
		;


OptTableFuncElementList:
			TableFuncElementList				{ $$ = $1; }
			| /*EMPTY*/							{ $$ = NIL; }
		;

TableFuncElementList:
			TableFuncElement
				{
					$$ = list_make1($1);
				}
			| TableFuncElementList ',' TableFuncElement
				{
					$$ = lappend($1, $3);
				}
		;

TableFuncElement:	ColId Typename opt_collate_clause
				{
					ColumnDef *n = makeNode(ColumnDef);
					n->colname = $1;
					n->typeName = $2;
					n->inhcount = 0;
					n->is_local = true;
					n->is_not_null = false;
					n->is_from_type = false;
					n->storage = 0;
					n->raw_default = NULL;
					n->cooked_default = NULL;
					n->collClause = (CollateClause *) $3;
					n->collOid = InvalidOid;
					n->constraints = NIL;
					$$ = (Node *)n;
				}
		;

/*****************************************************************************
 *
 *	Type syntax
 *		SQL introduces a large amount of type-specific syntax.
 *		Define individual clauses to handle these cases, and use
 *		 the generic case to handle regular type-extensible Postgres syntax.
 *		- thomas 1997-10-10
 *
 *****************************************************************************/

Typename:	SimpleTypename opt_array_bounds
				{
					$$ = $1;
					$$->arrayBounds = $2;
				}
			| SETOF SimpleTypename opt_array_bounds
				{
					$$ = $2;
					$$->arrayBounds = $3;
					$$->setof = TRUE;
				}
			/* SQL standard syntax, currently only one-dimensional */
			| SimpleTypename ARRAY '[' Iconst ']'
				{
					$$ = $1;
					$$->arrayBounds = list_make1(makeInteger($4));
				}
			| SETOF SimpleTypename ARRAY '[' Iconst ']'
				{
					$$ = $2;
					$$->arrayBounds = list_make1(makeInteger($5));
					$$->setof = TRUE;
				}
			| SimpleTypename ARRAY
				{
					$$ = $1;
					$$->arrayBounds = list_make1(makeInteger(-1));
				}
			| SETOF SimpleTypename ARRAY
				{
					$$ = $2;
					$$->arrayBounds = list_make1(makeInteger(-1));
					$$->setof = TRUE;
				}
		;

opt_array_bounds:
			opt_array_bounds '[' ']'
					{  $$ = lappend($1, makeInteger(-1)); }
			| opt_array_bounds '[' Iconst ']'
					{  $$ = lappend($1, makeInteger($3)); }
			| /*EMPTY*/
					{  $$ = NIL; }
		;

SimpleTypename:
			GenericType								{ $$ = $1; }
			| Numeric								{ $$ = $1; }
			| Bit									{ $$ = $1; }
			| Character								{ $$ = $1; }
			| ConstDatetime							{ $$ = $1; }
			| ConstInterval opt_interval
				{
					$$ = $1;
					$$->typmods = $2;
				}
			| ConstInterval '(' Iconst ')' opt_interval
				{
					$$ = $1;
					if ($5 != NIL)
					{
						if (list_length($5) != 1)
							ereport(ERROR,
									(errcode(ERRCODE_SYNTAX_ERROR),
									 errmsg("interval precision specified twice"),
									 parser_errposition(@1)));
						$$->typmods = lappend($5, makeIntConst($3, @3));
					}
					else
						$$->typmods = list_make2(makeIntConst(INTERVAL_FULL_RANGE, -1),
												 makeIntConst($3, @3));
				}
		;

/* We have a separate ConstTypename to allow defaulting fixed-length
 * types such as CHAR() and BIT() to an unspecified length.
 * SQL9x requires that these default to a length of one, but this
 * makes no sense for constructs like CHAR 'hi' and BIT '0101',
 * where there is an obvious better choice to make.
 * Note that ConstInterval is not included here since it must
 * be pushed up higher in the rules to accommodate the postfix
 * options (e.g. INTERVAL '1' YEAR). Likewise, we have to handle
 * the generic-type-name case in AExprConst to avoid premature
 * reduce/reduce conflicts against function names.
 */
ConstTypename:
			Numeric									{ $$ = $1; }
			| ConstBit								{ $$ = $1; }
			| ConstCharacter						{ $$ = $1; }
			| ConstDatetime							{ $$ = $1; }
		;

/*
 * GenericType covers all type names that don't have special syntax mandated
 * by the standard, including qualified names.  We also allow type modifiers.
 * To avoid parsing conflicts against function invocations, the modifiers
 * have to be shown as expr_list here, but parse analysis will only accept
 * constants for them.
 */
GenericType:
			type_function_name opt_type_modifiers
				{
					$$ = makeTypeName($1);
					$$->typmods = $2;
					$$->location = @1;
				}
			| type_function_name attrs opt_type_modifiers
				{
					$$ = makeTypeNameFromNameList(lcons(makeString($1), $2));
					$$->typmods = $3;
					$$->location = @1;
				}
		;

opt_type_modifiers: '(' expr_list ')'				{ $$ = $2; }
					| /* EMPTY */					{ $$ = NIL; }
		;

/*
 * SQL numeric data types
 */
Numeric:	INT_P
				{
					$$ = SystemTypeName("int4");
					$$->location = @1;
				}
			| INTEGER
				{
					$$ = SystemTypeName("int4");
					$$->location = @1;
				}
			| SMALLINT
				{
					$$ = SystemTypeName("int2");
					$$->location = @1;
				}
			| BIGINT
				{
					$$ = SystemTypeName("int8");
					$$->location = @1;
				}
			| REAL
				{
					$$ = SystemTypeName("float4");
					$$->location = @1;
				}
			| FLOAT_P opt_float
				{
					$$ = $2;
					$$->location = @1;
				}
			| DOUBLE_P PRECISION
				{
					$$ = SystemTypeName("float8");
					$$->location = @1;
				}
			| DECIMAL_P opt_type_modifiers
				{
					$$ = SystemTypeName("numeric");
					$$->typmods = $2;
					$$->location = @1;
				}
			| DEC opt_type_modifiers
				{
					$$ = SystemTypeName("numeric");
					$$->typmods = $2;
					$$->location = @1;
				}
			| NUMERIC opt_type_modifiers
				{
					$$ = SystemTypeName("numeric");
					$$->typmods = $2;
					$$->location = @1;
				}
			| BOOLEAN_P
				{
					$$ = SystemTypeName("bool");
					$$->location = @1;
				}
		;

opt_float:	'(' Iconst ')'
				{
					/*
					 * Check FLOAT() precision limits assuming IEEE floating
					 * types - thomas 1997-09-18
					 */
					if ($2 < 1)
						ereport(ERROR,
								(errcode(ERRCODE_INVALID_PARAMETER_VALUE),
								 errmsg("precision for type float must be at least 1 bit"),
								 parser_errposition(@2)));
					else if ($2 <= 24)
						$$ = SystemTypeName("float4");
					else if ($2 <= 53)
						$$ = SystemTypeName("float8");
					else
						ereport(ERROR,
								(errcode(ERRCODE_INVALID_PARAMETER_VALUE),
								 errmsg("precision for type float must be less than 54 bits"),
								 parser_errposition(@2)));
				}
			| /*EMPTY*/
				{
					$$ = SystemTypeName("float8");
				}
		;

/*
 * SQL bit-field data types
 * The following implements BIT() and BIT VARYING().
 */
Bit:		BitWithLength
				{
					$$ = $1;
				}
			| BitWithoutLength
				{
					$$ = $1;
				}
		;

/* ConstBit is like Bit except "BIT" defaults to unspecified length */
/* See notes for ConstCharacter, which addresses same issue for "CHAR" */
ConstBit:	BitWithLength
				{
					$$ = $1;
				}
			| BitWithoutLength
				{
					$$ = $1;
					$$->typmods = NIL;
				}
		;

BitWithLength:
			BIT opt_varying '(' expr_list ')'
				{
					char *typname;

					typname = $2 ? "varbit" : "bit";
					$$ = SystemTypeName(typname);
					$$->typmods = $4;
					$$->location = @1;
				}
		;

BitWithoutLength:
			BIT opt_varying
				{
					/* bit defaults to bit(1), varbit to no limit */
					if ($2)
					{
						$$ = SystemTypeName("varbit");
					}
					else
					{
						$$ = SystemTypeName("bit");
						$$->typmods = list_make1(makeIntConst(1, -1));
					}
					$$->location = @1;
				}
		;


/*
 * SQL character data types
 * The following implements CHAR() and VARCHAR().
 */
Character:  CharacterWithLength
				{
					$$ = $1;
				}
			| CharacterWithoutLength
				{
					$$ = $1;
				}
		;

ConstCharacter:  CharacterWithLength
				{
					$$ = $1;
				}
			| CharacterWithoutLength
				{
					/* Length was not specified so allow to be unrestricted.
					 * This handles problems with fixed-length (bpchar) strings
					 * which in column definitions must default to a length
					 * of one, but should not be constrained if the length
					 * was not specified.
					 */
					$$ = $1;
					$$->typmods = NIL;
				}
		;

CharacterWithLength:  character '(' Iconst ')' opt_charset
				{
					if (($5 != NULL) && (strcmp($5, "sql_text") != 0))
					{
						char *type;

						type = palloc(strlen($1) + 1 + strlen($5) + 1);
						strcpy(type, $1);
						strcat(type, "_");
						strcat(type, $5);
						$1 = type;
					}

					$$ = SystemTypeName($1);
					$$->typmods = list_make1(makeIntConst($3, @3));
					$$->location = @1;
				}
		;

CharacterWithoutLength:	 character opt_charset
				{
					if (($2 != NULL) && (strcmp($2, "sql_text") != 0))
					{
						char *type;

						type = palloc(strlen($1) + 1 + strlen($2) + 1);
						strcpy(type, $1);
						strcat(type, "_");
						strcat(type, $2);
						$1 = type;
					}

					$$ = SystemTypeName($1);

					/* char defaults to char(1), varchar to no limit */
					if (strcmp($1, "bpchar") == 0)
						$$->typmods = list_make1(makeIntConst(1, -1));

					$$->location = @1;
				}
		;

character:	CHARACTER opt_varying
										{ $$ = $2 ? "varchar": "bpchar"; }
			| CHAR_P opt_varying
										{ $$ = $2 ? "varchar": "bpchar"; }
			| VARCHAR
										{ $$ = "varchar"; }
			| NATIONAL CHARACTER opt_varying
										{ $$ = $3 ? "varchar": "bpchar"; }
			| NATIONAL CHAR_P opt_varying
										{ $$ = $3 ? "varchar": "bpchar"; }
			| NCHAR opt_varying
										{ $$ = $2 ? "varchar": "bpchar"; }
		;

opt_varying:
			VARYING									{ $$ = TRUE; }
			| /*EMPTY*/								{ $$ = FALSE; }
		;

opt_charset:
			CHARACTER SET ColId						{ $$ = $3; }
			| /*EMPTY*/								{ $$ = NULL; }
		;

/*
 * SQL date/time types
 */
ConstDatetime:
			TIMESTAMP '(' Iconst ')' opt_timezone
				{
					if ($5)
						$$ = SystemTypeName("timestamptz");
					else
						$$ = SystemTypeName("timestamp");
					$$->typmods = list_make1(makeIntConst($3, @3));
					$$->location = @1;
				}
			| TIMESTAMP opt_timezone
				{
					if ($2)
						$$ = SystemTypeName("timestamptz");
					else
						$$ = SystemTypeName("timestamp");
					$$->location = @1;
				}
			| TIME '(' Iconst ')' opt_timezone
				{
					if ($5)
						$$ = SystemTypeName("timetz");
					else
						$$ = SystemTypeName("time");
					$$->typmods = list_make1(makeIntConst($3, @3));
					$$->location = @1;
				}
			| TIME opt_timezone
				{
					if ($2)
						$$ = SystemTypeName("timetz");
					else
						$$ = SystemTypeName("time");
					$$->location = @1;
				}
		;

ConstInterval:
			INTERVAL
				{
					$$ = SystemTypeName("interval");
					$$->location = @1;
				}
		;

opt_timezone:
			WITH_TIME ZONE							{ $$ = TRUE; }
			| WITHOUT TIME ZONE						{ $$ = FALSE; }
			| /*EMPTY*/								{ $$ = FALSE; }
		;

opt_interval:
			YEAR_P
				{ $$ = list_make1(makeIntConst(INTERVAL_MASK(YEAR), @1)); }
			| MONTH_P
				{ $$ = list_make1(makeIntConst(INTERVAL_MASK(MONTH), @1)); }
			| DAY_P
				{ $$ = list_make1(makeIntConst(INTERVAL_MASK(DAY), @1)); }
			| HOUR_P
				{ $$ = list_make1(makeIntConst(INTERVAL_MASK(HOUR), @1)); }
			| MINUTE_P
				{ $$ = list_make1(makeIntConst(INTERVAL_MASK(MINUTE), @1)); }
			| interval_second
				{ $$ = $1; }
			| YEAR_P TO MONTH_P
				{
					$$ = list_make1(makeIntConst(INTERVAL_MASK(YEAR) |
												 INTERVAL_MASK(MONTH), @1));
				}
			| DAY_P TO HOUR_P
				{
					$$ = list_make1(makeIntConst(INTERVAL_MASK(DAY) |
												 INTERVAL_MASK(HOUR), @1));
				}
			| DAY_P TO MINUTE_P
				{
					$$ = list_make1(makeIntConst(INTERVAL_MASK(DAY) |
												 INTERVAL_MASK(HOUR) |
												 INTERVAL_MASK(MINUTE), @1));
				}
			| DAY_P TO interval_second
				{
					$$ = $3;
					linitial($$) = makeIntConst(INTERVAL_MASK(DAY) |
												INTERVAL_MASK(HOUR) |
												INTERVAL_MASK(MINUTE) |
												INTERVAL_MASK(SECOND), @1);
				}
			| HOUR_P TO MINUTE_P
				{
					$$ = list_make1(makeIntConst(INTERVAL_MASK(HOUR) |
												 INTERVAL_MASK(MINUTE), @1));
				}
			| HOUR_P TO interval_second
				{
					$$ = $3;
					linitial($$) = makeIntConst(INTERVAL_MASK(HOUR) |
												INTERVAL_MASK(MINUTE) |
												INTERVAL_MASK(SECOND), @1);
				}
			| MINUTE_P TO interval_second
				{
					$$ = $3;
					linitial($$) = makeIntConst(INTERVAL_MASK(MINUTE) |
												INTERVAL_MASK(SECOND), @1);
				}
			| /*EMPTY*/
				{ $$ = NIL; }
		;

interval_second:
			SECOND_P
				{
					$$ = list_make1(makeIntConst(INTERVAL_MASK(SECOND), @1));
				}
			| SECOND_P '(' Iconst ')'
				{
					$$ = list_make2(makeIntConst(INTERVAL_MASK(SECOND), @1),
									makeIntConst($3, @3));
				}
		;


/*****************************************************************************
 *
 *	expression grammar
 *
 *****************************************************************************/

/*
 * General expressions
 * This is the heart of the expression syntax.
 *
 * We have two expression types: a_expr is the unrestricted kind, and
 * b_expr is a subset that must be used in some places to avoid shift/reduce
 * conflicts.  For example, we can't do BETWEEN as "BETWEEN a_expr AND a_expr"
 * because that use of AND conflicts with AND as a boolean operator.  So,
 * b_expr is used in BETWEEN and we remove boolean keywords from b_expr.
 *
 * Note that '(' a_expr ')' is a b_expr, so an unrestricted expression can
 * always be used by surrounding it with parens.
 *
 * c_expr is all the productions that are common to a_expr and b_expr;
 * it's factored out just to eliminate redundant coding.
 */
a_expr:		c_expr									{ $$ = $1; }
			| a_expr TYPECAST Typename
					{ $$ = makeTypeCast($1, $3, @2); }
			| a_expr COLLATE any_name
				{
					CollateClause *n = makeNode(CollateClause);
					n->arg = $1;
					n->collname = $3;
					n->location = @2;
					$$ = (Node *) n;
				}
			| a_expr AT TIME ZONE a_expr			%prec AT
				{
					$$ = (Node *) makeFuncCall(SystemFuncName("timezone"),
											   list_make2($5, $1),
											   @2);
				}
		/*
		 * These operators must be called out explicitly in order to make use
		 * of bison's automatic operator-precedence handling.  All other
		 * operator names are handled by the generic productions using "Op",
		 * below; and all those operators will have the same precedence.
		 *
		 * If you add more explicitly-known operators, be sure to add them
		 * also to b_expr and to the MathOp list above.
		 */
			| '+' a_expr					%prec UMINUS
				{ $$ = (Node *) makeSimpleA_Expr(AEXPR_OP, "+", NULL, $2, @1); }
			| '-' a_expr					%prec UMINUS
				{ $$ = doNegate($2, @1); }
			| a_expr '+' a_expr
				{ $$ = (Node *) makeSimpleA_Expr(AEXPR_OP, "+", $1, $3, @2); }
			| a_expr '-' a_expr
				{ $$ = (Node *) makeSimpleA_Expr(AEXPR_OP, "-", $1, $3, @2); }
			| a_expr '*' a_expr
				{ $$ = (Node *) makeSimpleA_Expr(AEXPR_OP, "*", $1, $3, @2); }
			| a_expr '/' a_expr
				{ $$ = (Node *) makeSimpleA_Expr(AEXPR_OP, "/", $1, $3, @2); }
			| a_expr '%' a_expr
				{ $$ = (Node *) makeSimpleA_Expr(AEXPR_OP, "%", $1, $3, @2); }
			| a_expr '^' a_expr
				{ $$ = (Node *) makeSimpleA_Expr(AEXPR_OP, "^", $1, $3, @2); }
			| a_expr '<' a_expr
				{ $$ = (Node *) makeSimpleA_Expr(AEXPR_OP, "<", $1, $3, @2); }
			| a_expr '>' a_expr
				{ $$ = (Node *) makeSimpleA_Expr(AEXPR_OP, ">", $1, $3, @2); }
			| a_expr '=' a_expr
				{ $$ = (Node *) makeSimpleA_Expr(AEXPR_OP, "=", $1, $3, @2); }

			| a_expr qual_Op a_expr				%prec Op
				{ $$ = (Node *) makeA_Expr(AEXPR_OP, $2, $1, $3, @2); }
			| qual_Op a_expr					%prec Op
				{ $$ = (Node *) makeA_Expr(AEXPR_OP, $1, NULL, $2, @1); }
			| a_expr qual_Op					%prec POSTFIXOP
				{ $$ = (Node *) makeA_Expr(AEXPR_OP, $2, $1, NULL, @2); }

			| a_expr AND a_expr
				{ $$ = (Node *) makeA_Expr(AEXPR_AND, NIL, $1, $3, @2); }
			| a_expr OR a_expr
				{ $$ = (Node *) makeA_Expr(AEXPR_OR, NIL, $1, $3, @2); }
			| NOT a_expr
				{ $$ = (Node *) makeA_Expr(AEXPR_NOT, NIL, NULL, $2, @1); }

			| a_expr LIKE a_expr
				{ $$ = (Node *) makeSimpleA_Expr(AEXPR_OP, "~~", $1, $3, @2); }
			| a_expr LIKE a_expr ESCAPE a_expr
				{
					FuncCall *n = makeFuncCall(SystemFuncName("like_escape"),
											   list_make2($3, $5),
											   @2);
					$$ = (Node *) makeSimpleA_Expr(AEXPR_OP, "~~", $1, (Node *) n, @2);
				}
			| a_expr NOT LIKE a_expr
				{ $$ = (Node *) makeSimpleA_Expr(AEXPR_OP, "!~~", $1, $4, @2); }
			| a_expr NOT LIKE a_expr ESCAPE a_expr
				{
					FuncCall *n = makeFuncCall(SystemFuncName("like_escape"),
											   list_make2($4, $6),
											   @2);
					$$ = (Node *) makeSimpleA_Expr(AEXPR_OP, "!~~", $1, (Node *) n, @2);
				}
			| a_expr ILIKE a_expr
				{ $$ = (Node *) makeSimpleA_Expr(AEXPR_OP, "~~*", $1, $3, @2); }
			| a_expr ILIKE a_expr ESCAPE a_expr
				{
					FuncCall *n = makeFuncCall(SystemFuncName("like_escape"),
											   list_make2($3, $5),
											   @2);
					$$ = (Node *) makeSimpleA_Expr(AEXPR_OP, "~~*", $1, (Node *) n, @2);
				}
			| a_expr NOT ILIKE a_expr
				{ $$ = (Node *) makeSimpleA_Expr(AEXPR_OP, "!~~*", $1, $4, @2); }
			| a_expr NOT ILIKE a_expr ESCAPE a_expr
				{
					FuncCall *n = makeFuncCall(SystemFuncName("like_escape"),
											   list_make2($4, $6),
											   @2);
					$$ = (Node *) makeSimpleA_Expr(AEXPR_OP, "!~~*", $1, (Node *) n, @2);
				}

			| a_expr SIMILAR TO a_expr				%prec SIMILAR
				{
					FuncCall *n = makeFuncCall(SystemFuncName("similar_escape"),
											   list_make2($4, makeNullAConst(-1)),
											   @2);
					$$ = (Node *) makeSimpleA_Expr(AEXPR_OP, "~", $1, (Node *) n, @2);
				}
			| a_expr SIMILAR TO a_expr ESCAPE a_expr
				{
					FuncCall *n = makeFuncCall(SystemFuncName("similar_escape"),
											   list_make2($4, $6),
											   @2);
					$$ = (Node *) makeSimpleA_Expr(AEXPR_OP, "~", $1, (Node *) n, @2);
				}
			| a_expr NOT SIMILAR TO a_expr			%prec SIMILAR
				{
					FuncCall *n = makeFuncCall(SystemFuncName("similar_escape"),
											   list_make2($5, makeNullAConst(-1)),
											   @2);
					$$ = (Node *) makeSimpleA_Expr(AEXPR_OP, "!~", $1, (Node *) n, @2);
				}
			| a_expr NOT SIMILAR TO a_expr ESCAPE a_expr
				{
					FuncCall *n = makeFuncCall(SystemFuncName("similar_escape"),
											   list_make2($5, $7),
											   @2);
					$$ = (Node *) makeSimpleA_Expr(AEXPR_OP, "!~", $1, (Node *) n, @2);
				}

			/* NullTest clause
			 * Define SQL-style Null test clause.
			 * Allow two forms described in the standard:
			 *	a IS NULL
			 *	a IS NOT NULL
			 * Allow two SQL extensions
			 *	a ISNULL
			 *	a NOTNULL
			 */
			| a_expr IS NULL_P							%prec IS
				{
					NullTest *n = makeNode(NullTest);
					n->arg = (Expr *) $1;
					n->nulltesttype = IS_NULL;
					$$ = (Node *)n;
				}
			| a_expr ISNULL
				{
					NullTest *n = makeNode(NullTest);
					n->arg = (Expr *) $1;
					n->nulltesttype = IS_NULL;
					$$ = (Node *)n;
				}
			| a_expr IS NOT NULL_P						%prec IS
				{
					NullTest *n = makeNode(NullTest);
					n->arg = (Expr *) $1;
					n->nulltesttype = IS_NOT_NULL;
					$$ = (Node *)n;
				}
			| a_expr NOTNULL
				{
					NullTest *n = makeNode(NullTest);
					n->arg = (Expr *) $1;
					n->nulltesttype = IS_NOT_NULL;
					$$ = (Node *)n;
				}
			| row OVERLAPS row
				{
					$$ = (Node *)makeOverlaps($1, $3, @2, yyscanner);
				}
			| a_expr IS TRUE_P							%prec IS
				{
					BooleanTest *b = makeNode(BooleanTest);
					b->arg = (Expr *) $1;
					b->booltesttype = IS_TRUE;
					$$ = (Node *)b;
				}
			| a_expr IS NOT TRUE_P						%prec IS
				{
					BooleanTest *b = makeNode(BooleanTest);
					b->arg = (Expr *) $1;
					b->booltesttype = IS_NOT_TRUE;
					$$ = (Node *)b;
				}
			| a_expr IS FALSE_P							%prec IS
				{
					BooleanTest *b = makeNode(BooleanTest);
					b->arg = (Expr *) $1;
					b->booltesttype = IS_FALSE;
					$$ = (Node *)b;
				}
			| a_expr IS NOT FALSE_P						%prec IS
				{
					BooleanTest *b = makeNode(BooleanTest);
					b->arg = (Expr *) $1;
					b->booltesttype = IS_NOT_FALSE;
					$$ = (Node *)b;
				}
			| a_expr IS UNKNOWN							%prec IS
				{
					BooleanTest *b = makeNode(BooleanTest);
					b->arg = (Expr *) $1;
					b->booltesttype = IS_UNKNOWN;
					$$ = (Node *)b;
				}
			| a_expr IS NOT UNKNOWN						%prec IS
				{
					BooleanTest *b = makeNode(BooleanTest);
					b->arg = (Expr *) $1;
					b->booltesttype = IS_NOT_UNKNOWN;
					$$ = (Node *)b;
				}
			| a_expr IS DISTINCT FROM a_expr			%prec IS
				{
					$$ = (Node *) makeSimpleA_Expr(AEXPR_DISTINCT, "=", $1, $5, @2);
				}
			| a_expr IS NOT DISTINCT FROM a_expr		%prec IS
				{
					$$ = (Node *) makeA_Expr(AEXPR_NOT, NIL, NULL,
									(Node *) makeSimpleA_Expr(AEXPR_DISTINCT,
															  "=", $1, $6, @2),
											 @2);

				}
			| a_expr IS OF '(' type_list ')'			%prec IS
				{
					$$ = (Node *) makeSimpleA_Expr(AEXPR_OF, "=", $1, (Node *) $5, @2);
				}
			| a_expr IS NOT OF '(' type_list ')'		%prec IS
				{
					$$ = (Node *) makeSimpleA_Expr(AEXPR_OF, "<>", $1, (Node *) $6, @2);
				}
			/*
			 *	Ideally we would not use hard-wired operators below but
			 *	instead use opclasses.  However, mixed data types and other
			 *	issues make this difficult:
			 *	http://archives.postgresql.org/pgsql-hackers/2008-08/msg01142.php
			 */
			| a_expr BETWEEN opt_asymmetric b_expr AND b_expr		%prec BETWEEN
				{
					$$ = (Node *) makeA_Expr(AEXPR_AND, NIL,
						(Node *) makeSimpleA_Expr(AEXPR_OP, ">=", $1, $4, @2),
						(Node *) makeSimpleA_Expr(AEXPR_OP, "<=", $1, $6, @2),
											 @2);
				}
			| a_expr NOT BETWEEN opt_asymmetric b_expr AND b_expr	%prec BETWEEN
				{
					$$ = (Node *) makeA_Expr(AEXPR_OR, NIL,
						(Node *) makeSimpleA_Expr(AEXPR_OP, "<", $1, $5, @2),
						(Node *) makeSimpleA_Expr(AEXPR_OP, ">", $1, $7, @2),
											 @2);
				}
			| a_expr BETWEEN SYMMETRIC b_expr AND b_expr			%prec BETWEEN
				{
					$$ = (Node *) makeA_Expr(AEXPR_OR, NIL,
						(Node *) makeA_Expr(AEXPR_AND, NIL,
							(Node *) makeSimpleA_Expr(AEXPR_OP, ">=", $1, $4, @2),
							(Node *) makeSimpleA_Expr(AEXPR_OP, "<=", $1, $6, @2),
											@2),
						(Node *) makeA_Expr(AEXPR_AND, NIL,
							(Node *) makeSimpleA_Expr(AEXPR_OP, ">=", $1, $6, @2),
							(Node *) makeSimpleA_Expr(AEXPR_OP, "<=", $1, $4, @2),
											@2),
											 @2);
				}
			| a_expr NOT BETWEEN SYMMETRIC b_expr AND b_expr		%prec BETWEEN
				{
					$$ = (Node *) makeA_Expr(AEXPR_AND, NIL,
						(Node *) makeA_Expr(AEXPR_OR, NIL,
							(Node *) makeSimpleA_Expr(AEXPR_OP, "<", $1, $5, @2),
							(Node *) makeSimpleA_Expr(AEXPR_OP, ">", $1, $7, @2),
											@2),
						(Node *) makeA_Expr(AEXPR_OR, NIL,
							(Node *) makeSimpleA_Expr(AEXPR_OP, "<", $1, $7, @2),
							(Node *) makeSimpleA_Expr(AEXPR_OP, ">", $1, $5, @2),
											@2),
											 @2);
				}
			| a_expr IN_P in_expr
				{
					/* in_expr returns a SubLink or a list of a_exprs */
					if (IsA($3, SubLink))
					{
						/* generate foo = ANY (subquery) */
						SubLink *n = (SubLink *) $3;
						n->subLinkType = ANY_SUBLINK;
						n->testexpr = $1;
						n->operName = list_make1(makeString("="));
						n->location = @2;
						$$ = (Node *)n;
					}
					else
					{
						/* generate scalar IN expression */
						$$ = (Node *) makeSimpleA_Expr(AEXPR_IN, "=", $1, $3, @2);
					}
				}
			| a_expr NOT IN_P in_expr
				{
					/* in_expr returns a SubLink or a list of a_exprs */
					if (IsA($4, SubLink))
					{
						/* generate NOT (foo = ANY (subquery)) */
						/* Make an = ANY node */
						SubLink *n = (SubLink *) $4;
						n->subLinkType = ANY_SUBLINK;
						n->testexpr = $1;
						n->operName = list_make1(makeString("="));
						n->location = @3;
						/* Stick a NOT on top */
						$$ = (Node *) makeA_Expr(AEXPR_NOT, NIL, NULL, (Node *) n, @2);
					}
					else
					{
						/* generate scalar NOT IN expression */
						$$ = (Node *) makeSimpleA_Expr(AEXPR_IN, "<>", $1, $4, @2);
					}
				}
			| a_expr subquery_Op sub_type select_with_parens	%prec Op
				{
					SubLink *n = makeNode(SubLink);
					n->subLinkType = $3;
					n->testexpr = $1;
					n->operName = $2;
					n->subselect = $4;
					n->location = @2;
					$$ = (Node *)n;
				}
			| a_expr subquery_Op sub_type '(' a_expr ')'		%prec Op
				{
					if ($3 == ANY_SUBLINK)
						$$ = (Node *) makeA_Expr(AEXPR_OP_ANY, $2, $1, $5, @2);
					else
						$$ = (Node *) makeA_Expr(AEXPR_OP_ALL, $2, $1, $5, @2);
				}
			| UNIQUE select_with_parens
				{
					/* Not sure how to get rid of the parentheses
					 * but there are lots of shift/reduce errors without them.
					 *
					 * Should be able to implement this by plopping the entire
					 * select into a node, then transforming the target expressions
					 * from whatever they are into count(*), and testing the
					 * entire result equal to one.
					 * But, will probably implement a separate node in the executor.
					 */
					ereport(ERROR,
							(errcode(ERRCODE_FEATURE_NOT_SUPPORTED),
							 errmsg("UNIQUE predicate is not yet implemented"),
							 parser_errposition(@1)));
				}
			| a_expr IS DOCUMENT_P					%prec IS
				{
					$$ = makeXmlExpr(IS_DOCUMENT, NULL, NIL,
									 list_make1($1), @2);
				}
			| a_expr IS NOT DOCUMENT_P				%prec IS
				{
					$$ = (Node *) makeA_Expr(AEXPR_NOT, NIL, NULL,
											 makeXmlExpr(IS_DOCUMENT, NULL, NIL,
														 list_make1($1), @2),
											 @2);
				}
		;

/*
 * Restricted expressions
 *
 * b_expr is a subset of the complete expression syntax defined by a_expr.
 *
 * Presently, AND, NOT, IS, and IN are the a_expr keywords that would
 * cause trouble in the places where b_expr is used.  For simplicity, we
 * just eliminate all the boolean-keyword-operator productions from b_expr.
 */
b_expr:		c_expr
				{ $$ = $1; }
			| b_expr TYPECAST Typename
				{ $$ = makeTypeCast($1, $3, @2); }
			| '+' b_expr					%prec UMINUS
				{ $$ = (Node *) makeSimpleA_Expr(AEXPR_OP, "+", NULL, $2, @1); }
			| '-' b_expr					%prec UMINUS
				{ $$ = doNegate($2, @1); }
			| b_expr '+' b_expr
				{ $$ = (Node *) makeSimpleA_Expr(AEXPR_OP, "+", $1, $3, @2); }
			| b_expr '-' b_expr
				{ $$ = (Node *) makeSimpleA_Expr(AEXPR_OP, "-", $1, $3, @2); }
			| b_expr '*' b_expr
				{ $$ = (Node *) makeSimpleA_Expr(AEXPR_OP, "*", $1, $3, @2); }
			| b_expr '/' b_expr
				{ $$ = (Node *) makeSimpleA_Expr(AEXPR_OP, "/", $1, $3, @2); }
			| b_expr '%' b_expr
				{ $$ = (Node *) makeSimpleA_Expr(AEXPR_OP, "%", $1, $3, @2); }
			| b_expr '^' b_expr
				{ $$ = (Node *) makeSimpleA_Expr(AEXPR_OP, "^", $1, $3, @2); }
			| b_expr '<' b_expr
				{ $$ = (Node *) makeSimpleA_Expr(AEXPR_OP, "<", $1, $3, @2); }
			| b_expr '>' b_expr
				{ $$ = (Node *) makeSimpleA_Expr(AEXPR_OP, ">", $1, $3, @2); }
			| b_expr '=' b_expr
				{ $$ = (Node *) makeSimpleA_Expr(AEXPR_OP, "=", $1, $3, @2); }
			| b_expr qual_Op b_expr				%prec Op
				{ $$ = (Node *) makeA_Expr(AEXPR_OP, $2, $1, $3, @2); }
			| qual_Op b_expr					%prec Op
				{ $$ = (Node *) makeA_Expr(AEXPR_OP, $1, NULL, $2, @1); }
			| b_expr qual_Op					%prec POSTFIXOP
				{ $$ = (Node *) makeA_Expr(AEXPR_OP, $2, $1, NULL, @2); }
			| b_expr IS DISTINCT FROM b_expr		%prec IS
				{
					$$ = (Node *) makeSimpleA_Expr(AEXPR_DISTINCT, "=", $1, $5, @2);
				}
			| b_expr IS NOT DISTINCT FROM b_expr	%prec IS
				{
					$$ = (Node *) makeA_Expr(AEXPR_NOT, NIL,
						NULL, (Node *) makeSimpleA_Expr(AEXPR_DISTINCT, "=", $1, $6, @2), @2);
				}
			| b_expr IS OF '(' type_list ')'		%prec IS
				{
					$$ = (Node *) makeSimpleA_Expr(AEXPR_OF, "=", $1, (Node *) $5, @2);
				}
			| b_expr IS NOT OF '(' type_list ')'	%prec IS
				{
					$$ = (Node *) makeSimpleA_Expr(AEXPR_OF, "<>", $1, (Node *) $6, @2);
				}
			| b_expr IS DOCUMENT_P					%prec IS
				{
					$$ = makeXmlExpr(IS_DOCUMENT, NULL, NIL,
									 list_make1($1), @2);
				}
			| b_expr IS NOT DOCUMENT_P				%prec IS
				{
					$$ = (Node *) makeA_Expr(AEXPR_NOT, NIL, NULL,
											 makeXmlExpr(IS_DOCUMENT, NULL, NIL,
														 list_make1($1), @2),
											 @2);
				}
		;

/*
 * Productions that can be used in both a_expr and b_expr.
 *
 * Note: productions that refer recursively to a_expr or b_expr mostly
 * cannot appear here.	However, it's OK to refer to a_exprs that occur
 * inside parentheses, such as function arguments; that cannot introduce
 * ambiguity to the b_expr syntax.
 */
c_expr:		columnref								{ $$ = $1; }
			| AexprConst							{ $$ = $1; }
			| PARAM opt_indirection
				{
					ParamRef *p = makeNode(ParamRef);
					p->number = $1;
					p->location = @1;
					if ($2)
					{
						A_Indirection *n = makeNode(A_Indirection);
						n->arg = (Node *) p;
						n->indirection = check_indirection($2, yyscanner);
						$$ = (Node *) n;
					}
					else
						$$ = (Node *) p;
				}
			| '(' a_expr ')' opt_indirection
				{
					if ($4)
					{
						A_Indirection *n = makeNode(A_Indirection);
						n->arg = $2;
						n->indirection = check_indirection($4, yyscanner);
						$$ = (Node *)n;
					}
					else
						$$ = $2;
				}
			| case_expr
				{ $$ = $1; }
			| func_expr
				{ $$ = $1; }
			| select_with_parens			%prec UMINUS
				{
					SubLink *n = makeNode(SubLink);
					n->subLinkType = EXPR_SUBLINK;
					n->testexpr = NULL;
					n->operName = NIL;
					n->subselect = $1;
					n->location = @1;
					$$ = (Node *)n;
				}
			| select_with_parens indirection
				{
					/*
					 * Because the select_with_parens nonterminal is designed
					 * to "eat" as many levels of parens as possible, the
					 * '(' a_expr ')' opt_indirection production above will
					 * fail to match a sub-SELECT with indirection decoration;
					 * the sub-SELECT won't be regarded as an a_expr as long
					 * as there are parens around it.  To support applying
					 * subscripting or field selection to a sub-SELECT result,
					 * we need this redundant-looking production.
					 */
					SubLink *n = makeNode(SubLink);
					A_Indirection *a = makeNode(A_Indirection);
					n->subLinkType = EXPR_SUBLINK;
					n->testexpr = NULL;
					n->operName = NIL;
					n->subselect = $1;
					n->location = @1;
					a->arg = (Node *)n;
					a->indirection = check_indirection($2, yyscanner);
					$$ = (Node *)a;
				}
			| EXISTS select_with_parens
				{
					SubLink *n = makeNode(SubLink);
					n->subLinkType = EXISTS_SUBLINK;
					n->testexpr = NULL;
					n->operName = NIL;
					n->subselect = $2;
					n->location = @1;
					$$ = (Node *)n;
				}
			| ARRAY select_with_parens
				{
					SubLink *n = makeNode(SubLink);
					n->subLinkType = ARRAY_SUBLINK;
					n->testexpr = NULL;
					n->operName = NIL;
					n->subselect = $2;
					n->location = @1;
					$$ = (Node *)n;
				}
			| ARRAY array_expr
				{
					A_ArrayExpr *n = (A_ArrayExpr *) $2;
					Assert(IsA(n, A_ArrayExpr));
					/* point outermost A_ArrayExpr to the ARRAY keyword */
					n->location = @1;
					$$ = (Node *)n;
				}
			| row
				{
					RowExpr *r = makeNode(RowExpr);
					r->args = $1;
					r->row_typeid = InvalidOid;	/* not analyzed yet */
					r->colnames = NIL;	/* to be filled in during analysis */
					r->location = @1;
					$$ = (Node *)r;
				}
		;

func_application: func_name '(' ')'
				{
<<<<<<< HEAD
					FuncCall *n = makeNode(FuncCall);
					n->funcname = $1;
					n->args = NIL;
					n->agg_order = NIL;
					n->agg_star = FALSE;
					n->agg_distinct = FALSE;
					n->func_variadic = FALSE;
					n->agg_filter = NULL;
					n->over = NULL;
					n->location = @1;
					$$ = (Node *)n;
				}
			| func_name '(' func_arg_list ')'
				{
					FuncCall *n = makeNode(FuncCall);
					n->funcname = $1;
					n->args = $3;
					n->agg_order = NIL;
					n->agg_star = FALSE;
					n->agg_distinct = FALSE;
					n->func_variadic = FALSE;
					n->agg_filter = NULL;
					n->over = NULL;
					n->location = @1;
					$$ = (Node *)n;
=======
					$$ = (Node *) makeFuncCall($1, NIL, @1);
				}
			| func_name '(' func_arg_list ')'
				{
					$$ = (Node *) makeFuncCall($1, $3, @1);
>>>>>>> 605b4c5a
				}
			| func_name '(' VARIADIC func_arg_expr ')'
				{
					FuncCall *n = makeFuncCall($1, list_make1($4), @1);
					n->func_variadic = TRUE;
<<<<<<< HEAD
					n->agg_filter = NULL;
					n->over = NULL;
					n->location = @1;
=======
>>>>>>> 605b4c5a
					$$ = (Node *)n;
				}
			| func_name '(' func_arg_list ',' VARIADIC func_arg_expr ')'
				{
					FuncCall *n = makeFuncCall($1, lappend($3, $6), @1);
					n->func_variadic = TRUE;
<<<<<<< HEAD
					n->agg_filter = NULL;
					n->over = NULL;
					n->location = @1;
=======
>>>>>>> 605b4c5a
					$$ = (Node *)n;
				}
			| func_name '(' func_arg_list sort_clause ')'
				{
					FuncCall *n = makeFuncCall($1, $3, @1);
					n->agg_order = $4;
<<<<<<< HEAD
					n->agg_star = FALSE;
					n->agg_distinct = FALSE;
					n->func_variadic = FALSE;
					n->agg_filter = NULL;
					n->over = NULL;
					n->location = @1;
=======
>>>>>>> 605b4c5a
					$$ = (Node *)n;
				}
			| func_name '(' ALL func_arg_list opt_sort_clause ')'
				{
					FuncCall *n = makeFuncCall($1, $4, @1);
					n->agg_order = $5;
					/* Ideally we'd mark the FuncCall node to indicate
					 * "must be an aggregate", but there's no provision
					 * for that in FuncCall at the moment.
					 */
<<<<<<< HEAD
					n->func_variadic = FALSE;
					n->agg_filter = NULL;
					n->over = NULL;
					n->location = @1;
=======
>>>>>>> 605b4c5a
					$$ = (Node *)n;
				}
			| func_name '(' DISTINCT func_arg_list opt_sort_clause ')'
				{
					FuncCall *n = makeFuncCall($1, $4, @1);
					n->agg_order = $5;
					n->agg_distinct = TRUE;
<<<<<<< HEAD
					n->func_variadic = FALSE;
					n->agg_filter = NULL;
					n->over = NULL;
					n->location = @1;
=======
>>>>>>> 605b4c5a
					$$ = (Node *)n;
				}
			| func_name '(' '*' ')'
				{
					/*
					 * We consider AGGREGATE(*) to invoke a parameterless
					 * aggregate.  This does the right thing for COUNT(*),
					 * and there are no other aggregates in SQL that accept
					 * '*' as parameter.
					 *
					 * The FuncCall node is also marked agg_star = true,
					 * so that later processing can detect what the argument
					 * really was.
					 */
					FuncCall *n = makeFuncCall($1, NIL, @1);
					n->agg_star = TRUE;
<<<<<<< HEAD
					n->agg_distinct = FALSE;
					n->func_variadic = FALSE;
					n->agg_filter = NULL;
					n->over = NULL;
					n->location = @1;
=======
>>>>>>> 605b4c5a
					$$ = (Node *)n;
				}
        ;


/*
 * func_expr and its cousin func_expr_windowless is split out from c_expr just 
 * so that we have classifications for "everything that is a function call or 
 * looks like one".  This isn't very important, but it saves us having to document 
 * which variants are legal in the backwards-compatible functional-index syntax 
 * for CREATE INDEX.
 * (Note that many of the special SQL functions wouldn't actually make any
 * sense as functional index entries, but we ignore that consideration here.)
 */
func_expr: func_application filter_clause over_clause 
				{
              		FuncCall *n = (FuncCall*)$1;
					n->agg_filter = $2;
					n->over = $3;
					$$ = (Node*)n;
				} 
			| func_expr_common_subexpr
				{ $$ = $1; }
		;

/* 
 * As func_expr but does not accept WINDOW functions directly (they
 * can still be contained in arguments for functions etc.)
 * Use this when window expressions are not allowed, so to disambiguate 
 * the grammar. (e.g. in CREATE INDEX)
 */
func_expr_windowless: 
			func_application						{ $$ = $1; }
			| func_expr_common_subexpr 				{ $$ = $1; }
		;

/*
 * Special expression 
 */
func_expr_common_subexpr:	
			COLLATION FOR '(' a_expr ')'
				{
					$$ = (Node *) makeFuncCall(SystemFuncName("pg_collation_for"),
											   list_make1($4),
											   @1);
				}
			| CURRENT_DATE
				{
					/*
					 * Translate as "'now'::text::date".
					 *
					 * We cannot use "'now'::date" because coerce_type() will
					 * immediately reduce that to a constant representing
					 * today's date.  We need to delay the conversion until
					 * runtime, else the wrong things will happen when
					 * CURRENT_DATE is used in a column default value or rule.
					 *
					 * This could be simplified if we had a way to generate
					 * an expression tree representing runtime application
					 * of type-input conversion functions.  (As of PG 7.3
					 * that is actually possible, but not clear that we want
					 * to rely on it.)
					 */
					Node *n;
					n = makeStringConstCast("now", @1, SystemTypeName("text"));
					$$ = makeTypeCast(n, SystemTypeName("date"), -1);
				}
			| CURRENT_TIME
				{
					/*
					 * Translate as "'now'::text::timetz".
					 * See comments for CURRENT_DATE.
					 */
					Node *n;
					n = makeStringConstCast("now", @1, SystemTypeName("text"));
					$$ = makeTypeCast(n, SystemTypeName("timetz"), -1);
				}
			| CURRENT_TIME '(' Iconst ')'
				{
					/*
					 * Translate as "'now'::text::timetz(n)".
					 * See comments for CURRENT_DATE.
					 */
					Node *n;
					TypeName *d;
					n = makeStringConstCast("now", @1, SystemTypeName("text"));
					d = SystemTypeName("timetz");
					d->typmods = list_make1(makeIntConst($3, @3));
					$$ = makeTypeCast(n, d, -1);
				}
			| CURRENT_TIMESTAMP
				{
					/*
					 * Translate as "now()", since we have a function that
					 * does exactly what is needed.
					 */
					$$ = (Node *) makeFuncCall(SystemFuncName("now"), NIL, @1);
				}
			| CURRENT_TIMESTAMP '(' Iconst ')'
				{
					/*
					 * Translate as "'now'::text::timestamptz(n)".
					 * See comments for CURRENT_DATE.
					 */
					Node *n;
					TypeName *d;
					n = makeStringConstCast("now", @1, SystemTypeName("text"));
					d = SystemTypeName("timestamptz");
					d->typmods = list_make1(makeIntConst($3, @3));
					$$ = makeTypeCast(n, d, -1);
				}
			| LOCALTIME
				{
					/*
					 * Translate as "'now'::text::time".
					 * See comments for CURRENT_DATE.
					 */
					Node *n;
					n = makeStringConstCast("now", @1, SystemTypeName("text"));
					$$ = makeTypeCast((Node *)n, SystemTypeName("time"), -1);
				}
			| LOCALTIME '(' Iconst ')'
				{
					/*
					 * Translate as "'now'::text::time(n)".
					 * See comments for CURRENT_DATE.
					 */
					Node *n;
					TypeName *d;
					n = makeStringConstCast("now", @1, SystemTypeName("text"));
					d = SystemTypeName("time");
					d->typmods = list_make1(makeIntConst($3, @3));
					$$ = makeTypeCast((Node *)n, d, -1);
				}
			| LOCALTIMESTAMP
				{
					/*
					 * Translate as "'now'::text::timestamp".
					 * See comments for CURRENT_DATE.
					 */
					Node *n;
					n = makeStringConstCast("now", @1, SystemTypeName("text"));
					$$ = makeTypeCast(n, SystemTypeName("timestamp"), -1);
				}
			| LOCALTIMESTAMP '(' Iconst ')'
				{
					/*
					 * Translate as "'now'::text::timestamp(n)".
					 * See comments for CURRENT_DATE.
					 */
					Node *n;
					TypeName *d;
					n = makeStringConstCast("now", @1, SystemTypeName("text"));
					d = SystemTypeName("timestamp");
					d->typmods = list_make1(makeIntConst($3, @3));
					$$ = makeTypeCast(n, d, -1);
				}
			| CURRENT_ROLE
				{
					$$ = (Node *) makeFuncCall(SystemFuncName("current_user"), NIL, @1);
				}
			| CURRENT_USER
				{
					$$ = (Node *) makeFuncCall(SystemFuncName("current_user"), NIL, @1);
				}
			| SESSION_USER
				{
					$$ = (Node *) makeFuncCall(SystemFuncName("session_user"), NIL, @1);
				}
			| USER
				{
					$$ = (Node *) makeFuncCall(SystemFuncName("current_user"), NIL, @1);
				}
			| CURRENT_CATALOG
				{
					$$ = (Node *) makeFuncCall(SystemFuncName("current_database"), NIL, @1);
				}
			| CURRENT_SCHEMA
				{
					$$ = (Node *) makeFuncCall(SystemFuncName("current_schema"), NIL, @1);
				}
			| CAST '(' a_expr AS Typename ')'
				{ $$ = makeTypeCast($3, $5, @1); }
			| EXTRACT '(' extract_list ')'
				{
					$$ = (Node *) makeFuncCall(SystemFuncName("date_part"), $3, @1);
				}
			| OVERLAY '(' overlay_list ')'
				{
					/* overlay(A PLACING B FROM C FOR D) is converted to
					 * overlay(A, B, C, D)
					 * overlay(A PLACING B FROM C) is converted to
					 * overlay(A, B, C)
					 */
					$$ = (Node *) makeFuncCall(SystemFuncName("overlay"), $3, @1);
				}
			| POSITION '(' position_list ')'
				{
					/* position(A in B) is converted to position(B, A) */
					$$ = (Node *) makeFuncCall(SystemFuncName("position"), $3, @1);
				}
			| SUBSTRING '(' substr_list ')'
				{
					/* substring(A from B for C) is converted to
					 * substring(A, B, C) - thomas 2000-11-28
					 */
					$$ = (Node *) makeFuncCall(SystemFuncName("substring"), $3, @1);
				}
			| TREAT '(' a_expr AS Typename ')'
				{
					/* TREAT(expr AS target) converts expr of a particular type to target,
					 * which is defined to be a subtype of the original expression.
					 * In SQL99, this is intended for use with structured UDTs,
					 * but let's make this a generally useful form allowing stronger
					 * coercions than are handled by implicit casting.
					 *
					 * Convert SystemTypeName() to SystemFuncName() even though
					 * at the moment they result in the same thing.
					 */
					$$ = (Node *) makeFuncCall(SystemFuncName(((Value *)llast($5->names))->val.str),
											    list_make1($3),
											    @1);
				}
			| TRIM '(' BOTH trim_list ')'
				{
					/* various trim expressions are defined in SQL
					 * - thomas 1997-07-19
					 */
					$$ = (Node *) makeFuncCall(SystemFuncName("btrim"), $4, @1);
				}
			| TRIM '(' LEADING trim_list ')'
				{
					$$ = (Node *) makeFuncCall(SystemFuncName("ltrim"), $4, @1);
				}
			| TRIM '(' TRAILING trim_list ')'
				{
					$$ = (Node *) makeFuncCall(SystemFuncName("rtrim"), $4, @1);
				}
			| TRIM '(' trim_list ')'
				{
					$$ = (Node *) makeFuncCall(SystemFuncName("btrim"), $3, @1);
				}
			| NULLIF '(' a_expr ',' a_expr ')'
				{
					$$ = (Node *) makeSimpleA_Expr(AEXPR_NULLIF, "=", $3, $5, @1);
				}
			| COALESCE '(' expr_list ')'
				{
					CoalesceExpr *c = makeNode(CoalesceExpr);
					c->args = $3;
					c->location = @1;
					$$ = (Node *)c;
				}
			| GREATEST '(' expr_list ')'
				{
					MinMaxExpr *v = makeNode(MinMaxExpr);
					v->args = $3;
					v->op = IS_GREATEST;
					v->location = @1;
					$$ = (Node *)v;
				}
			| LEAST '(' expr_list ')'
				{
					MinMaxExpr *v = makeNode(MinMaxExpr);
					v->args = $3;
					v->op = IS_LEAST;
					v->location = @1;
					$$ = (Node *)v;
				}
			| XMLCONCAT '(' expr_list ')'
				{
					$$ = makeXmlExpr(IS_XMLCONCAT, NULL, NIL, $3, @1);
				}
			| XMLELEMENT '(' NAME_P ColLabel ')'
				{
					$$ = makeXmlExpr(IS_XMLELEMENT, $4, NIL, NIL, @1);
				}
			| XMLELEMENT '(' NAME_P ColLabel ',' xml_attributes ')'
				{
					$$ = makeXmlExpr(IS_XMLELEMENT, $4, $6, NIL, @1);
				}
			| XMLELEMENT '(' NAME_P ColLabel ',' expr_list ')'
				{
					$$ = makeXmlExpr(IS_XMLELEMENT, $4, NIL, $6, @1);
				}
			| XMLELEMENT '(' NAME_P ColLabel ',' xml_attributes ',' expr_list ')'
				{
					$$ = makeXmlExpr(IS_XMLELEMENT, $4, $6, $8, @1);
				}
			| XMLEXISTS '(' c_expr xmlexists_argument ')'
				{
					/* xmlexists(A PASSING [BY REF] B [BY REF]) is
					 * converted to xmlexists(A, B)*/
					$$ = (Node *) makeFuncCall(SystemFuncName("xmlexists"), list_make2($3, $4), @1);
				}
			| XMLFOREST '(' xml_attribute_list ')'
				{
					$$ = makeXmlExpr(IS_XMLFOREST, NULL, $3, NIL, @1);
				}
			| XMLPARSE '(' document_or_content a_expr xml_whitespace_option ')'
				{
					XmlExpr *x = (XmlExpr *)
						makeXmlExpr(IS_XMLPARSE, NULL, NIL,
									list_make2($4, makeBoolAConst($5, -1)),
									@1);
					x->xmloption = $3;
					$$ = (Node *)x;
				}
			| XMLPI '(' NAME_P ColLabel ')'
				{
					$$ = makeXmlExpr(IS_XMLPI, $4, NULL, NIL, @1);
				}
			| XMLPI '(' NAME_P ColLabel ',' a_expr ')'
				{
					$$ = makeXmlExpr(IS_XMLPI, $4, NULL, list_make1($6), @1);
				}
			| XMLROOT '(' a_expr ',' xml_root_version opt_xml_root_standalone ')'
				{
					$$ = makeXmlExpr(IS_XMLROOT, NULL, NIL,
									 list_make3($3, $5, $6), @1);
				}
			| XMLSERIALIZE '(' document_or_content a_expr AS SimpleTypename ')'
				{
					XmlSerialize *n = makeNode(XmlSerialize);
					n->xmloption = $3;
					n->expr = $4;
					n->typeName = $6;
					n->location = @1;
					$$ = (Node *)n;
				}
		;

/*
 * SQL/XML support
 */
xml_root_version: VERSION_P a_expr
				{ $$ = $2; }
			| VERSION_P NO VALUE_P
				{ $$ = makeNullAConst(-1); }
		;

opt_xml_root_standalone: ',' STANDALONE_P YES_P
				{ $$ = makeIntConst(XML_STANDALONE_YES, -1); }
			| ',' STANDALONE_P NO
				{ $$ = makeIntConst(XML_STANDALONE_NO, -1); }
			| ',' STANDALONE_P NO VALUE_P
				{ $$ = makeIntConst(XML_STANDALONE_NO_VALUE, -1); }
			| /*EMPTY*/
				{ $$ = makeIntConst(XML_STANDALONE_OMITTED, -1); }
		;

xml_attributes: XMLATTRIBUTES '(' xml_attribute_list ')'	{ $$ = $3; }
		;

xml_attribute_list:	xml_attribute_el					{ $$ = list_make1($1); }
			| xml_attribute_list ',' xml_attribute_el	{ $$ = lappend($1, $3); }
		;

xml_attribute_el: a_expr AS ColLabel
				{
					$$ = makeNode(ResTarget);
					$$->name = $3;
					$$->indirection = NIL;
					$$->val = (Node *) $1;
					$$->location = @1;
				}
			| a_expr
				{
					$$ = makeNode(ResTarget);
					$$->name = NULL;
					$$->indirection = NIL;
					$$->val = (Node *) $1;
					$$->location = @1;
				}
		;

document_or_content: DOCUMENT_P						{ $$ = XMLOPTION_DOCUMENT; }
			| CONTENT_P								{ $$ = XMLOPTION_CONTENT; }
		;

xml_whitespace_option: PRESERVE WHITESPACE_P		{ $$ = TRUE; }
			| STRIP_P WHITESPACE_P					{ $$ = FALSE; }
			| /*EMPTY*/								{ $$ = FALSE; }
		;

/* We allow several variants for SQL and other compatibility. */
xmlexists_argument:
			PASSING c_expr
				{
					$$ = $2;
				}
			| PASSING c_expr BY REF
				{
					$$ = $2;
				}
			| PASSING BY REF c_expr
				{
					$$ = $4;
				}
			| PASSING BY REF c_expr BY REF
				{
					$$ = $4;
				}
		;


/*
 * Window Definitions
 */
window_clause:
			WINDOW window_definition_list			{ $$ = $2; }
			| /*EMPTY*/								{ $$ = NIL; }
		;

window_definition_list:
			window_definition						{ $$ = list_make1($1); }
			| window_definition_list ',' window_definition
													{ $$ = lappend($1, $3); }
		;

window_definition:
			ColId AS window_specification
				{
					WindowDef *n = $3;
					n->name = $1;
					$$ = n;
				}
		;

filter_clause:
             FILTER '(' WHERE a_expr ')'            { $$ = $4; }
             | /*EMPTY*/                            { $$ = NULL; }
         ;

over_clause: OVER window_specification
				{ $$ = $2; }
			| OVER ColId
				{
					WindowDef *n = makeNode(WindowDef);
					n->name = $2;
					n->refname = NULL;
					n->partitionClause = NIL;
					n->orderClause = NIL;
					n->frameOptions = FRAMEOPTION_DEFAULTS;
					n->startOffset = NULL;
					n->endOffset = NULL;
					n->location = @2;
					$$ = n;
				}
			| /*EMPTY*/
				{ $$ = NULL; }
		;

window_specification: '(' opt_existing_window_name opt_partition_clause
						opt_sort_clause opt_frame_clause ')'
				{
					WindowDef *n = makeNode(WindowDef);
					n->name = NULL;
					n->refname = $2;
					n->partitionClause = $3;
					n->orderClause = $4;
					/* copy relevant fields of opt_frame_clause */
					n->frameOptions = $5->frameOptions;
					n->startOffset = $5->startOffset;
					n->endOffset = $5->endOffset;
					n->location = @1;
					$$ = n;
				}
		;

/*
 * If we see PARTITION, RANGE, or ROWS as the first token after the '('
 * of a window_specification, we want the assumption to be that there is
 * no existing_window_name; but those keywords are unreserved and so could
 * be ColIds.  We fix this by making them have the same precedence as IDENT
 * and giving the empty production here a slightly higher precedence, so
 * that the shift/reduce conflict is resolved in favor of reducing the rule.
 * These keywords are thus precluded from being an existing_window_name but
 * are not reserved for any other purpose.
 */
opt_existing_window_name: ColId						{ $$ = $1; }
			| /*EMPTY*/				%prec Op		{ $$ = NULL; }
		;

opt_partition_clause: PARTITION BY expr_list		{ $$ = $3; }
			| /*EMPTY*/								{ $$ = NIL; }
		;

/*
 * For frame clauses, we return a WindowDef, but only some fields are used:
 * frameOptions, startOffset, and endOffset.
 *
 * This is only a subset of the full SQL:2008 frame_clause grammar.
 * We don't support <window frame exclusion> yet.
 */
opt_frame_clause:
			RANGE frame_extent
				{
					WindowDef *n = $2;
					n->frameOptions |= FRAMEOPTION_NONDEFAULT | FRAMEOPTION_RANGE;
					if (n->frameOptions & (FRAMEOPTION_START_VALUE_PRECEDING |
										   FRAMEOPTION_END_VALUE_PRECEDING))
						ereport(ERROR,
								(errcode(ERRCODE_FEATURE_NOT_SUPPORTED),
								 errmsg("RANGE PRECEDING is only supported with UNBOUNDED"),
								 parser_errposition(@1)));
					if (n->frameOptions & (FRAMEOPTION_START_VALUE_FOLLOWING |
										   FRAMEOPTION_END_VALUE_FOLLOWING))
						ereport(ERROR,
								(errcode(ERRCODE_FEATURE_NOT_SUPPORTED),
								 errmsg("RANGE FOLLOWING is only supported with UNBOUNDED"),
								 parser_errposition(@1)));
					$$ = n;
				}
			| ROWS frame_extent
				{
					WindowDef *n = $2;
					n->frameOptions |= FRAMEOPTION_NONDEFAULT | FRAMEOPTION_ROWS;
					$$ = n;
				}
			| /*EMPTY*/
				{
					WindowDef *n = makeNode(WindowDef);
					n->frameOptions = FRAMEOPTION_DEFAULTS;
					n->startOffset = NULL;
					n->endOffset = NULL;
					$$ = n;
				}
		;

frame_extent: frame_bound
				{
					WindowDef *n = $1;
					/* reject invalid cases */
					if (n->frameOptions & FRAMEOPTION_START_UNBOUNDED_FOLLOWING)
						ereport(ERROR,
								(errcode(ERRCODE_WINDOWING_ERROR),
								 errmsg("frame start cannot be UNBOUNDED FOLLOWING"),
								 parser_errposition(@1)));
					if (n->frameOptions & FRAMEOPTION_START_VALUE_FOLLOWING)
						ereport(ERROR,
								(errcode(ERRCODE_WINDOWING_ERROR),
								 errmsg("frame starting from following row cannot end with current row"),
								 parser_errposition(@1)));
					n->frameOptions |= FRAMEOPTION_END_CURRENT_ROW;
					$$ = n;
				}
			| BETWEEN frame_bound AND frame_bound
				{
					WindowDef *n1 = $2;
					WindowDef *n2 = $4;
					/* form merged options */
					int		frameOptions = n1->frameOptions;
					/* shift converts START_ options to END_ options */
					frameOptions |= n2->frameOptions << 1;
					frameOptions |= FRAMEOPTION_BETWEEN;
					/* reject invalid cases */
					if (frameOptions & FRAMEOPTION_START_UNBOUNDED_FOLLOWING)
						ereport(ERROR,
								(errcode(ERRCODE_WINDOWING_ERROR),
								 errmsg("frame start cannot be UNBOUNDED FOLLOWING"),
								 parser_errposition(@2)));
					if (frameOptions & FRAMEOPTION_END_UNBOUNDED_PRECEDING)
						ereport(ERROR,
								(errcode(ERRCODE_WINDOWING_ERROR),
								 errmsg("frame end cannot be UNBOUNDED PRECEDING"),
								 parser_errposition(@4)));
					if ((frameOptions & FRAMEOPTION_START_CURRENT_ROW) &&
						(frameOptions & FRAMEOPTION_END_VALUE_PRECEDING))
						ereport(ERROR,
								(errcode(ERRCODE_WINDOWING_ERROR),
								 errmsg("frame starting from current row cannot have preceding rows"),
								 parser_errposition(@4)));
					if ((frameOptions & FRAMEOPTION_START_VALUE_FOLLOWING) &&
						(frameOptions & (FRAMEOPTION_END_VALUE_PRECEDING |
										 FRAMEOPTION_END_CURRENT_ROW)))
						ereport(ERROR,
								(errcode(ERRCODE_WINDOWING_ERROR),
								 errmsg("frame starting from following row cannot have preceding rows"),
								 parser_errposition(@4)));
					n1->frameOptions = frameOptions;
					n1->endOffset = n2->startOffset;
					$$ = n1;
				}
		;

/*
 * This is used for both frame start and frame end, with output set up on
 * the assumption it's frame start; the frame_extent productions must reject
 * invalid cases.
 */
frame_bound:
			UNBOUNDED PRECEDING
				{
					WindowDef *n = makeNode(WindowDef);
					n->frameOptions = FRAMEOPTION_START_UNBOUNDED_PRECEDING;
					n->startOffset = NULL;
					n->endOffset = NULL;
					$$ = n;
				}
			| UNBOUNDED FOLLOWING
				{
					WindowDef *n = makeNode(WindowDef);
					n->frameOptions = FRAMEOPTION_START_UNBOUNDED_FOLLOWING;
					n->startOffset = NULL;
					n->endOffset = NULL;
					$$ = n;
				}
			| CURRENT_P ROW
				{
					WindowDef *n = makeNode(WindowDef);
					n->frameOptions = FRAMEOPTION_START_CURRENT_ROW;
					n->startOffset = NULL;
					n->endOffset = NULL;
					$$ = n;
				}
			| a_expr PRECEDING
				{
					WindowDef *n = makeNode(WindowDef);
					n->frameOptions = FRAMEOPTION_START_VALUE_PRECEDING;
					n->startOffset = $1;
					n->endOffset = NULL;
					$$ = n;
				}
			| a_expr FOLLOWING
				{
					WindowDef *n = makeNode(WindowDef);
					n->frameOptions = FRAMEOPTION_START_VALUE_FOLLOWING;
					n->startOffset = $1;
					n->endOffset = NULL;
					$$ = n;
				}
		;


/*
 * Supporting nonterminals for expressions.
 */

/* Explicit row production.
 *
 * SQL99 allows an optional ROW keyword, so we can now do single-element rows
 * without conflicting with the parenthesized a_expr production.  Without the
 * ROW keyword, there must be more than one a_expr inside the parens.
 */
row:		ROW '(' expr_list ')'					{ $$ = $3; }
			| ROW '(' ')'							{ $$ = NIL; }
			| '(' expr_list ',' a_expr ')'			{ $$ = lappend($2, $4); }
		;

sub_type:	ANY										{ $$ = ANY_SUBLINK; }
			| SOME									{ $$ = ANY_SUBLINK; }
			| ALL									{ $$ = ALL_SUBLINK; }
		;

all_Op:		Op										{ $$ = $1; }
			| MathOp								{ $$ = $1; }
		;

MathOp:		 '+'									{ $$ = "+"; }
			| '-'									{ $$ = "-"; }
			| '*'									{ $$ = "*"; }
			| '/'									{ $$ = "/"; }
			| '%'									{ $$ = "%"; }
			| '^'									{ $$ = "^"; }
			| '<'									{ $$ = "<"; }
			| '>'									{ $$ = ">"; }
			| '='									{ $$ = "="; }
		;

qual_Op:	Op
					{ $$ = list_make1(makeString($1)); }
			| OPERATOR '(' any_operator ')'
					{ $$ = $3; }
		;

qual_all_Op:
			all_Op
					{ $$ = list_make1(makeString($1)); }
			| OPERATOR '(' any_operator ')'
					{ $$ = $3; }
		;

subquery_Op:
			all_Op
					{ $$ = list_make1(makeString($1)); }
			| OPERATOR '(' any_operator ')'
					{ $$ = $3; }
			| LIKE
					{ $$ = list_make1(makeString("~~")); }
			| NOT LIKE
					{ $$ = list_make1(makeString("!~~")); }
			| ILIKE
					{ $$ = list_make1(makeString("~~*")); }
			| NOT ILIKE
					{ $$ = list_make1(makeString("!~~*")); }
/* cannot put SIMILAR TO here, because SIMILAR TO is a hack.
 * the regular expression is preprocessed by a function (similar_escape),
 * and the ~ operator for posix regular expressions is used.
 *        x SIMILAR TO y     ->    x ~ similar_escape(y)
 * this transformation is made on the fly by the parser upwards.
 * however the SubLink structure which handles any/some/all stuff
 * is not ready for such a thing.
 */
			;

expr_list:	a_expr
				{
					$$ = list_make1($1);
				}
			| expr_list ',' a_expr
				{
					$$ = lappend($1, $3);
				}
		;

/* function arguments can have names */
func_arg_list:  func_arg_expr
				{
					$$ = list_make1($1);
				}
			| func_arg_list ',' func_arg_expr
				{
					$$ = lappend($1, $3);
				}
		;

func_arg_expr:  a_expr
				{
					$$ = $1;
				}
			| param_name COLON_EQUALS a_expr
				{
					NamedArgExpr *na = makeNode(NamedArgExpr);
					na->name = $1;
					na->arg = (Expr *) $3;
					na->argnumber = -1;		/* until determined */
					na->location = @1;
					$$ = (Node *) na;
				}
		;

type_list:	Typename								{ $$ = list_make1($1); }
			| type_list ',' Typename				{ $$ = lappend($1, $3); }
		;

array_expr: '[' expr_list ']'
				{
					$$ = makeAArrayExpr($2, @1);
				}
			| '[' array_expr_list ']'
				{
					$$ = makeAArrayExpr($2, @1);
				}
			| '[' ']'
				{
					$$ = makeAArrayExpr(NIL, @1);
				}
		;

array_expr_list: array_expr							{ $$ = list_make1($1); }
			| array_expr_list ',' array_expr		{ $$ = lappend($1, $3); }
		;


extract_list:
			extract_arg FROM a_expr
				{
					$$ = list_make2(makeStringConst($1, @1), $3);
				}
			| /*EMPTY*/								{ $$ = NIL; }
		;

/* Allow delimited string Sconst in extract_arg as an SQL extension.
 * - thomas 2001-04-12
 */
extract_arg:
			IDENT									{ $$ = $1; }
			| YEAR_P								{ $$ = "year"; }
			| MONTH_P								{ $$ = "month"; }
			| DAY_P									{ $$ = "day"; }
			| HOUR_P								{ $$ = "hour"; }
			| MINUTE_P								{ $$ = "minute"; }
			| SECOND_P								{ $$ = "second"; }
			| Sconst								{ $$ = $1; }
		;

/* OVERLAY() arguments
 * SQL99 defines the OVERLAY() function:
 * o overlay(text placing text from int for int)
 * o overlay(text placing text from int)
 * and similarly for binary strings
 */
overlay_list:
			a_expr overlay_placing substr_from substr_for
				{
					$$ = list_make4($1, $2, $3, $4);
				}
			| a_expr overlay_placing substr_from
				{
					$$ = list_make3($1, $2, $3);
				}
		;

overlay_placing:
			PLACING a_expr
				{ $$ = $2; }
		;

/* position_list uses b_expr not a_expr to avoid conflict with general IN */

position_list:
			b_expr IN_P b_expr						{ $$ = list_make2($3, $1); }
			| /*EMPTY*/								{ $$ = NIL; }
		;

/* SUBSTRING() arguments
 * SQL9x defines a specific syntax for arguments to SUBSTRING():
 * o substring(text from int for int)
 * o substring(text from int) get entire string from starting point "int"
 * o substring(text for int) get first "int" characters of string
 * o substring(text from pattern) get entire string matching pattern
 * o substring(text from pattern for escape) same with specified escape char
 * We also want to support generic substring functions which accept
 * the usual generic list of arguments. So we will accept both styles
 * here, and convert the SQL9x style to the generic list for further
 * processing. - thomas 2000-11-28
 */
substr_list:
			a_expr substr_from substr_for
				{
					$$ = list_make3($1, $2, $3);
				}
			| a_expr substr_for substr_from
				{
					/* not legal per SQL99, but might as well allow it */
					$$ = list_make3($1, $3, $2);
				}
			| a_expr substr_from
				{
					$$ = list_make2($1, $2);
				}
			| a_expr substr_for
				{
					/*
					 * Since there are no cases where this syntax allows
					 * a textual FOR value, we forcibly cast the argument
					 * to int4.  The possible matches in pg_proc are
					 * substring(text,int4) and substring(text,text),
					 * and we don't want the parser to choose the latter,
					 * which it is likely to do if the second argument
					 * is unknown or doesn't have an implicit cast to int4.
					 */
					$$ = list_make3($1, makeIntConst(1, -1),
									makeTypeCast($2,
												 SystemTypeName("int4"), -1));
				}
			| expr_list
				{
					$$ = $1;
				}
			| /*EMPTY*/
				{ $$ = NIL; }
		;

substr_from:
			FROM a_expr								{ $$ = $2; }
		;

substr_for: FOR a_expr								{ $$ = $2; }
		;

trim_list:	a_expr FROM expr_list					{ $$ = lappend($3, $1); }
			| FROM expr_list						{ $$ = $2; }
			| expr_list								{ $$ = $1; }
		;

in_expr:	select_with_parens
				{
					SubLink *n = makeNode(SubLink);
					n->subselect = $1;
					/* other fields will be filled later */
					$$ = (Node *)n;
				}
			| '(' expr_list ')'						{ $$ = (Node *)$2; }
		;

/*
 * Define SQL-style CASE clause.
 * - Full specification
 *	CASE WHEN a = b THEN c ... ELSE d END
 * - Implicit argument
 *	CASE a WHEN b THEN c ... ELSE d END
 */
case_expr:	CASE case_arg when_clause_list case_default END_P
				{
					CaseExpr *c = makeNode(CaseExpr);
					c->casetype = InvalidOid; /* not analyzed yet */
					c->arg = (Expr *) $2;
					c->args = $3;
					c->defresult = (Expr *) $4;
					c->location = @1;
					$$ = (Node *)c;
				}
		;

when_clause_list:
			/* There must be at least one */
			when_clause								{ $$ = list_make1($1); }
			| when_clause_list when_clause			{ $$ = lappend($1, $2); }
		;

when_clause:
			WHEN a_expr THEN a_expr
				{
					CaseWhen *w = makeNode(CaseWhen);
					w->expr = (Expr *) $2;
					w->result = (Expr *) $4;
					w->location = @1;
					$$ = (Node *)w;
				}
		;

case_default:
			ELSE a_expr								{ $$ = $2; }
			| /*EMPTY*/								{ $$ = NULL; }
		;

case_arg:	a_expr									{ $$ = $1; }
			| /*EMPTY*/								{ $$ = NULL; }
		;

columnref:	ColId
				{
					$$ = makeColumnRef($1, NIL, @1, yyscanner);
				}
			| ColId indirection
				{
					$$ = makeColumnRef($1, $2, @1, yyscanner);
				}
		;

indirection_el:
			'.' attr_name
				{
					$$ = (Node *) makeString($2);
				}
			| '.' '*'
				{
					$$ = (Node *) makeNode(A_Star);
				}
			| '[' a_expr ']'
				{
					A_Indices *ai = makeNode(A_Indices);
					ai->lidx = NULL;
					ai->uidx = $2;
					$$ = (Node *) ai;
				}
			| '[' a_expr ':' a_expr ']'
				{
					A_Indices *ai = makeNode(A_Indices);
					ai->lidx = $2;
					ai->uidx = $4;
					$$ = (Node *) ai;
				}
		;

indirection:
			indirection_el							{ $$ = list_make1($1); }
			| indirection indirection_el			{ $$ = lappend($1, $2); }
		;

opt_indirection:
			/*EMPTY*/								{ $$ = NIL; }
			| opt_indirection indirection_el		{ $$ = lappend($1, $2); }
		;

opt_asymmetric: ASYMMETRIC
			| /*EMPTY*/
		;

/*
 * The SQL spec defines "contextually typed value expressions" and
 * "contextually typed row value constructors", which for our purposes
 * are the same as "a_expr" and "row" except that DEFAULT can appear at
 * the top level.
 */

ctext_expr:
			a_expr					{ $$ = (Node *) $1; }
			| DEFAULT
				{
					SetToDefault *n = makeNode(SetToDefault);
					n->location = @1;
					$$ = (Node *) n;
				}
		;

ctext_expr_list:
			ctext_expr								{ $$ = list_make1($1); }
			| ctext_expr_list ',' ctext_expr		{ $$ = lappend($1, $3); }
		;

/*
 * We should allow ROW '(' ctext_expr_list ')' too, but that seems to require
 * making VALUES a fully reserved word, which will probably break more apps
 * than allowing the noise-word is worth.
 */
ctext_row: '(' ctext_expr_list ')'					{ $$ = $2; }
		;


/*****************************************************************************
 *
 *	target list for SELECT
 *
 *****************************************************************************/

target_list:
			target_el								{ $$ = list_make1($1); }
			| target_list ',' target_el				{ $$ = lappend($1, $3); }
		;

target_el:	a_expr AS ColLabel
				{
					$$ = makeNode(ResTarget);
					$$->name = $3;
					$$->indirection = NIL;
					$$->val = (Node *)$1;
					$$->location = @1;
				}
			/*
			 * We support omitting AS only for column labels that aren't
			 * any known keyword.  There is an ambiguity against postfix
			 * operators: is "a ! b" an infix expression, or a postfix
			 * expression and a column label?  We prefer to resolve this
			 * as an infix expression, which we accomplish by assigning
			 * IDENT a precedence higher than POSTFIXOP.
			 */
			| a_expr IDENT
				{
					$$ = makeNode(ResTarget);
					$$->name = $2;
					$$->indirection = NIL;
					$$->val = (Node *)$1;
					$$->location = @1;
				}
			| a_expr
				{
					$$ = makeNode(ResTarget);
					$$->name = NULL;
					$$->indirection = NIL;
					$$->val = (Node *)$1;
					$$->location = @1;
				}
			| '*'
				{
					ColumnRef *n = makeNode(ColumnRef);
					n->fields = list_make1(makeNode(A_Star));
					n->location = @1;

					$$ = makeNode(ResTarget);
					$$->name = NULL;
					$$->indirection = NIL;
					$$->val = (Node *)n;
					$$->location = @1;
				}
		;


/*****************************************************************************
 *
 *	Names and constants
 *
 *****************************************************************************/

qualified_name_list:
			qualified_name							{ $$ = list_make1($1); }
			| qualified_name_list ',' qualified_name { $$ = lappend($1, $3); }
		;

/*
 * The production for a qualified relation name has to exactly match the
 * production for a qualified func_name, because in a FROM clause we cannot
 * tell which we are parsing until we see what comes after it ('(' for a
 * func_name, something else for a relation). Therefore we allow 'indirection'
 * which may contain subscripts, and reject that case in the C code.
 */
qualified_name:
			ColId
				{
					$$ = makeRangeVar(NULL, $1, @1);
				}
			| ColId indirection
				{
					check_qualified_name($2, yyscanner);
					$$ = makeRangeVar(NULL, NULL, @1);
					switch (list_length($2))
					{
						case 1:
							$$->catalogname = NULL;
							$$->schemaname = $1;
							$$->relname = strVal(linitial($2));
							break;
						case 2:
							$$->catalogname = $1;
							$$->schemaname = strVal(linitial($2));
							$$->relname = strVal(lsecond($2));
							break;
						default:
							ereport(ERROR,
									(errcode(ERRCODE_SYNTAX_ERROR),
									 errmsg("improper qualified name (too many dotted names): %s",
											NameListToString(lcons(makeString($1), $2))),
									 parser_errposition(@1)));
							break;
					}
				}
		;

name_list:	name
					{ $$ = list_make1(makeString($1)); }
			| name_list ',' name
					{ $$ = lappend($1, makeString($3)); }
		;


name:		ColId									{ $$ = $1; };

database_name:
			ColId									{ $$ = $1; };

access_method:
			ColId									{ $$ = $1; };

attr_name:	ColLabel								{ $$ = $1; };

index_name: ColId									{ $$ = $1; };

file_name:	Sconst									{ $$ = $1; };

/*
 * The production for a qualified func_name has to exactly match the
 * production for a qualified columnref, because we cannot tell which we
 * are parsing until we see what comes after it ('(' or Sconst for a func_name,
 * anything else for a columnref).  Therefore we allow 'indirection' which
 * may contain subscripts, and reject that case in the C code.  (If we
 * ever implement SQL99-like methods, such syntax may actually become legal!)
 */
func_name:	type_function_name
					{ $$ = list_make1(makeString($1)); }
			| ColId indirection
					{
						$$ = check_func_name(lcons(makeString($1), $2),
											 yyscanner);
					}
		;


/*
 * Constants
 */
AexprConst: Iconst
				{
					$$ = makeIntConst($1, @1);
				}
			| FCONST
				{
					$$ = makeFloatConst($1, @1);
				}
			| Sconst
				{
					$$ = makeStringConst($1, @1);
				}
			| BCONST
				{
					$$ = makeBitStringConst($1, @1);
				}
			| XCONST
				{
					/* This is a bit constant per SQL99:
					 * Without Feature F511, "BIT data type",
					 * a <general literal> shall not be a
					 * <bit string literal> or a <hex string literal>.
					 */
					$$ = makeBitStringConst($1, @1);
				}
			| func_name Sconst
				{
					/* generic type 'literal' syntax */
					TypeName *t = makeTypeNameFromNameList($1);
					t->location = @1;
					$$ = makeStringConstCast($2, @2, t);
				}
			| func_name '(' func_arg_list ')' Sconst
				{
					/* generic syntax with a type modifier */
					TypeName *t = makeTypeNameFromNameList($1);
					ListCell *lc;

					/*
					 * We must use func_arg_list in the production to avoid
					 * reduce/reduce conflicts, but we don't actually wish
					 * to allow NamedArgExpr in this context.
					 */
					foreach(lc, $3)
					{
						NamedArgExpr *arg = (NamedArgExpr *) lfirst(lc);

						if (IsA(arg, NamedArgExpr))
							ereport(ERROR,
									(errcode(ERRCODE_SYNTAX_ERROR),
									 errmsg("type modifier cannot have parameter name"),
									 parser_errposition(arg->location)));
					}
					t->typmods = $3;
					t->location = @1;
					$$ = makeStringConstCast($5, @5, t);
				}
			| ConstTypename Sconst
				{
					$$ = makeStringConstCast($2, @2, $1);
				}
			| ConstInterval Sconst opt_interval
				{
					TypeName *t = $1;
					t->typmods = $3;
					$$ = makeStringConstCast($2, @2, t);
				}
			| ConstInterval '(' Iconst ')' Sconst opt_interval
				{
					TypeName *t = $1;
					if ($6 != NIL)
					{
						if (list_length($6) != 1)
							ereport(ERROR,
									(errcode(ERRCODE_SYNTAX_ERROR),
									 errmsg("interval precision specified twice"),
									 parser_errposition(@1)));
						t->typmods = lappend($6, makeIntConst($3, @3));
					}
					else
						t->typmods = list_make2(makeIntConst(INTERVAL_FULL_RANGE, -1),
												makeIntConst($3, @3));
					$$ = makeStringConstCast($5, @5, t);
				}
			| TRUE_P
				{
					$$ = makeBoolAConst(TRUE, @1);
				}
			| FALSE_P
				{
					$$ = makeBoolAConst(FALSE, @1);
				}
			| NULL_P
				{
					$$ = makeNullAConst(@1);
				}
		;

Iconst:		ICONST									{ $$ = $1; };
Sconst:		SCONST									{ $$ = $1; };
RoleId:		NonReservedWord							{ $$ = $1; };

SignedIconst: Iconst								{ $$ = $1; }
			| '+' Iconst							{ $$ = + $2; }
			| '-' Iconst							{ $$ = - $2; }
		;

/*
 * Name classification hierarchy.
 *
 * IDENT is the lexeme returned by the lexer for identifiers that match
 * no known keyword.  In most cases, we can accept certain keywords as
 * names, not only IDENTs.	We prefer to accept as many such keywords
 * as possible to minimize the impact of "reserved words" on programmers.
 * So, we divide names into several possible classes.  The classification
 * is chosen in part to make keywords acceptable as names wherever possible.
 */

/* Column identifier --- names that can be column, table, etc names.
 */
ColId:		IDENT									{ $$ = $1; }
			| unreserved_keyword					{ $$ = pstrdup($1); }
			| col_name_keyword						{ $$ = pstrdup($1); }
		;

/* Type/function identifier --- names that can be type or function names.
 */
type_function_name:	IDENT							{ $$ = $1; }
			| unreserved_keyword					{ $$ = pstrdup($1); }
			| type_func_name_keyword				{ $$ = pstrdup($1); }
		;

/* Any not-fully-reserved word --- these names can be, eg, role names.
 */
NonReservedWord:	IDENT							{ $$ = $1; }
			| unreserved_keyword					{ $$ = pstrdup($1); }
			| col_name_keyword						{ $$ = pstrdup($1); }
			| type_func_name_keyword				{ $$ = pstrdup($1); }
		;

/* Column label --- allowed labels in "AS" clauses.
 * This presently includes *all* Postgres keywords.
 */
ColLabel:	IDENT									{ $$ = $1; }
			| unreserved_keyword					{ $$ = pstrdup($1); }
			| col_name_keyword						{ $$ = pstrdup($1); }
			| type_func_name_keyword				{ $$ = pstrdup($1); }
			| reserved_keyword						{ $$ = pstrdup($1); }
		;


/*
 * Keyword category lists.  Generally, every keyword present in
 * the Postgres grammar should appear in exactly one of these lists.
 *
 * Put a new keyword into the first list that it can go into without causing
 * shift or reduce conflicts.  The earlier lists define "less reserved"
 * categories of keywords.
 *
 * Make sure that each keyword's category in kwlist.h matches where
 * it is listed here.  (Someday we may be able to generate these lists and
 * kwlist.h's table from a common master list.)
 */

/* "Unreserved" keywords --- available for use as any kind of name.
 */
unreserved_keyword:
			  ABORT_P
			| ABSOLUTE_P
			| ACCESS
			| ACTION
			| ADD_P
			| ADMIN
			| AFTER
			| AGGREGATE
			| ALSO
			| ALTER
			| ALWAYS
			| ASSERTION
			| ASSIGNMENT
			| AT
			| ATTRIBUTE
			| BACKWARD
			| BEFORE
			| BEGIN_P
			| BY
			| CACHE
			| CALLED
			| CASCADE
			| CASCADED
			| CATALOG_P
			| CHAIN
			| CHARACTERISTICS
			| CHECKPOINT
			| CLASS
			| CLOSE
			| CLUSTER
			| COMMENT
			| COMMENTS
			| COMMIT
			| COMMITTED
			| CONFIGURATION
			| CONNECTION
			| CONSTRAINTS
			| CONTENT_P
			| CONTINUE_P
			| CONVERSION_P
			| COPY
			| COST
			| CSV
			| CURRENT_P
			| CURSOR
			| CYCLE
			| DATA_P
			| DATABASE
			| DAY_P
			| DEALLOCATE
			| DECLARE
			| DEFAULTS
			| DEFERRED
			| DEFINER
			| DELETE_P
			| DELIMITER
			| DELIMITERS
			| DICTIONARY
			| DISABLE_P
			| DISCARD
			| DOCUMENT_P
			| DOMAIN_P
			| DOUBLE_P
			| DROP
			| EACH
			| ENABLE_P
			| ENCODING
			| ENCRYPTED
			| ENUM_P
			| ESCAPE
			| EVENT
			| EXCLUDE
			| EXCLUDING
			| EXCLUSIVE
			| EXECUTE
			| EXPLAIN
			| EXTENSION
			| EXTERNAL
			| FAMILY
			| FILTER
			| FIRST_P
			| FOLLOWING
			| FORCE
			| FORWARD
			| FUNCTION
			| FUNCTIONS
			| GLOBAL
			| GRANTED
			| HANDLER
			| HEADER_P
			| HOLD
			| HOUR_P
			| IDENTITY_P
			| IF_P
			| IMMEDIATE
			| IMMUTABLE
			| IMPLICIT_P
			| INCLUDING
			| INCREMENT
			| INDEX
			| INDEXES
			| INHERIT
			| INHERITS
			| INLINE_P
			| INPUT_P
			| INSENSITIVE
			| INSERT
			| INSTEAD
			| INVOKER
			| ISOLATION
			| KEY
			| LABEL
			| LANGUAGE
			| LARGE_P
			| LAST_P
			| LC_COLLATE_P
			| LC_CTYPE_P
			| LEAKPROOF
			| LEVEL
			| LISTEN
			| LOAD
			| LOCAL
			| LOCATION
			| LOCK_P
			| MAPPING
			| MATCH
			| MATERIALIZED
			| MAXVALUE
			| MINUTE_P
			| MINVALUE
			| MODE
			| MONTH_P
			| MOVE
			| NAME_P
			| NAMES
			| NEXT
			| NO
			| NOTHING
			| NOTIFY
			| NOWAIT
			| NULLS_P
			| OBJECT_P
			| OF
			| OFF
			| OIDS
			| OPERATOR
			| OPTION
			| OPTIONS
			| OVER
			| OWNED
			| OWNER
			| PARSER
			| PARTIAL
			| PARTITION
			| PASSING
			| PASSWORD
			| PLANS
			| PRECEDING
			| PREPARE
			| PREPARED
			| PRESERVE
			| PRIOR
			| PRIVILEGES
			| PROCEDURAL
			| PROCEDURE
			| PROGRAM
			| QUOTE
			| RANGE
			| READ
			| REASSIGN
			| RECHECK
			| RECURSIVE
			| REF
			| REFRESH
			| REINDEX
			| RELATIVE_P
			| RELEASE
			| RENAME
			| REPEATABLE
			| REPLACE
			| REPLICA
			| RESET
			| RESTART
			| RESTRICT
			| RETURNS
			| REVOKE
			| ROLE
			| ROLLBACK
			| ROWS
			| RULE
			| SAVEPOINT
			| SCHEMA
			| SCROLL
			| SEARCH
			| SECOND_P
			| SECURITY
			| SEQUENCE
			| SEQUENCES
			| SERIALIZABLE
			| SERVER
			| SESSION
			| SET
			| SHARE
			| SHOW
			| SIMPLE
			| SNAPSHOT
			| STABLE
			| STANDALONE_P
			| START
			| STATEMENT
			| STATISTICS
			| STDIN
			| STDOUT
			| STORAGE
			| STRICT_P
			| STRIP_P
			| SYSID
			| SYSTEM_P
			| TABLES
			| TABLESPACE
			| TEMP
			| TEMPLATE
			| TEMPORARY
			| TEXT_P
			| TRANSACTION
			| TRIGGER
			| TRUNCATE
			| TRUSTED
			| TYPE_P
			| TYPES_P
			| UNBOUNDED
			| UNCOMMITTED
			| UNENCRYPTED
			| UNKNOWN
			| UNLISTEN
			| UNLOGGED
			| UNTIL
			| UPDATE
			| VACUUM
			| VALID
			| VALIDATE
			| VALIDATOR
			| VALUE_P
			| VARYING
			| VERSION_P
			| VIEW
			| VOLATILE
			| WHITESPACE_P
			| WITHOUT
			| WORK
			| WRAPPER
			| WRITE
			| XML_P
			| YEAR_P
			| YES_P
			| ZONE
		;

/* Column identifier --- keywords that can be column, table, etc names.
 *
 * Many of these keywords will in fact be recognized as type or function
 * names too; but they have special productions for the purpose, and so
 * can't be treated as "generic" type or function names.
 *
 * The type names appearing here are not usable as function names
 * because they can be followed by '(' in typename productions, which
 * looks too much like a function call for an LR(1) parser.
 */
col_name_keyword:
			  BETWEEN
			| BIGINT
			| BIT
			| BOOLEAN_P
			| CHAR_P
			| CHARACTER
			| COALESCE
			| DEC
			| DECIMAL_P
			| EXISTS
			| EXTRACT
			| FLOAT_P
			| GREATEST
			| INOUT
			| INT_P
			| INTEGER
			| INTERVAL
			| LEAST
			| NATIONAL
			| NCHAR
			| NONE
			| NULLIF
			| NUMERIC
			| OUT_P
			| OVERLAY
			| POSITION
			| PRECISION
			| REAL
			| ROW
			| SETOF
			| SMALLINT
			| SUBSTRING
			| TIME
			| TIMESTAMP
			| TREAT
			| TRIM
			| VALUES
			| VARCHAR
			| XMLATTRIBUTES
			| XMLCONCAT
			| XMLELEMENT
			| XMLEXISTS
			| XMLFOREST
			| XMLPARSE
			| XMLPI
			| XMLROOT
			| XMLSERIALIZE
		;

/* Type/function identifier --- keywords that can be type or function names.
 *
 * Most of these are keywords that are used as operators in expressions;
 * in general such keywords can't be column names because they would be
 * ambiguous with variables, but they are unambiguous as function identifiers.
 *
 * Do not include POSITION, SUBSTRING, etc here since they have explicit
 * productions in a_expr to support the goofy SQL9x argument syntax.
 * - thomas 2000-11-28
 */
type_func_name_keyword:
			  AUTHORIZATION
			| BINARY
			| COLLATION
			| CONCURRENTLY
			| CROSS
			| CURRENT_SCHEMA
			| FREEZE
			| FULL
			| ILIKE
			| INNER_P
			| IS
			| ISNULL
			| JOIN
			| LEFT
			| LIKE
			| NATURAL
			| NOTNULL
			| OUTER_P
			| OVERLAPS
			| RIGHT
			| SIMILAR
			| VERBOSE
		;

/* Reserved keyword --- these keywords are usable only as a ColLabel.
 *
 * Keywords appear here if they could not be distinguished from variable,
 * type, or function names in some contexts.  Don't put things here unless
 * forced to.
 */
reserved_keyword:
			  ALL
			| ANALYSE
			| ANALYZE
			| AND
			| ANY
			| ARRAY
			| AS
			| ASC
			| ASYMMETRIC
			| BOTH
			| CASE
			| CAST
			| CHECK
			| COLLATE
			| COLUMN
			| CONSTRAINT
			| CREATE
			| CURRENT_CATALOG
			| CURRENT_DATE
			| CURRENT_ROLE
			| CURRENT_TIME
			| CURRENT_TIMESTAMP
			| CURRENT_USER
			| DEFAULT
			| DEFERRABLE
			| DESC
			| DISTINCT
			| DO
			| ELSE
			| END_P
			| EXCEPT
			| FALSE_P
			| FETCH
			| FOR
			| FOREIGN
			| FROM
			| GRANT
			| GROUP_P
			| HAVING
			| IN_P
			| INITIALLY
			| INTERSECT
			| INTO
			| LATERAL_P
			| LEADING
			| LIMIT
			| LOCALTIME
			| LOCALTIMESTAMP
			| NOT
			| NULL_P
			| OFFSET
			| ON
			| ONLY
			| OR
			| ORDER
			| PLACING
			| PRIMARY
			| REFERENCES
			| RETURNING
			| SELECT
			| SESSION_USER
			| SOME
			| SYMMETRIC
			| TABLE
			| THEN
			| TO
			| TRAILING
			| TRUE_P
			| UNION
			| UNIQUE
			| USER
			| USING
			| VARIADIC
			| WHEN
			| WHERE
			| WINDOW
			| WITH
		;

%%

/*
 * The signature of this function is required by bison.  However, we
 * ignore the passed yylloc and instead use the last token position
 * available from the scanner.
 */
static void
base_yyerror(YYLTYPE *yylloc, core_yyscan_t yyscanner, const char *msg)
{
	parser_yyerror(msg);
}

static Node *
makeColumnRef(char *colname, List *indirection,
			  int location, core_yyscan_t yyscanner)
{
	/*
	 * Generate a ColumnRef node, with an A_Indirection node added if there
	 * is any subscripting in the specified indirection list.  However,
	 * any field selection at the start of the indirection list must be
	 * transposed into the "fields" part of the ColumnRef node.
	 */
	ColumnRef  *c = makeNode(ColumnRef);
	int		nfields = 0;
	ListCell *l;

	c->location = location;
	foreach(l, indirection)
	{
		if (IsA(lfirst(l), A_Indices))
		{
			A_Indirection *i = makeNode(A_Indirection);

			if (nfields == 0)
			{
				/* easy case - all indirection goes to A_Indirection */
				c->fields = list_make1(makeString(colname));
				i->indirection = check_indirection(indirection, yyscanner);
			}
			else
			{
				/* got to split the list in two */
				i->indirection = check_indirection(list_copy_tail(indirection,
																  nfields),
												   yyscanner);
				indirection = list_truncate(indirection, nfields);
				c->fields = lcons(makeString(colname), indirection);
			}
			i->arg = (Node *) c;
			return (Node *) i;
		}
		else if (IsA(lfirst(l), A_Star))
		{
			/* We only allow '*' at the end of a ColumnRef */
			if (lnext(l) != NULL)
				parser_yyerror("improper use of \"*\"");
		}
		nfields++;
	}
	/* No subscripting, so all indirection gets added to field list */
	c->fields = lcons(makeString(colname), indirection);
	return (Node *) c;
}

static Node *
makeTypeCast(Node *arg, TypeName *typename, int location)
{
	TypeCast *n = makeNode(TypeCast);
	n->arg = arg;
	n->typeName = typename;
	n->location = location;
	return (Node *) n;
}

static Node *
makeStringConst(char *str, int location)
{
	A_Const *n = makeNode(A_Const);

	n->val.type = T_String;
	n->val.val.str = str;
	n->location = location;

	return (Node *)n;
}

static Node *
makeStringConstCast(char *str, int location, TypeName *typename)
{
	Node *s = makeStringConst(str, location);

	return makeTypeCast(s, typename, -1);
}

static Node *
makeIntConst(int val, int location)
{
	A_Const *n = makeNode(A_Const);

	n->val.type = T_Integer;
	n->val.val.ival = val;
	n->location = location;

	return (Node *)n;
}

static Node *
makeFloatConst(char *str, int location)
{
	A_Const *n = makeNode(A_Const);

	n->val.type = T_Float;
	n->val.val.str = str;
	n->location = location;

	return (Node *)n;
}

static Node *
makeBitStringConst(char *str, int location)
{
	A_Const *n = makeNode(A_Const);

	n->val.type = T_BitString;
	n->val.val.str = str;
	n->location = location;

	return (Node *)n;
}

static Node *
makeNullAConst(int location)
{
	A_Const *n = makeNode(A_Const);

	n->val.type = T_Null;
	n->location = location;

	return (Node *)n;
}

static Node *
makeAConst(Value *v, int location)
{
	Node *n;

	switch (v->type)
	{
		case T_Float:
			n = makeFloatConst(v->val.str, location);
			break;

		case T_Integer:
			n = makeIntConst(v->val.ival, location);
			break;

		case T_String:
		default:
			n = makeStringConst(v->val.str, location);
			break;
	}

	return n;
}

/* makeBoolAConst()
 * Create an A_Const string node and put it inside a boolean cast.
 */
static Node *
makeBoolAConst(bool state, int location)
{
	A_Const *n = makeNode(A_Const);

	n->val.type = T_String;
	n->val.val.str = (state ? "t" : "f");
	n->location = location;

	return makeTypeCast((Node *)n, SystemTypeName("bool"), -1);
}

/* makeOverlaps()
 * Create and populate a FuncCall node to support the OVERLAPS operator.
 */
static FuncCall *
makeOverlaps(List *largs, List *rargs, int location, core_yyscan_t yyscanner)
{
	FuncCall *n;
	if (list_length(largs) == 1)
		largs = lappend(largs, largs);
	else if (list_length(largs) != 2)
		ereport(ERROR,
				(errcode(ERRCODE_SYNTAX_ERROR),
				 errmsg("wrong number of parameters on left side of OVERLAPS expression"),
				 parser_errposition(location)));
	if (list_length(rargs) == 1)
		rargs = lappend(rargs, rargs);
	else if (list_length(rargs) != 2)
		ereport(ERROR,
				(errcode(ERRCODE_SYNTAX_ERROR),
				 errmsg("wrong number of parameters on right side of OVERLAPS expression"),
				 parser_errposition(location)));
	n = makeFuncCall(SystemFuncName("overlaps"), list_concat(largs, rargs), location);
	return n;
}

/* check_qualified_name --- check the result of qualified_name production
 *
 * It's easiest to let the grammar production for qualified_name allow
 * subscripts and '*', which we then must reject here.
 */
static void
check_qualified_name(List *names, core_yyscan_t yyscanner)
{
	ListCell   *i;

	foreach(i, names)
	{
		if (!IsA(lfirst(i), String))
			parser_yyerror("syntax error");
	}
}

/* check_func_name --- check the result of func_name production
 *
 * It's easiest to let the grammar production for func_name allow subscripts
 * and '*', which we then must reject here.
 */
static List *
check_func_name(List *names, core_yyscan_t yyscanner)
{
	ListCell   *i;

	foreach(i, names)
	{
		if (!IsA(lfirst(i), String))
			parser_yyerror("syntax error");
	}
	return names;
}

/* check_indirection --- check the result of indirection production
 *
 * We only allow '*' at the end of the list, but it's hard to enforce that
 * in the grammar, so do it here.
 */
static List *
check_indirection(List *indirection, core_yyscan_t yyscanner)
{
	ListCell *l;

	foreach(l, indirection)
	{
		if (IsA(lfirst(l), A_Star))
		{
			if (lnext(l) != NULL)
				parser_yyerror("improper use of \"*\"");
		}
	}
	return indirection;
}

/* extractArgTypes()
 * Given a list of FunctionParameter nodes, extract a list of just the
 * argument types (TypeNames) for input parameters only.  This is what
 * is needed to look up an existing function, which is what is wanted by
 * the productions that use this call.
 */
static List *
extractArgTypes(List *parameters)
{
	List	   *result = NIL;
	ListCell   *i;

	foreach(i, parameters)
	{
		FunctionParameter *p = (FunctionParameter *) lfirst(i);

		if (p->mode != FUNC_PARAM_OUT && p->mode != FUNC_PARAM_TABLE)
			result = lappend(result, p->argType);
	}
	return result;
}

/* insertSelectOptions()
 * Insert ORDER BY, etc into an already-constructed SelectStmt.
 *
 * This routine is just to avoid duplicating code in SelectStmt productions.
 */
static void
insertSelectOptions(SelectStmt *stmt,
					List *sortClause, List *lockingClause,
					Node *limitOffset, Node *limitCount,
					WithClause *withClause,
					core_yyscan_t yyscanner)
{
	Assert(IsA(stmt, SelectStmt));

	/*
	 * Tests here are to reject constructs like
	 *	(SELECT foo ORDER BY bar) ORDER BY baz
	 */
	if (sortClause)
	{
		if (stmt->sortClause)
			ereport(ERROR,
					(errcode(ERRCODE_SYNTAX_ERROR),
					 errmsg("multiple ORDER BY clauses not allowed"),
					 parser_errposition(exprLocation((Node *) sortClause))));
		stmt->sortClause = sortClause;
	}
	/* We can handle multiple locking clauses, though */
	stmt->lockingClause = list_concat(stmt->lockingClause, lockingClause);
	if (limitOffset)
	{
		if (stmt->limitOffset)
			ereport(ERROR,
					(errcode(ERRCODE_SYNTAX_ERROR),
					 errmsg("multiple OFFSET clauses not allowed"),
					 parser_errposition(exprLocation(limitOffset))));
		stmt->limitOffset = limitOffset;
	}
	if (limitCount)
	{
		if (stmt->limitCount)
			ereport(ERROR,
					(errcode(ERRCODE_SYNTAX_ERROR),
					 errmsg("multiple LIMIT clauses not allowed"),
					 parser_errposition(exprLocation(limitCount))));
		stmt->limitCount = limitCount;
	}
	if (withClause)
	{
		if (stmt->withClause)
			ereport(ERROR,
					(errcode(ERRCODE_SYNTAX_ERROR),
					 errmsg("multiple WITH clauses not allowed"),
					 parser_errposition(exprLocation((Node *) withClause))));
		stmt->withClause = withClause;
	}
}

static Node *
makeSetOp(SetOperation op, bool all, Node *larg, Node *rarg)
{
	SelectStmt *n = makeNode(SelectStmt);

	n->op = op;
	n->all = all;
	n->larg = (SelectStmt *) larg;
	n->rarg = (SelectStmt *) rarg;
	return (Node *) n;
}

/* SystemFuncName()
 * Build a properly-qualified reference to a built-in function.
 */
List *
SystemFuncName(char *name)
{
	return list_make2(makeString("pg_catalog"), makeString(name));
}

/* SystemTypeName()
 * Build a properly-qualified reference to a built-in type.
 *
 * typmod is defaulted, but may be changed afterwards by caller.
 * Likewise for the location.
 */
TypeName *
SystemTypeName(char *name)
{
	return makeTypeNameFromNameList(list_make2(makeString("pg_catalog"),
											   makeString(name)));
}

/* doNegate()
 * Handle negation of a numeric constant.
 *
 * Formerly, we did this here because the optimizer couldn't cope with
 * indexquals that looked like "var = -4" --- it wants "var = const"
 * and a unary minus operator applied to a constant didn't qualify.
 * As of Postgres 7.0, that problem doesn't exist anymore because there
 * is a constant-subexpression simplifier in the optimizer.  However,
 * there's still a good reason for doing this here, which is that we can
 * postpone committing to a particular internal representation for simple
 * negative constants.	It's better to leave "-123.456" in string form
 * until we know what the desired type is.
 */
static Node *
doNegate(Node *n, int location)
{
	if (IsA(n, A_Const))
	{
		A_Const *con = (A_Const *)n;

		/* report the constant's location as that of the '-' sign */
		con->location = location;

		if (con->val.type == T_Integer)
		{
			con->val.val.ival = -con->val.val.ival;
			return n;
		}
		if (con->val.type == T_Float)
		{
			doNegateFloat(&con->val);
			return n;
		}
	}

	return (Node *) makeSimpleA_Expr(AEXPR_OP, "-", NULL, n, location);
}

static void
doNegateFloat(Value *v)
{
	char   *oldval = v->val.str;

	Assert(IsA(v, Float));
	if (*oldval == '+')
		oldval++;
	if (*oldval == '-')
		v->val.str = oldval+1;	/* just strip the '-' */
	else
	{
		char   *newval = (char *) palloc(strlen(oldval) + 2);

		*newval = '-';
		strcpy(newval+1, oldval);
		v->val.str = newval;
	}
}

static Node *
makeAArrayExpr(List *elements, int location)
{
	A_ArrayExpr *n = makeNode(A_ArrayExpr);

	n->elements = elements;
	n->location = location;
	return (Node *) n;
}

static Node *
makeXmlExpr(XmlExprOp op, char *name, List *named_args, List *args,
			int location)
{
	XmlExpr		*x = makeNode(XmlExpr);

	x->op = op;
	x->name = name;
	/*
	 * named_args is a list of ResTarget; it'll be split apart into separate
	 * expression and name lists in transformXmlExpr().
	 */
	x->named_args = named_args;
	x->arg_names = NIL;
	x->args = args;
	/* xmloption, if relevant, must be filled in by caller */
	/* type and typmod will be filled in during parse analysis */
	x->type = InvalidOid;			/* marks the node as not analyzed */
	x->location = location;
	return (Node *) x;
}

/*
 * Merge the input and output parameters of a table function.
 */
static List *
mergeTableFuncParameters(List *func_args, List *columns)
{
	ListCell   *lc;

	/* Explicit OUT and INOUT parameters shouldn't be used in this syntax */
	foreach(lc, func_args)
	{
		FunctionParameter *p = (FunctionParameter *) lfirst(lc);

		if (p->mode != FUNC_PARAM_IN && p->mode != FUNC_PARAM_VARIADIC)
			ereport(ERROR,
					(errcode(ERRCODE_SYNTAX_ERROR),
					 errmsg("OUT and INOUT arguments aren't allowed in TABLE functions")));
	}

	return list_concat(func_args, columns);
}

/*
 * Determine return type of a TABLE function.  A single result column
 * returns setof that column's type; otherwise return setof record.
 */
static TypeName *
TableFuncTypeName(List *columns)
{
	TypeName *result;

	if (list_length(columns) == 1)
	{
		FunctionParameter *p = (FunctionParameter *) linitial(columns);

		result = (TypeName *) copyObject(p->argType);
	}
	else
		result = SystemTypeName("record");

	result->setof = true;

	return result;
}

/*
 * Convert a list of (dotted) names to a RangeVar (like
 * makeRangeVarFromNameList, but with position support).  The
 * "AnyName" refers to the any_name production in the grammar.
 */
static RangeVar *
makeRangeVarFromAnyName(List *names, int position, core_yyscan_t yyscanner)
{
	RangeVar *r = makeNode(RangeVar);

	switch (list_length(names))
	{
		case 1:
			r->catalogname = NULL;
			r->schemaname = NULL;
			r->relname = strVal(linitial(names));
			break;
		case 2:
			r->catalogname = NULL;
			r->schemaname = strVal(linitial(names));
			r->relname = strVal(lsecond(names));
			break;
		case 3:
			r->catalogname = strVal(linitial(names));;
			r->schemaname = strVal(lsecond(names));
			r->relname = strVal(lthird(names));
			break;
		default:
			ereport(ERROR,
					(errcode(ERRCODE_SYNTAX_ERROR),
					 errmsg("improper qualified name (too many dotted names): %s",
							NameListToString(names)),
					 parser_errposition(position)));
			break;
	}

	r->relpersistence = RELPERSISTENCE_PERMANENT;
	r->location = position;

	return r;
}

/* Separate Constraint nodes from COLLATE clauses in a ColQualList */
static void
SplitColQualList(List *qualList,
				 List **constraintList, CollateClause **collClause,
				 core_yyscan_t yyscanner)
{
	ListCell   *cell;
	ListCell   *prev;
	ListCell   *next;

	*collClause = NULL;
	prev = NULL;
	for (cell = list_head(qualList); cell; cell = next)
	{
		Node   *n = (Node *) lfirst(cell);

		next = lnext(cell);
		if (IsA(n, Constraint))
		{
			/* keep it in list */
			prev = cell;
			continue;
		}
		if (IsA(n, CollateClause))
		{
			CollateClause *c = (CollateClause *) n;

			if (*collClause)
				ereport(ERROR,
						(errcode(ERRCODE_SYNTAX_ERROR),
						 errmsg("multiple COLLATE clauses not allowed"),
						 parser_errposition(c->location)));
			*collClause = c;
		}
		else
			elog(ERROR, "unexpected node type %d", (int) n->type);
		/* remove non-Constraint nodes from qualList */
		qualList = list_delete_cell(qualList, cell, prev);
	}
	*constraintList = qualList;
}

/*
 * Process result of ConstraintAttributeSpec, and set appropriate bool flags
 * in the output command node.  Pass NULL for any flags the particular
 * command doesn't support.
 */
static void
processCASbits(int cas_bits, int location, const char *constrType,
			   bool *deferrable, bool *initdeferred, bool *not_valid,
			   bool *no_inherit, core_yyscan_t yyscanner)
{
	/* defaults */
	if (deferrable)
		*deferrable = false;
	if (initdeferred)
		*initdeferred = false;
	if (not_valid)
		*not_valid = false;

	if (cas_bits & (CAS_DEFERRABLE | CAS_INITIALLY_DEFERRED))
	{
		if (deferrable)
			*deferrable = true;
		else
			ereport(ERROR,
					(errcode(ERRCODE_FEATURE_NOT_SUPPORTED),
					 /* translator: %s is CHECK, UNIQUE, or similar */
					 errmsg("%s constraints cannot be marked DEFERRABLE",
							constrType),
					 parser_errposition(location)));
	}

	if (cas_bits & CAS_INITIALLY_DEFERRED)
	{
		if (initdeferred)
			*initdeferred = true;
		else
			ereport(ERROR,
					(errcode(ERRCODE_FEATURE_NOT_SUPPORTED),
					 /* translator: %s is CHECK, UNIQUE, or similar */
					 errmsg("%s constraints cannot be marked DEFERRABLE",
							constrType),
					 parser_errposition(location)));
	}

	if (cas_bits & CAS_NOT_VALID)
	{
		if (not_valid)
			*not_valid = true;
		else
			ereport(ERROR,
					(errcode(ERRCODE_FEATURE_NOT_SUPPORTED),
					 /* translator: %s is CHECK, UNIQUE, or similar */
					 errmsg("%s constraints cannot be marked NOT VALID",
							constrType),
					 parser_errposition(location)));
	}

	if (cas_bits & CAS_NO_INHERIT)
	{
		if (no_inherit)
			*no_inherit = true;
		else
			ereport(ERROR,
					(errcode(ERRCODE_FEATURE_NOT_SUPPORTED),
					 /* translator: %s is CHECK, UNIQUE, or similar */
					 errmsg("%s constraints cannot be marked NO INHERIT",
							constrType),
					 parser_errposition(location)));
	}
}

/*----------
 * Recursive view transformation
 *
 * Convert
 *
 *     CREATE RECURSIVE VIEW relname (aliases) AS query
 *
 * to
 *
 *     CREATE VIEW relname (aliases) AS
 *         WITH RECURSIVE relname (aliases) AS (query)
 *         SELECT aliases FROM relname
 *
 * Actually, just the WITH ... part, which is then inserted into the original
 * view definition as the query.
 * ----------
 */
static Node *
makeRecursiveViewSelect(char *relname, List *aliases, Node *query)
{
	SelectStmt *s = makeNode(SelectStmt);
	WithClause *w = makeNode(WithClause);
	CommonTableExpr *cte = makeNode(CommonTableExpr);
	List	   *tl = NIL;
	ListCell   *lc;

	/* create common table expression */
	cte->ctename = relname;
	cte->aliascolnames = aliases;
	cte->ctequery = query;
	cte->location = -1;

	/* create WITH clause and attach CTE */
	w->recursive = true;
	w->ctes = list_make1(cte);
	w->location = -1;

	/* create target list for the new SELECT from the alias list of the
	 * recursive view specification */
	foreach (lc, aliases)
	{
		ResTarget *rt = makeNode(ResTarget);

		rt->name = NULL;
		rt->indirection = NIL;
		rt->val = makeColumnRef(strVal(lfirst(lc)), NIL, -1, 0);
		rt->location = -1;

		tl = lappend(tl, rt);
	}

	/* create new SELECT combining WITH clause, target list, and fake FROM
	 * clause */
	s->withClause = w;
	s->targetList = tl;
	s->fromClause = list_make1(makeRangeVar(NULL, relname, -1));

	return (Node *) s;
}

/* parser_init()
 * Initialize to parse one query string
 */
void
parser_init(base_yy_extra_type *yyext)
{
	yyext->parsetree = NIL;		/* in case grammar forgets to set it */
}

/*
 * Must undefine this stuff before including scan.c, since it has different
 * definitions for these macros.
 */
#undef yyerror
#undef yylval
#undef yylloc

#include "scan.c"<|MERGE_RESOLUTION|>--- conflicted
+++ resolved
@@ -11043,77 +11043,28 @@
 
 func_application: func_name '(' ')'
 				{
-<<<<<<< HEAD
-					FuncCall *n = makeNode(FuncCall);
-					n->funcname = $1;
-					n->args = NIL;
-					n->agg_order = NIL;
-					n->agg_star = FALSE;
-					n->agg_distinct = FALSE;
-					n->func_variadic = FALSE;
-					n->agg_filter = NULL;
-					n->over = NULL;
-					n->location = @1;
-					$$ = (Node *)n;
+					$$ = (Node *) makeFuncCall($1, NIL, @1);
 				}
 			| func_name '(' func_arg_list ')'
 				{
-					FuncCall *n = makeNode(FuncCall);
-					n->funcname = $1;
-					n->args = $3;
-					n->agg_order = NIL;
-					n->agg_star = FALSE;
-					n->agg_distinct = FALSE;
-					n->func_variadic = FALSE;
-					n->agg_filter = NULL;
-					n->over = NULL;
-					n->location = @1;
-					$$ = (Node *)n;
-=======
-					$$ = (Node *) makeFuncCall($1, NIL, @1);
-				}
-			| func_name '(' func_arg_list ')'
-				{
 					$$ = (Node *) makeFuncCall($1, $3, @1);
->>>>>>> 605b4c5a
 				}
 			| func_name '(' VARIADIC func_arg_expr ')'
 				{
 					FuncCall *n = makeFuncCall($1, list_make1($4), @1);
 					n->func_variadic = TRUE;
-<<<<<<< HEAD
-					n->agg_filter = NULL;
-					n->over = NULL;
-					n->location = @1;
-=======
->>>>>>> 605b4c5a
 					$$ = (Node *)n;
 				}
 			| func_name '(' func_arg_list ',' VARIADIC func_arg_expr ')'
 				{
 					FuncCall *n = makeFuncCall($1, lappend($3, $6), @1);
 					n->func_variadic = TRUE;
-<<<<<<< HEAD
-					n->agg_filter = NULL;
-					n->over = NULL;
-					n->location = @1;
-=======
->>>>>>> 605b4c5a
 					$$ = (Node *)n;
 				}
 			| func_name '(' func_arg_list sort_clause ')'
 				{
 					FuncCall *n = makeFuncCall($1, $3, @1);
 					n->agg_order = $4;
-<<<<<<< HEAD
-					n->agg_star = FALSE;
-					n->agg_distinct = FALSE;
-					n->func_variadic = FALSE;
-					n->agg_filter = NULL;
-					n->over = NULL;
-					n->location = @1;
-=======
->>>>>>> 605b4c5a
 					$$ = (Node *)n;
 				}
 			| func_name '(' ALL func_arg_list opt_sort_clause ')'
@@ -11124,13 +11075,6 @@
 					 * "must be an aggregate", but there's no provision
 					 * for that in FuncCall at the moment.
 					 */
-<<<<<<< HEAD
-					n->func_variadic = FALSE;
-					n->agg_filter = NULL;
-					n->over = NULL;
-					n->location = @1;
-=======
->>>>>>> 605b4c5a
 					$$ = (Node *)n;
 				}
 			| func_name '(' DISTINCT func_arg_list opt_sort_clause ')'
@@ -11138,13 +11082,6 @@
 					FuncCall *n = makeFuncCall($1, $4, @1);
 					n->agg_order = $5;
 					n->agg_distinct = TRUE;
-<<<<<<< HEAD
-					n->func_variadic = FALSE;
-					n->agg_filter = NULL;
-					n->over = NULL;
-					n->location = @1;
-=======
->>>>>>> 605b4c5a
 					$$ = (Node *)n;
 				}
 			| func_name '(' '*' ')'
@@ -11161,14 +11098,6 @@
 					 */
 					FuncCall *n = makeFuncCall($1, NIL, @1);
 					n->agg_star = TRUE;
-<<<<<<< HEAD
-					n->agg_distinct = FALSE;
-					n->func_variadic = FALSE;
-					n->agg_filter = NULL;
-					n->over = NULL;
-					n->location = @1;
-=======
->>>>>>> 605b4c5a
 					$$ = (Node *)n;
 				}
         ;
