/*-------------------------------------------------------------------------
 *
 * trigger.h
 *	  Declarations for trigger handling.
 *
 * Portions Copyright (c) 1996-2014, PostgreSQL Global Development Group
 * Portions Copyright (c) 1994, Regents of the University of California
 *
 * src/include/commands/trigger.h
 *
 *-------------------------------------------------------------------------
 */
#ifndef TRIGGER_H
#define TRIGGER_H

#include "nodes/execnodes.h"
#include "nodes/parsenodes.h"

/*
 * TriggerData is the node type that is passed as fmgr "context" info
 * when a function is called by the trigger manager.
 */

#define CALLED_AS_TRIGGER(fcinfo) \
	((fcinfo)->context != NULL && IsA((fcinfo)->context, TriggerData))

typedef uint32 TriggerEvent;

typedef struct TriggerData
{
	NodeTag		type;
	TriggerEvent tg_event;
	Relation	tg_relation;
	HeapTuple	tg_trigtuple;
	HeapTuple	tg_newtuple;
	Trigger    *tg_trigger;
	Buffer		tg_trigtuplebuf;
	Buffer		tg_newtuplebuf;
} TriggerData;

/*
 * TriggerEvent bit flags
 *
 * Note that we assume different event types (INSERT/DELETE/UPDATE/TRUNCATE)
 * can't be OR'd together in a single TriggerEvent.  This is unlike the
 * situation for pg_trigger rows, so pg_trigger.tgtype uses a different
 * representation!
 */
#define TRIGGER_EVENT_INSERT			0x00000000
#define TRIGGER_EVENT_DELETE			0x00000001
#define TRIGGER_EVENT_UPDATE			0x00000002
#define TRIGGER_EVENT_TRUNCATE			0x00000003
#define TRIGGER_EVENT_OPMASK			0x00000003

#define TRIGGER_EVENT_ROW				0x00000004

#define TRIGGER_EVENT_BEFORE			0x00000008
#define TRIGGER_EVENT_AFTER				0x00000000
#define TRIGGER_EVENT_INSTEAD			0x00000010
#define TRIGGER_EVENT_TIMINGMASK		0x00000018

/* More TriggerEvent flags, used only within trigger.c */

#define AFTER_TRIGGER_DEFERRABLE		0x00000020
#define AFTER_TRIGGER_INITDEFERRED		0x00000040

#define TRIGGER_FIRED_BY_INSERT(event) \
	(((event) & TRIGGER_EVENT_OPMASK) == TRIGGER_EVENT_INSERT)

#define TRIGGER_FIRED_BY_DELETE(event) \
	(((event) & TRIGGER_EVENT_OPMASK) == TRIGGER_EVENT_DELETE)

#define TRIGGER_FIRED_BY_UPDATE(event) \
	(((event) & TRIGGER_EVENT_OPMASK) == TRIGGER_EVENT_UPDATE)

#define TRIGGER_FIRED_BY_TRUNCATE(event) \
	(((event) & TRIGGER_EVENT_OPMASK) == TRIGGER_EVENT_TRUNCATE)

#define TRIGGER_FIRED_FOR_ROW(event) \
	((event) & TRIGGER_EVENT_ROW)

#define TRIGGER_FIRED_FOR_STATEMENT(event) \
	(!TRIGGER_FIRED_FOR_ROW(event))

#define TRIGGER_FIRED_BEFORE(event) \
	(((event) & TRIGGER_EVENT_TIMINGMASK) == TRIGGER_EVENT_BEFORE)

#define TRIGGER_FIRED_AFTER(event) \
	(((event) & TRIGGER_EVENT_TIMINGMASK) == TRIGGER_EVENT_AFTER)

#define TRIGGER_FIRED_INSTEAD(event) \
	(((event) & TRIGGER_EVENT_TIMINGMASK) == TRIGGER_EVENT_INSTEAD)

/*
 * Definitions for replication role based firing.
 */
#define SESSION_REPLICATION_ROLE_ORIGIN		0
#define SESSION_REPLICATION_ROLE_REPLICA	1
#define SESSION_REPLICATION_ROLE_LOCAL		2
extern PGDLLIMPORT int SessionReplicationRole;

/*
 * States at which a trigger can be fired. These are the
 * possible values for pg_trigger.tgenabled.
 */
#define TRIGGER_FIRES_ON_ORIGIN				'O'
#define TRIGGER_FIRES_ALWAYS				'A'
#define TRIGGER_FIRES_ON_REPLICA			'R'
#define TRIGGER_DISABLED					'D'

extern Oid CreateTrigger(CreateTrigStmt *stmt, const char *queryString,
			  Oid relOid, Oid refRelOid, Oid constraintOid, Oid indexOid,
			  bool isInternal);

extern void RemoveTriggerById(Oid trigOid);
extern Oid	get_trigger_oid(Oid relid, const char *name, bool missing_ok);

extern Oid	renametrig(RenameStmt *stmt);

extern void EnableDisableTrigger(Relation rel, const char *tgname,
					 char fires_when, bool skip_system);

extern void RelationBuildTriggers(Relation relation);

extern TriggerDesc *CopyTriggerDesc(TriggerDesc *trigdesc);

extern void FreeTriggerDesc(TriggerDesc *trigdesc);

extern void ExecBSInsertTriggers(EState *estate,
					 ResultRelInfo *relinfo);
extern void ExecASInsertTriggers(EState *estate,
					 ResultRelInfo *relinfo);
extern TupleTableSlot *ExecBRInsertTriggers(EState *estate,
					 ResultRelInfo *relinfo,
					 TupleTableSlot *slot);
extern void ExecARInsertTriggers(EState *estate,
					 ResultRelInfo *relinfo,
					 HeapTuple trigtuple,
					 List *recheckIndexes);
extern TupleTableSlot *ExecIRInsertTriggers(EState *estate,
					 ResultRelInfo *relinfo,
					 TupleTableSlot *slot);
extern void ExecBSDeleteTriggers(EState *estate,
					 ResultRelInfo *relinfo);
extern void ExecASDeleteTriggers(EState *estate,
					 ResultRelInfo *relinfo);
extern bool ExecBRDeleteTriggers(EState *estate,
					 EPQState *epqstate,
					 ResultRelInfo *relinfo,
					 ItemPointer tupleid,
					 HeapTuple fdw_trigtuple);
extern void ExecARDeleteTriggers(EState *estate,
					 ResultRelInfo *relinfo,
					 ItemPointer tupleid,
					 HeapTuple fdw_trigtuple);
extern bool ExecIRDeleteTriggers(EState *estate,
					 ResultRelInfo *relinfo,
					 HeapTuple trigtuple);
extern void ExecBSUpdateTriggers(EState *estate,
					 ResultRelInfo *relinfo);
extern void ExecASUpdateTriggers(EState *estate,
					 ResultRelInfo *relinfo);
extern TupleTableSlot *ExecBRUpdateTriggers(EState *estate,
					 EPQState *epqstate,
					 ResultRelInfo *relinfo,
					 ItemPointer tupleid,
<<<<<<< HEAD
					 TupleTableSlot *slot,
					 TupleTableSlot **planSlot);
=======
					 HeapTuple fdw_trigtuple,
					 TupleTableSlot *slot);
>>>>>>> 78a3c9b6
extern void ExecARUpdateTriggers(EState *estate,
					 ResultRelInfo *relinfo,
					 ItemPointer tupleid,
					 HeapTuple fdw_trigtuple,
					 HeapTuple newtuple,
					 List *recheckIndexes);
extern TupleTableSlot *ExecIRUpdateTriggers(EState *estate,
					 ResultRelInfo *relinfo,
					 HeapTuple trigtuple,
					 TupleTableSlot *slot);
extern void ExecBSTruncateTriggers(EState *estate,
					   ResultRelInfo *relinfo);
extern void ExecASTruncateTriggers(EState *estate,
					   ResultRelInfo *relinfo);

extern void AfterTriggerBeginXact(void);
extern void AfterTriggerBeginQuery(void);
extern void AfterTriggerEndQuery(EState *estate);
extern void AfterTriggerFireDeferred(void);
extern void AfterTriggerEndXact(bool isCommit);
extern void AfterTriggerBeginSubXact(void);
extern void AfterTriggerEndSubXact(bool isCommit);
extern void AfterTriggerSetState(ConstraintsSetStmt *stmt);
extern bool AfterTriggerPendingOnRel(Oid relid);


/*
 * in utils/adt/ri_triggers.c
 */
extern bool RI_FKey_pk_upd_check_required(Trigger *trigger, Relation pk_rel,
							  HeapTuple old_row, HeapTuple new_row);
extern bool RI_FKey_fk_upd_check_required(Trigger *trigger, Relation fk_rel,
							  HeapTuple old_row, HeapTuple new_row);
extern bool RI_Initial_Check(Trigger *trigger,
				 Relation fk_rel, Relation pk_rel);

/* result values for RI_FKey_trigger_type: */
#define RI_TRIGGER_PK	1		/* is a trigger on the PK relation */
#define RI_TRIGGER_FK	2		/* is a trigger on the FK relation */
#define RI_TRIGGER_NONE 0		/* is not an RI trigger function */

extern int	RI_FKey_trigger_type(Oid tgfoid);

extern Datum pg_trigger_depth(PG_FUNCTION_ARGS);

#endif   /* TRIGGER_H */<|MERGE_RESOLUTION|>--- conflicted
+++ resolved
@@ -164,13 +164,8 @@
 					 EPQState *epqstate,
 					 ResultRelInfo *relinfo,
 					 ItemPointer tupleid,
-<<<<<<< HEAD
 					 TupleTableSlot *slot,
 					 TupleTableSlot **planSlot);
-=======
-					 HeapTuple fdw_trigtuple,
-					 TupleTableSlot *slot);
->>>>>>> 78a3c9b6
 extern void ExecARUpdateTriggers(EState *estate,
 					 ResultRelInfo *relinfo,
 					 ItemPointer tupleid,
