--- conflicted
+++ resolved
@@ -523,7 +523,6 @@
 
 			numArguments = get_aggregate_argtypes(aggref, inputTypes, NULL);
 
-<<<<<<< HEAD
 			/* resolve actual type of transition state, if polymorphic */
 			if (OidIsValid(aggtranstype) && IsPolymorphicType(aggtranstype))
 			{
@@ -557,20 +556,29 @@
 			 */
 			if (OidIsValid(aggtranstype) && !get_typbyval(aggtranstype))
 			{
-				int32		aggtranstypmod;
 				int32		avgwidth;
 
-				/*
-				 * If transition state is of same type as first input, assume it's
-				 * the same typmod (same width) as well.  This works for cases
-				 * like MAX/MIN and is probably somewhat reasonable otherwise.
-				 */
-				if (numArguments > 0 && aggtranstype == inputTypes[0])
-					aggtranstypmod = exprTypmod((Node *) linitial(aggref->args));
+				/* Use average width if aggregate definition gave one */
+				if (aggtransspace > 0)
+					avgwidth = aggtransspace;
 				else
-					aggtranstypmod = -1;
-
-				avgwidth = get_typavgwidth(aggtranstype, aggtranstypmod);
+				{
+					/*
+					 * If transition state is of same type as first input, assume
+					 * it's the same typmod (same width) as well.  This works for
+					 * cases like MAX/MIN and is probably somewhat reasonable
+					 * otherwise.
+					 */
+					int32		aggtranstypmod;
+
+					if (numArguments > 0 && aggtranstype == inputTypes[0])
+						aggtranstypmod = exprTypmod((Node *) linitial(aggref->args));
+					else
+						aggtranstypmod = -1;
+
+					avgwidth = get_typavgwidth(aggtranstype, aggtranstypmod);
+				}
+
 				avgwidth = MAXALIGN(avgwidth);
 
 				costs->transitionSpace += avgwidth + 2 * sizeof(void *);
@@ -578,72 +586,25 @@
 			else if (aggtranstype == INTERNALOID)
 			{
 				/*
-				 * INTERNAL transition type is a special case: although INTERNAL
-				 * is pass-by-value, it's almost certainly being used as a pointer
-				 * to some large data structure.  We assume usage of
-				 * ALLOCSET_DEFAULT_INITSIZE, which is a good guess if the data is
-				 * being kept in a private memory context, as is done by
-				 * array_agg() for instance.
+				 * INTERNAL transition type is a special case: although
+				 * INTERNAL is pass-by-value, it's almost certainly being used
+				 * as a pointer to some large data structure.  The aggregate
+				 * definition can provide an estimate of the size.  If it
+				 * doesn't, then we assume ALLOCSET_DEFAULT_INITSIZE, which is
+				 * a good guess if the data is being kept in a private memory
+				 * context, as is done by array_agg() for instance.
 				 */
-				costs->transitionSpace += ALLOCSET_DEFAULT_INITSIZE;
+				if (aggtransspace > 0)
+					costs->transitionSpace += aggtransspace;
+				else
+					costs->transitionSpace += ALLOCSET_DEFAULT_INITSIZE;
 			}
 
 			pfree(inputTypes);
-=======
-		/*
-		 * If the transition type is pass-by-value then it doesn't add
-		 * anything to the required size of the hashtable.	If it is
-		 * pass-by-reference then we have to add the estimated size of the
-		 * value itself, plus palloc overhead.
-		 */
-		if (!get_typbyval(aggtranstype))
-		{
-			int32		avgwidth;
-
-			/* Use average width if aggregate definition gave one */
-			if (aggtransspace > 0)
-				avgwidth = aggtransspace;
-			else
-			{
-				/*
-				 * If transition state is of same type as first input, assume
-				 * it's the same typmod (same width) as well.  This works for
-				 * cases like MAX/MIN and is probably somewhat reasonable
-				 * otherwise.
-				 */
-				int32		aggtranstypmod;
-
-				if (numArguments > 0 && aggtranstype == inputTypes[0])
-					aggtranstypmod = exprTypmod((Node *) linitial(aggref->args));
-				else
-					aggtranstypmod = -1;
-
-				avgwidth = get_typavgwidth(aggtranstype, aggtranstypmod);
-			}
-
-			avgwidth = MAXALIGN(avgwidth);
-			costs->transitionSpace += avgwidth + 2 * sizeof(void *);
->>>>>>> 4c697d8f
 		}
 		else
 		{
-<<<<<<< HEAD
 			costs->transitionSpace = work_mem;   /* just in case */
-=======
-			/*
-			 * INTERNAL transition type is a special case: although INTERNAL
-			 * is pass-by-value, it's almost certainly being used as a pointer
-			 * to some large data structure.  The aggregate definition can
-			 * provide an estimate of the size.  If it doesn't, then we assume
-			 * ALLOCSET_DEFAULT_INITSIZE, which is a good guess if the data is
-			 * being kept in a private memory context, as is done by
-			 * array_agg() for instance.
-			 */
-			if (aggtransspace > 0)
-				costs->transitionSpace += aggtransspace;
-			else
-				costs->transitionSpace += ALLOCSET_DEFAULT_INITSIZE;
->>>>>>> 4c697d8f
 		}
 
 		/*
