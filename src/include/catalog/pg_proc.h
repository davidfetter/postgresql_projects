--- conflicted
+++ resolved
@@ -1973,15 +1973,12 @@
 DESCR("identity argument list of a function");
 DATA(insert OID = 2165 (  pg_get_function_result	   PGNSP PGUID 12 1 0 0 0 f f f f t f s 1 0 25 "26" _null_ _null_ _null_ _null_ pg_get_function_result _null_ _null_ _null_ ));
 DESCR("result type of a function");
-<<<<<<< HEAD
+DATA(insert OID = 3808 (  pg_get_function_arg_default   PGNSP PGUID 12 1 0 0 0 f f f f t f s 2 0 25 "26 23" _null_ _null_ _null_ _null_ pg_get_function_arg_default _null_ _null_ _null_ ));
+DESCR("function argument default");
 DATA(insert OID = 3179 (  pg_get_aggregate_arguments    PGNSP PGUID 12 1 0 0 0 f f f f t f s 1 0 25 "26" _null_ _null_ _null_ _null_ pg_get_aggregate_arguments _null_ _null_ _null_ ));
 DESCR("argument list of an aggregate function");
 DATA(insert OID = 3180 (  pg_get_aggregate_identity_arguments	   PGNSP PGUID 12 1 0 0 0 f f f f t f s 1 0 25 "26" _null_ _null_ _null_ _null_ pg_get_aggregate_identity_arguments _null_ _null_ _null_ ));
 DESCR("identity argument list of an aggregate function");
-=======
-DATA(insert OID = 3808 (  pg_get_function_arg_default   PGNSP PGUID 12 1 0 0 0 f f f f t f s 2 0 25 "26 23" _null_ _null_ _null_ _null_ pg_get_function_arg_default _null_ _null_ _null_ ));
-DESCR("function argument default");
->>>>>>> 47960354
 
 DATA(insert OID = 1686 (  pg_get_keywords		PGNSP PGUID 12 10 400 0 0 f f f f t t s 0 0 2249 "" "{25,18,25}" "{o,o,o}" "{word,catcode,catdesc}" _null_ pg_get_keywords _null_ _null_ _null_ ));
 DESCR("list of SQL keywords");
