%{

/*#define YYDEBUG 1*/
/*-------------------------------------------------------------------------
 *
 * gram.y
 *	  POSTGRESQL BISON rules/actions
 *
 * Portions Copyright (c) 1996-2013, PostgreSQL Global Development Group
 * Portions Copyright (c) 1994, Regents of the University of California
 *
 *
 * IDENTIFICATION
 *	  src/backend/parser/gram.y
 *
 * HISTORY
 *	  AUTHOR			DATE			MAJOR EVENT
 *	  Andrew Yu			Sept, 1994		POSTQUEL to SQL conversion
 *	  Andrew Yu			Oct, 1994		lispy code conversion
 *
 * NOTES
 *	  CAPITALS are used to represent terminal symbols.
 *	  non-capitals are used to represent non-terminals.
 *
 *	  In general, nothing in this file should initiate database accesses
 *	  nor depend on changeable state (such as SET variables).  If you do
 *	  database accesses, your code will fail when we have aborted the
 *	  current transaction and are just parsing commands to find the next
 *	  ROLLBACK or COMMIT.  If you make use of SET variables, then you
 *	  will do the wrong thing in multi-query strings like this:
 *			SET SQL_inheritance TO off; SELECT * FROM foo;
 *	  because the entire string is parsed by gram.y before the SET gets
 *	  executed.  Anything that depends on the database or changeable state
 *	  should be handled during parse analysis so that it happens at the
 *	  right time not the wrong time.  The handling of SQL_inheritance is
 *	  a good example.
 *
 * WARNINGS
 *	  If you use a list, make sure the datum is a node so that the printing
 *	  routines work.
 *
 *	  Sometimes we assign constants to makeStrings. Make sure we don't free
 *	  those.
 *
 *-------------------------------------------------------------------------
 */
#include "postgres.h"

#include <ctype.h>
#include <limits.h>

#include "catalog/index.h"
#include "catalog/namespace.h"
#include "catalog/pg_trigger.h"
#include "commands/defrem.h"
#include "commands/trigger.h"
#include "nodes/makefuncs.h"
#include "nodes/nodeFuncs.h"
#include "parser/gramparse.h"
#include "parser/parser.h"
#include "storage/lmgr.h"
#include "utils/date.h"
#include "utils/datetime.h"
#include "utils/numeric.h"
#include "utils/xml.h"


/*
 * Location tracking support --- simpler than bison's default, since we only
 * want to track the start position not the end position of each nonterminal.
 */
#define YYLLOC_DEFAULT(Current, Rhs, N) \
	do { \
		if ((N) > 0) \
			(Current) = (Rhs)[1]; \
		else \
			(Current) = (-1); \
	} while (0)

/*
 * The above macro assigns -1 (unknown) as the parse location of any
 * nonterminal that was reduced from an empty rule.  This is problematic
 * for nonterminals defined like
 *		OptFooList: / * EMPTY * / { ... } | OptFooList Foo { ... } ;
 * because we'll set -1 as the location during the first reduction and then
 * copy it during each subsequent reduction, leaving us with -1 for the
 * location even when the list is not empty.  To fix that, do this in the
 * action for the nonempty rule(s):
 *		if (@$ < 0) @$ = @2;
 * (Although we have many nonterminals that follow this pattern, we only
 * bother with fixing @$ like this when the nonterminal's parse location
 * is actually referenced in some rule.)
 */

/*
 * Bison doesn't allocate anything that needs to live across parser calls,
 * so we can easily have it use palloc instead of malloc.  This prevents
 * memory leaks if we error out during parsing.  Note this only works with
 * bison >= 2.0.  However, in bison 1.875 the default is to use alloca()
 * if possible, so there's not really much problem anyhow, at least if
 * you're building with gcc.
 */
#define YYMALLOC palloc
#define YYFREE   pfree

/* Private struct for the result of privilege_target production */
typedef struct PrivTarget
{
	GrantTargetType targtype;
	GrantObjectType objtype;
	List	   *objs;
} PrivTarget;

/* ConstraintAttributeSpec yields an integer bitmask of these flags: */
#define CAS_NOT_DEFERRABLE			0x01
#define CAS_DEFERRABLE				0x02
#define CAS_INITIALLY_IMMEDIATE		0x04
#define CAS_INITIALLY_DEFERRED		0x08
#define CAS_NOT_VALID				0x10
#define CAS_NO_INHERIT				0x20


#define parser_yyerror(msg)  scanner_yyerror(msg, yyscanner)
#define parser_errposition(pos)  scanner_errposition(pos, yyscanner)

static void base_yyerror(YYLTYPE *yylloc, core_yyscan_t yyscanner,
						 const char *msg);
static Node *makeColumnRef(char *colname, List *indirection,
						   int location, core_yyscan_t yyscanner);
static Node *makeTypeCast(Node *arg, TypeName *typename, int location);
static Node *makeStringConst(char *str, int location);
static Node *makeStringConstCast(char *str, int location, TypeName *typename);
static Node *makeIntConst(int val, int location);
static Node *makeFloatConst(char *str, int location);
static Node *makeBitStringConst(char *str, int location);
static Node *makeNullAConst(int location);
static Node *makeAConst(Value *v, int location);
static Node *makeBoolAConst(bool state, int location);
static FuncCall *makeOverlaps(List *largs, List *rargs,
							  int location, core_yyscan_t yyscanner);
static void check_qualified_name(List *names, core_yyscan_t yyscanner);
static List *check_func_name(List *names, core_yyscan_t yyscanner);
static List *check_indirection(List *indirection, core_yyscan_t yyscanner);
static List *extractArgTypes(List *parameters);
static void insertSelectOptions(SelectStmt *stmt,
								List *sortClause, List *lockingClause,
								Node *limitOffset, Node *limitCount,
								WithClause *withClause,
								core_yyscan_t yyscanner);
static Node *makeSetOp(SetOperation op, bool all, Node *larg, Node *rarg);
static Node *doNegate(Node *n, int location);
static void doNegateFloat(Value *v);
static Node *makeAArrayExpr(List *elements, int location);
static Node *makeXmlExpr(XmlExprOp op, char *name, List *named_args,
						 List *args, int location);
static List *mergeTableFuncParameters(List *func_args, List *columns);
static TypeName *TableFuncTypeName(List *columns);
static RangeVar *makeRangeVarFromAnyName(List *names, int position, core_yyscan_t yyscanner);
static void SplitColQualList(List *qualList,
							 List **constraintList, CollateClause **collClause,
							 core_yyscan_t yyscanner);
static void processCASbits(int cas_bits, int location, const char *constrType,
			   bool *deferrable, bool *initdeferred, bool *not_valid,
			   bool *no_inherit, core_yyscan_t yyscanner);
static Node *makeRecursiveViewSelect(char *relname, List *aliases, Node *query);

%}

%pure-parser
%expect 0
%name-prefix="base_yy"
%locations

%parse-param {core_yyscan_t yyscanner}
%lex-param   {core_yyscan_t yyscanner}

%union
{
	core_YYSTYPE		core_yystype;
	/* these fields must match core_YYSTYPE: */
	int					ival;
	char				*str;
	const char			*keyword;

	char				chr;
	bool				boolean;
	JoinType			jtype;
	DropBehavior		dbehavior;
	OnCommitAction		oncommit;
	List				*list;
	Node				*node;
	Value				*value;
	ObjectType			objtype;
	TypeName			*typnam;
	FunctionParameter   *fun_param;
	FunctionParameterMode fun_param_mode;
	FuncWithArgs		*funwithargs;
	DefElem				*defelt;
	SortBy				*sortby;
	WindowDef			*windef;
	JoinExpr			*jexpr;
	IndexElem			*ielem;
	Alias				*alias;
	RangeVar			*range;
	IntoClause			*into;
	WithClause			*with;
	A_Indices			*aind;
	ResTarget			*target;
	struct PrivTarget	*privtarget;
	AccessPriv			*accesspriv;
	InsertStmt			*istmt;
	VariableSetStmt		*vsetstmt;
}

%type <node>	stmt schema_stmt
		AlterEventTrigStmt
		AlterDatabaseStmt AlterDatabaseSetStmt AlterDomainStmt AlterEnumStmt
		AlterFdwStmt AlterForeignServerStmt AlterGroupStmt
		AlterObjectSchemaStmt AlterOwnerStmt AlterSeqStmt AlterTableStmt
		AlterExtensionStmt AlterExtensionContentsStmt AlterForeignTableStmt
		AlterCompositeTypeStmt AlterUserStmt AlterUserMappingStmt AlterUserSetStmt
		AlterRoleStmt AlterRoleSetStmt
		AlterDefaultPrivilegesStmt DefACLAction
		AnalyzeStmt ClosePortalStmt ClusterStmt CommentStmt
		ConstraintsSetStmt CopyStmt CreateAsStmt CreateCastStmt
		CreateDomainStmt CreateExtensionStmt CreateGroupStmt CreateOpClassStmt
		CreateOpFamilyStmt AlterOpFamilyStmt CreatePLangStmt
		CreateSchemaStmt CreateSeqStmt CreateStmt CreateTableSpaceStmt
		CreateFdwStmt CreateForeignServerStmt CreateForeignTableStmt
		CreateAssertStmt CreateTrigStmt CreateEventTrigStmt
		CreateUserStmt CreateUserMappingStmt CreateRoleStmt
		CreatedbStmt DeclareCursorStmt DefineStmt DeleteStmt DiscardStmt DoStmt
		DropGroupStmt DropOpClassStmt DropOpFamilyStmt DropPLangStmt DropStmt
		DropAssertStmt DropTrigStmt DropRuleStmt DropCastStmt DropRoleStmt
		DropUserStmt DropdbStmt DropTableSpaceStmt DropFdwStmt
		DropForeignServerStmt DropUserMappingStmt ExplainStmt FetchStmt
		GrantStmt GrantRoleStmt IndexStmt InsertStmt ListenStmt LoadStmt
		LockStmt NotifyStmt ExplainableStmt PreparableStmt
		CreateFunctionStmt AlterFunctionStmt ReindexStmt RemoveAggrStmt
		RemoveFuncStmt RemoveOperStmt RenameStmt RevokeStmt RevokeRoleStmt
		RuleActionStmt RuleActionStmtOrEmpty RuleStmt
		SecLabelStmt SelectStmt TransactionStmt TruncateStmt
		UnlistenStmt UpdateStmt VacuumStmt
		VariableResetStmt VariableSetStmt VariableShowStmt
		ViewStmt CheckPointStmt CreateConversionStmt
		DeallocateStmt PrepareStmt ExecuteStmt
		DropOwnedStmt ReassignOwnedStmt
		AlterTSConfigurationStmt AlterTSDictionaryStmt
		CreateMatViewStmt RefreshMatViewStmt

%type <node>	select_no_parens select_with_parens select_clause
				simple_select values_clause

%type <node>	alter_column_default opclass_item opclass_drop alter_using
%type <ival>	add_drop opt_asc_desc opt_nulls_order

%type <node>	alter_table_cmd alter_type_cmd opt_collate_clause
%type <list>	alter_table_cmds alter_type_cmds

%type <dbehavior>	opt_drop_behavior

%type <list>	createdb_opt_list alterdb_opt_list copy_opt_list
				transaction_mode_list
				create_extension_opt_list alter_extension_opt_list
%type <defelt>	createdb_opt_item alterdb_opt_item copy_opt_item
				transaction_mode_item
				create_extension_opt_item alter_extension_opt_item

%type <ival>	opt_lock lock_type cast_context
%type <ival>	vacuum_option_list vacuum_option_elem
%type <boolean>	opt_force opt_or_replace
				opt_grant_grant_option opt_grant_admin_option
				opt_nowait opt_if_exists opt_with_data

%type <list>	OptRoleList AlterOptRoleList
%type <defelt>	CreateOptRoleElem AlterOptRoleElem

%type <str>		opt_type
%type <str>		foreign_server_version opt_foreign_server_version
%type <str>		auth_ident
%type <str>		opt_in_database

%type <str>		OptSchemaName
%type <list>	OptSchemaEltList

%type <boolean> TriggerForSpec TriggerForType
%type <ival>	TriggerActionTime
%type <list>	TriggerEvents TriggerOneEvent
%type <value>	TriggerFuncArg
%type <node>	TriggerWhen

%type <list>	event_trigger_when_list event_trigger_value_list
%type <defelt>	event_trigger_when_item
%type <chr>		enable_trigger

%type <str>		copy_file_name
				database_name access_method_clause access_method attr_name
				name cursor_name file_name
				index_name opt_index_name cluster_index_specification

%type <list>	func_name handler_name qual_Op qual_all_Op subquery_Op
				opt_class opt_inline_handler opt_validator validator_clause
				opt_collate

%type <range>	qualified_name OptConstrFromTable

%type <str>		all_Op MathOp

%type <str>		iso_level opt_encoding
%type <node>	grantee
%type <list>	grantee_list
%type <accesspriv> privilege
%type <list>	privileges privilege_list
%type <privtarget> privilege_target
%type <funwithargs> function_with_argtypes
%type <list>	function_with_argtypes_list
%type <ival>	defacl_privilege_target
%type <defelt>	DefACLOption
%type <list>	DefACLOptionList

%type <list>	stmtblock stmtmulti
				OptTableElementList TableElementList OptInherit definition
				OptTypedTableElementList TypedTableElementList
				reloptions opt_reloptions
				OptWith opt_distinct opt_definition func_args func_args_list
				func_args_with_defaults func_args_with_defaults_list
				func_as createfunc_opt_list alterfunc_opt_list
				aggr_args old_aggr_definition old_aggr_list
				oper_argtypes RuleActionList RuleActionMulti
				opt_column_list columnList opt_name_list
				sort_clause opt_sort_clause sortby_list index_params
				name_list from_clause from_list opt_array_bounds
				qualified_name_list any_name any_name_list
				any_operator expr_list attrs
				target_list insert_column_list set_target_list
				set_clause_list set_clause multiple_set_clause
				ctext_expr_list ctext_row def_list indirection opt_indirection
				reloption_list group_clause TriggerFuncArgs select_limit
				opt_select_limit opclass_item_list opclass_drop_list
				opclass_purpose opt_opfamily transaction_mode_list_or_empty
				OptTableFuncElementList TableFuncElementList opt_type_modifiers
				prep_type_clause
				execute_param_clause using_clause returning_clause
				opt_enum_val_list enum_val_list table_func_column_list
				create_generic_options alter_generic_options
				relation_expr_list dostmt_opt_list

%type <list>	opt_fdw_options fdw_options
%type <defelt>	fdw_option

%type <range>	OptTempTableName
%type <into>	into_clause create_as_target create_mv_target

%type <defelt>	createfunc_opt_item common_func_opt_item dostmt_opt_item
%type <fun_param> func_arg func_arg_with_default table_func_column
%type <fun_param_mode> arg_class
%type <typnam>	func_return func_type

%type <boolean>  opt_trusted opt_restart_seqs
%type <ival>	 OptTemp
%type <ival>	 OptNoLog
%type <oncommit> OnCommitOption

%type <ival>	for_locking_strength
%type <node>	for_locking_item
%type <list>	for_locking_clause opt_for_locking_clause for_locking_items
%type <list>	locked_rels_list
%type <boolean>	opt_all

%type <node>	join_outer join_qual
%type <jtype>	join_type

%type <list>	extract_list overlay_list position_list
%type <list>	substr_list trim_list
%type <list>	opt_interval interval_second
%type <node>	overlay_placing substr_from substr_for

%type <boolean> opt_instead
%type <boolean> opt_unique opt_concurrently opt_verbose opt_full
%type <boolean> opt_freeze opt_default opt_recheck
%type <defelt>	opt_binary opt_oids copy_delimiter

%type <boolean> copy_from opt_program

%type <ival>	opt_column event cursor_options opt_hold opt_set_data
%type <objtype>	reindex_type drop_type comment_type security_label_type

%type <node>	fetch_args limit_clause select_limit_value
				offset_clause select_offset_value
				select_offset_value2 opt_select_fetch_first_value
%type <ival>	row_or_rows first_or_next

%type <list>	OptSeqOptList SeqOptList
%type <defelt>	SeqOptElem

%type <istmt>	insert_rest

%type <vsetstmt> set_rest set_rest_more SetResetClause FunctionSetResetClause

%type <node>	TableElement TypedTableElement ConstraintElem TableFuncElement
%type <node>	columnDef columnOptions
%type <defelt>	def_elem reloption_elem old_aggr_elem
%type <node>	def_arg columnElem where_clause where_or_current_clause
				a_expr b_expr c_expr AexprConst indirection_el
				columnref in_expr having_clause func_table array_expr
				ExclusionWhereClause
%type <list>	ExclusionConstraintList ExclusionConstraintElem
%type <list>	func_arg_list
%type <node>	func_arg_expr
%type <list>	row type_list array_expr_list
%type <node>	case_expr case_arg when_clause case_default
%type <list>	when_clause_list
%type <ival>	sub_type
%type <node>	ctext_expr
%type <value>	NumericOnly
%type <list>	NumericOnly_list
%type <alias>	alias_clause opt_alias_clause
%type <list>	func_alias_clause
%type <sortby>	sortby
%type <ielem>	index_elem
%type <node>	table_ref
%type <jexpr>	joined_table
%type <range>	relation_expr
%type <range>	relation_expr_opt_alias
%type <target>	target_el single_set_clause set_target insert_column_item

%type <str>		generic_option_name
%type <node>	generic_option_arg
%type <defelt>	generic_option_elem alter_generic_option_elem
%type <list>	generic_option_list alter_generic_option_list
%type <str>		explain_option_name
%type <node>	explain_option_arg
%type <defelt>	explain_option_elem
%type <list>	explain_option_list
%type <node>	copy_generic_opt_arg copy_generic_opt_arg_list_item
%type <defelt>	copy_generic_opt_elem
%type <list>	copy_generic_opt_list copy_generic_opt_arg_list
%type <list>	copy_options

%type <typnam>	Typename SimpleTypename ConstTypename
				GenericType Numeric opt_float
				Character ConstCharacter
				CharacterWithLength CharacterWithoutLength
				ConstDatetime ConstInterval
				Bit ConstBit BitWithLength BitWithoutLength
%type <str>		character
%type <str>		extract_arg
%type <str>		opt_charset
%type <boolean> opt_varying opt_timezone opt_no_inherit

%type <ival>	Iconst SignedIconst
%type <str>		Sconst comment_text notify_payload
%type <str>		RoleId opt_granted_by opt_boolean_or_string
%type <list>	var_list
%type <str>		ColId ColLabel var_name type_function_name param_name
%type <str>		NonReservedWord NonReservedWord_or_Sconst
%type <node>	var_value zone_value

%type <keyword> unreserved_keyword type_func_name_keyword
%type <keyword> col_name_keyword reserved_keyword

%type <node>	TableConstraint TableLikeClause
%type <ival>	TableLikeOptionList TableLikeOption
%type <list>	ColQualList
%type <node>	ColConstraint ColConstraintElem ConstraintAttr
%type <ival>	key_actions key_delete key_match key_update key_action
%type <ival>	ConstraintAttributeSpec ConstraintAttributeElem
%type <str>		ExistingIndex

%type <list>	constraints_set_list
%type <boolean> constraints_set_mode
%type <str>		OptTableSpace OptConsTableSpace OptTableSpaceOwner
%type <list>	opt_check_option

%type <str>		opt_provider security_label

%type <target>	xml_attribute_el
%type <list>	xml_attribute_list xml_attributes
%type <node>	xml_root_version opt_xml_root_standalone
%type <node>	xmlexists_argument
%type <ival>	document_or_content
%type <boolean> xml_whitespace_option

%type <node>	func_application func_expr_common_subexpr
%type <node>	func_expr func_expr_windowless
%type <node>	common_table_expr
%type <with>	with_clause opt_with_clause
%type <list>	cte_list

%type <list>	window_clause window_definition_list opt_partition_clause
%type <windef>	window_definition over_clause window_specification
				opt_frame_clause frame_extent frame_bound
%type <str>		opt_existing_window_name
%type <boolean> opt_if_not_exists
%type <node>    filter_clause
%type <list> 	within_group_clause

/*
 * Non-keyword token types.  These are hard-wired into the "flex" lexer.
 * They must be listed first so that their numeric codes do not depend on
 * the set of keywords.  PL/pgsql depends on this so that it can share the
 * same lexer.  If you add/change tokens here, fix PL/pgsql to match!
 *
 * DOT_DOT is unused in the core SQL grammar, and so will always provoke
 * parse errors.  It is needed by PL/pgsql.
 */
%token <str>	IDENT FCONST SCONST BCONST XCONST Op
%token <ival>	ICONST PARAM
%token			TYPECAST DOT_DOT COLON_EQUALS

/*
 * If you want to make any keyword changes, update the keyword table in
 * src/include/parser/kwlist.h and add new keywords to the appropriate one
 * of the reserved-or-not-so-reserved keyword lists, below; search
 * this file for "Keyword category lists".
 */

/* ordinary key words in alphabetical order */
%token <keyword> ABORT_P ABSOLUTE_P ACCESS ACTION ADD_P ADMIN AFTER
	AGGREGATE ALL ALSO ALTER ALWAYS ANALYSE ANALYZE AND ANY ARRAY AS ASC
	ASSERTION ASSIGNMENT ASYMMETRIC AT ATTRIBUTE AUTHORIZATION

	BACKWARD BEFORE BEGIN_P BETWEEN BIGINT BINARY BIT
	BOOLEAN_P BOTH BY

	CACHE CALLED CASCADE CASCADED CASE CAST CATALOG_P CHAIN CHAR_P
	CHARACTER CHARACTERISTICS CHECK CHECKPOINT CLASS CLOSE
	CLUSTER COALESCE COLLATE COLLATION COLUMN COMMENT COMMENTS COMMIT
	COMMITTED CONCURRENTLY CONFIGURATION CONNECTION CONSTRAINT CONSTRAINTS
	CONTENT_P CONTINUE_P CONVERSION_P COPY COST CREATE
	CROSS CSV CURRENT_P
	CURRENT_CATALOG CURRENT_DATE CURRENT_ROLE CURRENT_SCHEMA
	CURRENT_TIME CURRENT_TIMESTAMP CURRENT_USER CURSOR CYCLE

	DATA_P DATABASE DAY_P DEALLOCATE DEC DECIMAL_P DECLARE DEFAULT DEFAULTS
	DEFERRABLE DEFERRED DEFINER DELETE_P DELIMITER DELIMITERS DESC
	DICTIONARY DISABLE_P DISCARD DISTINCT DO DOCUMENT_P DOMAIN_P DOUBLE_P DROP

	EACH ELSE ENABLE_P ENCODING ENCRYPTED END_P ENUM_P ESCAPE EVENT EXCEPT
	EXCLUDE EXCLUDING EXCLUSIVE EXECUTE EXISTS EXPLAIN
	EXTENSION EXTERNAL EXTRACT

	FALSE_P FAMILY FETCH FILTER FIRST_P FLOAT_P FOLLOWING FOR FORCE FOREIGN FORWARD
	FREEZE FROM FULL FUNCTION FUNCTIONS

	GLOBAL GRANT GRANTED GREATEST GROUP_P

	HANDLER HAVING HEADER_P HOLD HOUR_P

	IDENTITY_P IF_P ILIKE IMMEDIATE IMMUTABLE IMPLICIT_P IN_P
	INCLUDING INCREMENT INDEX INDEXES INHERIT INHERITS INITIALLY INLINE_P
	INNER_P INOUT INPUT_P INSENSITIVE INSERT INSTEAD INT_P INTEGER
	INTERSECT INTERVAL INTO INVOKER IS ISNULL ISOLATION

	JOIN

	KEY

	LABEL LANGUAGE LARGE_P LAST_P LATERAL_P LC_COLLATE_P LC_CTYPE_P
	LEADING LEAKPROOF LEAST LEFT LEVEL LIKE LIMIT LISTEN LOAD LOCAL
	LOCALTIME LOCALTIMESTAMP LOCATION LOCK_P

	MAPPING MATCH MATERIALIZED MAXVALUE MINUTE_P MINVALUE MODE MONTH_P MOVE

	NAME_P NAMES NATIONAL NATURAL NCHAR NEXT NO NONE
	NOT NOTHING NOTIFY NOTNULL NOWAIT NULL_P NULLIF
	NULLS_P NUMERIC

	OBJECT_P OF OFF OFFSET OIDS ON ONLY OPERATOR OPTION OPTIONS OR
	ORDER OUT_P OUTER_P OVER OVERLAPS OVERLAY OWNED OWNER

	PARSER PARTIAL PARTITION PASSING PASSWORD PLACING PLANS POSITION
	PRECEDING PRECISION PRESERVE PREPARE PREPARED PRIMARY
	PRIOR PRIVILEGES PROCEDURAL PROCEDURE PROGRAM

	QUOTE

	RANGE READ REAL REASSIGN RECHECK RECURSIVE REF REFERENCES REFRESH REINDEX
	RELATIVE_P RELEASE RENAME REPEATABLE REPLACE REPLICA
	RESET RESTART RESTRICT RETURNING RETURNS REVOKE RIGHT ROLE ROLLBACK
	ROW ROWS RULE

	SAVEPOINT SCHEMA SCROLL SEARCH SECOND_P SECURITY SELECT SEQUENCE SEQUENCES
	SERIALIZABLE SERVER SESSION SESSION_USER SET SETOF SHARE
	SHOW SIMILAR SIMPLE SMALLINT SNAPSHOT SOME STABLE STANDALONE_P START
	STATEMENT STATISTICS STDIN STDOUT STORAGE STRICT_P STRIP_P SUBSTRING
	SYMMETRIC SYSID SYSTEM_P

	TABLE TABLES TABLESPACE TEMP TEMPLATE TEMPORARY TEXT_P THEN TIME TIMESTAMP
	TO TRAILING TRANSACTION TREAT TRIGGER TRIM TRUE_P
	TRUNCATE TRUSTED TYPE_P TYPES_P

	UNBOUNDED UNCOMMITTED UNENCRYPTED UNION UNIQUE UNKNOWN UNLISTEN UNLOGGED
	UNTIL UPDATE USER USING

	VACUUM VALID VALIDATE VALIDATOR VALUE_P VALUES VARCHAR VARIADIC VARYING
	VERBOSE VERSION_P VIEW VOLATILE

	WHEN WHERE WITHIN WHITESPACE_P WINDOW WITH WITHOUT WORK WRAPPER WRITE

	XML_P XMLATTRIBUTES XMLCONCAT XMLELEMENT XMLEXISTS XMLFOREST XMLPARSE
	XMLPI XMLROOT XMLSERIALIZE

	YEAR_P YES_P

	ZONE

/*
 * The grammar thinks these are keywords, but they are not in the kwlist.h
 * list and so can never be entered directly.  The filter in parser.c
 * creates these tokens when required.
 */
%token			NULLS_FIRST NULLS_LAST WITH_TIME


/* Precedence: lowest to highest */
%nonassoc	SET				/* see relation_expr_opt_alias */
%left		UNION EXCEPT
%left		INTERSECT
%left		OR
%left		AND
%right		NOT
%right		'='
%nonassoc	'<' '>'
%nonassoc	LIKE ILIKE SIMILAR
%nonassoc	ESCAPE
%nonassoc	OVERLAPS
%nonassoc	BETWEEN
%nonassoc	IN_P
%left		POSTFIXOP		/* dummy for postfix Op rules */
/*
 * To support target_el without AS, we must give IDENT an explicit priority
 * between POSTFIXOP and Op.  We can safely assign the same priority to
 * various unreserved keywords as needed to resolve ambiguities (this can't
 * have any bad effects since obviously the keywords will still behave the
 * same as if they weren't keywords).  We need to do this for PARTITION,
 * RANGE, ROWS to support opt_existing_window_name; and for RANGE, ROWS
 * so that they can follow a_expr without creating postfix-operator problems;
 * and for NULL so that it can follow b_expr in ColQualList without creating
 * postfix-operator problems.
 *
 * The frame_bound productions UNBOUNDED PRECEDING and UNBOUNDED FOLLOWING
 * are even messier: since UNBOUNDED is an unreserved keyword (per spec!),
 * there is no principled way to distinguish these from the productions
 * a_expr PRECEDING/FOLLOWING.  We hack this up by giving UNBOUNDED slightly
 * lower precedence than PRECEDING and FOLLOWING.  At present this doesn't
 * appear to cause UNBOUNDED to be treated differently from other unreserved
 * keywords anywhere else in the grammar, but it's definitely risky.  We can
 * blame any funny behavior of UNBOUNDED on the SQL standard, though.
 */
%nonassoc	UNBOUNDED		/* ideally should have same precedence as IDENT */
%nonassoc	IDENT NULL_P PARTITION RANGE ROWS PRECEDING FOLLOWING
%left		Op OPERATOR		/* multi-character ops and user-defined operators */
%nonassoc	NOTNULL
%nonassoc	ISNULL
%nonassoc	IS				/* sets precedence for IS NULL, etc */
%left		'+' '-'
%left		'*' '/' '%'
%left		'^'
/* Unary Operators */
%left		AT				/* sets precedence for AT TIME ZONE */
%left		COLLATE
%right		UMINUS
%left		'[' ']'
%left		'(' ')'
%left		TYPECAST
%left		'.'
/*
 * These might seem to be low-precedence, but actually they are not part
 * of the arithmetic hierarchy at all in their use as JOIN operators.
 * We make them high-precedence to support their use as function names.
 * They wouldn't be given a precedence at all, were it not that we need
 * left-associativity among the JOIN rules themselves.
 */
%left		JOIN CROSS LEFT FULL RIGHT INNER_P NATURAL
/* kluge to keep xml_whitespace_option from causing shift/reduce conflicts */
%right		PRESERVE STRIP_P

%%

/*
 *	The target production for the whole parse.
 */
stmtblock:	stmtmulti
			{
				pg_yyget_extra(yyscanner)->parsetree = $1;
			}
		;

/* the thrashing around here is to discard "empty" statements... */
stmtmulti:	stmtmulti ';' stmt
				{
					if ($3 != NULL)
						$$ = lappend($1, $3);
					else
						$$ = $1;
				}
			| stmt
				{
					if ($1 != NULL)
						$$ = list_make1($1);
					else
						$$ = NIL;
				}
		;

stmt :
			AlterEventTrigStmt
			| AlterDatabaseStmt
			| AlterDatabaseSetStmt
			| AlterDefaultPrivilegesStmt
			| AlterDomainStmt
			| AlterEnumStmt
			| AlterExtensionStmt
			| AlterExtensionContentsStmt
			| AlterFdwStmt
			| AlterForeignServerStmt
			| AlterForeignTableStmt
			| AlterFunctionStmt
			| AlterGroupStmt
			| AlterObjectSchemaStmt
			| AlterOwnerStmt
			| AlterSeqStmt
			| AlterTableStmt
			| AlterCompositeTypeStmt
			| AlterRoleSetStmt
			| AlterRoleStmt
			| AlterTSConfigurationStmt
			| AlterTSDictionaryStmt
			| AlterUserMappingStmt
			| AlterUserSetStmt
			| AlterUserStmt
			| AnalyzeStmt
			| CheckPointStmt
			| ClosePortalStmt
			| ClusterStmt
			| CommentStmt
			| ConstraintsSetStmt
			| CopyStmt
			| CreateAsStmt
			| CreateAssertStmt
			| CreateCastStmt
			| CreateConversionStmt
			| CreateDomainStmt
			| CreateExtensionStmt
			| CreateFdwStmt
			| CreateForeignServerStmt
			| CreateForeignTableStmt
			| CreateFunctionStmt
			| CreateGroupStmt
			| CreateMatViewStmt
			| CreateOpClassStmt
			| CreateOpFamilyStmt
			| AlterOpFamilyStmt
			| CreatePLangStmt
			| CreateSchemaStmt
			| CreateSeqStmt
			| CreateStmt
			| CreateTableSpaceStmt
			| CreateTrigStmt
			| CreateEventTrigStmt
			| CreateRoleStmt
			| CreateUserStmt
			| CreateUserMappingStmt
			| CreatedbStmt
			| DeallocateStmt
			| DeclareCursorStmt
			| DefineStmt
			| DeleteStmt
			| DiscardStmt
			| DoStmt
			| DropAssertStmt
			| DropCastStmt
			| DropFdwStmt
			| DropForeignServerStmt
			| DropGroupStmt
			| DropOpClassStmt
			| DropOpFamilyStmt
			| DropOwnedStmt
			| DropPLangStmt
			| DropRuleStmt
			| DropStmt
			| DropTableSpaceStmt
			| DropTrigStmt
			| DropRoleStmt
			| DropUserStmt
			| DropUserMappingStmt
			| DropdbStmt
			| ExecuteStmt
			| ExplainStmt
			| FetchStmt
			| GrantStmt
			| GrantRoleStmt
			| IndexStmt
			| InsertStmt
			| ListenStmt
			| RefreshMatViewStmt
			| LoadStmt
			| LockStmt
			| NotifyStmt
			| PrepareStmt
			| ReassignOwnedStmt
			| ReindexStmt
			| RemoveAggrStmt
			| RemoveFuncStmt
			| RemoveOperStmt
			| RenameStmt
			| RevokeStmt
			| RevokeRoleStmt
			| RuleStmt
			| SecLabelStmt
			| SelectStmt
			| TransactionStmt
			| TruncateStmt
			| UnlistenStmt
			| UpdateStmt
			| VacuumStmt
			| VariableResetStmt
			| VariableSetStmt
			| VariableShowStmt
			| ViewStmt
			| /*EMPTY*/
				{ $$ = NULL; }
		;

/*****************************************************************************
 *
 * Create a new Postgres DBMS role
 *
 *****************************************************************************/

CreateRoleStmt:
			CREATE ROLE RoleId opt_with OptRoleList
				{
					CreateRoleStmt *n = makeNode(CreateRoleStmt);
					n->stmt_type = ROLESTMT_ROLE;
					n->role = $3;
					n->options = $5;
					$$ = (Node *)n;
				}
		;


opt_with:	WITH									{}
			| /*EMPTY*/								{}
		;

/*
 * Options for CREATE ROLE and ALTER ROLE (also used by CREATE/ALTER USER
 * for backwards compatibility).  Note: the only option required by SQL99
 * is "WITH ADMIN name".
 */
OptRoleList:
			OptRoleList CreateOptRoleElem			{ $$ = lappend($1, $2); }
			| /* EMPTY */							{ $$ = NIL; }
		;

AlterOptRoleList:
			AlterOptRoleList AlterOptRoleElem		{ $$ = lappend($1, $2); }
			| /* EMPTY */							{ $$ = NIL; }
		;

AlterOptRoleElem:
			PASSWORD Sconst
				{
					$$ = makeDefElem("password",
									 (Node *)makeString($2));
				}
			| PASSWORD NULL_P
				{
					$$ = makeDefElem("password", NULL);
				}
			| ENCRYPTED PASSWORD Sconst
				{
					$$ = makeDefElem("encryptedPassword",
									 (Node *)makeString($3));
				}
			| UNENCRYPTED PASSWORD Sconst
				{
					$$ = makeDefElem("unencryptedPassword",
									 (Node *)makeString($3));
				}
			| INHERIT
				{
					$$ = makeDefElem("inherit", (Node *)makeInteger(TRUE));
				}
			| CONNECTION LIMIT SignedIconst
				{
					$$ = makeDefElem("connectionlimit", (Node *)makeInteger($3));
				}
			| VALID UNTIL Sconst
				{
					$$ = makeDefElem("validUntil", (Node *)makeString($3));
				}
		/*	Supported but not documented for roles, for use by ALTER GROUP. */
			| USER name_list
				{
					$$ = makeDefElem("rolemembers", (Node *)$2);
				}
			| IDENT
				{
					/*
					 * We handle identifiers that aren't parser keywords with
					 * the following special-case codes, to avoid bloating the
					 * size of the main parser.
					 */
					if (strcmp($1, "superuser") == 0)
						$$ = makeDefElem("superuser", (Node *)makeInteger(TRUE));
					else if (strcmp($1, "nosuperuser") == 0)
						$$ = makeDefElem("superuser", (Node *)makeInteger(FALSE));
					else if (strcmp($1, "createuser") == 0)
					{
						/* For backwards compatibility, synonym for SUPERUSER */
						$$ = makeDefElem("superuser", (Node *)makeInteger(TRUE));
					}
					else if (strcmp($1, "nocreateuser") == 0)
					{
						/* For backwards compatibility, synonym for SUPERUSER */
						$$ = makeDefElem("superuser", (Node *)makeInteger(FALSE));
					}
					else if (strcmp($1, "createrole") == 0)
						$$ = makeDefElem("createrole", (Node *)makeInteger(TRUE));
					else if (strcmp($1, "nocreaterole") == 0)
						$$ = makeDefElem("createrole", (Node *)makeInteger(FALSE));
					else if (strcmp($1, "replication") == 0)
						$$ = makeDefElem("isreplication", (Node *)makeInteger(TRUE));
					else if (strcmp($1, "noreplication") == 0)
						$$ = makeDefElem("isreplication", (Node *)makeInteger(FALSE));
					else if (strcmp($1, "createdb") == 0)
						$$ = makeDefElem("createdb", (Node *)makeInteger(TRUE));
					else if (strcmp($1, "nocreatedb") == 0)
						$$ = makeDefElem("createdb", (Node *)makeInteger(FALSE));
					else if (strcmp($1, "login") == 0)
						$$ = makeDefElem("canlogin", (Node *)makeInteger(TRUE));
					else if (strcmp($1, "nologin") == 0)
						$$ = makeDefElem("canlogin", (Node *)makeInteger(FALSE));
					else if (strcmp($1, "noinherit") == 0)
					{
						/*
						 * Note that INHERIT is a keyword, so it's handled by main parser, but
						 * NOINHERIT is handled here.
						 */
						$$ = makeDefElem("inherit", (Node *)makeInteger(FALSE));
					}
					else
						ereport(ERROR,
								(errcode(ERRCODE_SYNTAX_ERROR),
								 errmsg("unrecognized role option \"%s\"", $1),
									 parser_errposition(@1)));
				}
		;

CreateOptRoleElem:
			AlterOptRoleElem			{ $$ = $1; }
			/* The following are not supported by ALTER ROLE/USER/GROUP */
			| SYSID Iconst
				{
					$$ = makeDefElem("sysid", (Node *)makeInteger($2));
				}
			| ADMIN name_list
				{
					$$ = makeDefElem("adminmembers", (Node *)$2);
				}
			| ROLE name_list
				{
					$$ = makeDefElem("rolemembers", (Node *)$2);
				}
			| IN_P ROLE name_list
				{
					$$ = makeDefElem("addroleto", (Node *)$3);
				}
			| IN_P GROUP_P name_list
				{
					$$ = makeDefElem("addroleto", (Node *)$3);
				}
		;


/*****************************************************************************
 *
 * Create a new Postgres DBMS user (role with implied login ability)
 *
 *****************************************************************************/

CreateUserStmt:
			CREATE USER RoleId opt_with OptRoleList
				{
					CreateRoleStmt *n = makeNode(CreateRoleStmt);
					n->stmt_type = ROLESTMT_USER;
					n->role = $3;
					n->options = $5;
					$$ = (Node *)n;
				}
		;


/*****************************************************************************
 *
 * Alter a postgresql DBMS role
 *
 *****************************************************************************/

AlterRoleStmt:
			ALTER ROLE RoleId opt_with AlterOptRoleList
				 {
					AlterRoleStmt *n = makeNode(AlterRoleStmt);
					n->role = $3;
					n->action = +1;	/* add, if there are members */
					n->options = $5;
					$$ = (Node *)n;
				 }
		;

opt_in_database:
			   /* EMPTY */					{ $$ = NULL; }
			| IN_P DATABASE database_name	{ $$ = $3; }
		;

AlterRoleSetStmt:
			ALTER ROLE RoleId opt_in_database SetResetClause
				{
					AlterRoleSetStmt *n = makeNode(AlterRoleSetStmt);
					n->role = $3;
					n->database = $4;
					n->setstmt = $5;
					$$ = (Node *)n;
				}
			| ALTER ROLE ALL opt_in_database SetResetClause
				{
					AlterRoleSetStmt *n = makeNode(AlterRoleSetStmt);
					n->role = NULL;
					n->database = $4;
					n->setstmt = $5;
					$$ = (Node *)n;
				}
		;


/*****************************************************************************
 *
 * Alter a postgresql DBMS user
 *
 *****************************************************************************/

AlterUserStmt:
			ALTER USER RoleId opt_with AlterOptRoleList
				 {
					AlterRoleStmt *n = makeNode(AlterRoleStmt);
					n->role = $3;
					n->action = +1;	/* add, if there are members */
					n->options = $5;
					$$ = (Node *)n;
				 }
		;


AlterUserSetStmt:
			ALTER USER RoleId SetResetClause
				{
					AlterRoleSetStmt *n = makeNode(AlterRoleSetStmt);
					n->role = $3;
					n->database = NULL;
					n->setstmt = $4;
					$$ = (Node *)n;
				}
			;


/*****************************************************************************
 *
 * Drop a postgresql DBMS role
 *
 * XXX Ideally this would have CASCADE/RESTRICT options, but since a role
 * might own objects in multiple databases, there is presently no way to
 * implement either cascading or restricting.  Caveat DBA.
 *****************************************************************************/

DropRoleStmt:
			DROP ROLE name_list
				{
					DropRoleStmt *n = makeNode(DropRoleStmt);
					n->missing_ok = FALSE;
					n->roles = $3;
					$$ = (Node *)n;
				}
			| DROP ROLE IF_P EXISTS name_list
				{
					DropRoleStmt *n = makeNode(DropRoleStmt);
					n->missing_ok = TRUE;
					n->roles = $5;
					$$ = (Node *)n;
				}
			;

/*****************************************************************************
 *
 * Drop a postgresql DBMS user
 *
 * XXX Ideally this would have CASCADE/RESTRICT options, but since a user
 * might own objects in multiple databases, there is presently no way to
 * implement either cascading or restricting.  Caveat DBA.
 *****************************************************************************/

DropUserStmt:
			DROP USER name_list
				{
					DropRoleStmt *n = makeNode(DropRoleStmt);
					n->missing_ok = FALSE;
					n->roles = $3;
					$$ = (Node *)n;
				}
			| DROP USER IF_P EXISTS name_list
				{
					DropRoleStmt *n = makeNode(DropRoleStmt);
					n->roles = $5;
					n->missing_ok = TRUE;
					$$ = (Node *)n;
				}
			;


/*****************************************************************************
 *
 * Create a postgresql group (role without login ability)
 *
 *****************************************************************************/

CreateGroupStmt:
			CREATE GROUP_P RoleId opt_with OptRoleList
				{
					CreateRoleStmt *n = makeNode(CreateRoleStmt);
					n->stmt_type = ROLESTMT_GROUP;
					n->role = $3;
					n->options = $5;
					$$ = (Node *)n;
				}
		;


/*****************************************************************************
 *
 * Alter a postgresql group
 *
 *****************************************************************************/

AlterGroupStmt:
			ALTER GROUP_P RoleId add_drop USER name_list
				{
					AlterRoleStmt *n = makeNode(AlterRoleStmt);
					n->role = $3;
					n->action = $4;
					n->options = list_make1(makeDefElem("rolemembers",
														(Node *)$6));
					$$ = (Node *)n;
				}
		;

add_drop:	ADD_P									{ $$ = +1; }
			| DROP									{ $$ = -1; }
		;


/*****************************************************************************
 *
 * Drop a postgresql group
 *
 * XXX see above notes about cascading DROP USER; groups have same problem.
 *****************************************************************************/

DropGroupStmt:
			DROP GROUP_P name_list
				{
					DropRoleStmt *n = makeNode(DropRoleStmt);
					n->missing_ok = FALSE;
					n->roles = $3;
					$$ = (Node *)n;
				}
			| DROP GROUP_P IF_P EXISTS name_list
				{
					DropRoleStmt *n = makeNode(DropRoleStmt);
					n->missing_ok = TRUE;
					n->roles = $5;
					$$ = (Node *)n;
				}
		;


/*****************************************************************************
 *
 * Manipulate a schema
 *
 *****************************************************************************/

CreateSchemaStmt:
			CREATE SCHEMA OptSchemaName AUTHORIZATION RoleId OptSchemaEltList
				{
					CreateSchemaStmt *n = makeNode(CreateSchemaStmt);
					/* One can omit the schema name or the authorization id. */
					if ($3 != NULL)
						n->schemaname = $3;
					else
						n->schemaname = $5;
					n->authid = $5;
					n->schemaElts = $6;
					n->if_not_exists = false;
					$$ = (Node *)n;
				}
			| CREATE SCHEMA ColId OptSchemaEltList
				{
					CreateSchemaStmt *n = makeNode(CreateSchemaStmt);
					/* ...but not both */
					n->schemaname = $3;
					n->authid = NULL;
					n->schemaElts = $4;
					n->if_not_exists = false;
					$$ = (Node *)n;
				}
			| CREATE SCHEMA IF_P NOT EXISTS OptSchemaName AUTHORIZATION RoleId OptSchemaEltList
				{
					CreateSchemaStmt *n = makeNode(CreateSchemaStmt);
					/* One can omit the schema name or the authorization id. */
					if ($6 != NULL)
						n->schemaname = $6;
					else
						n->schemaname = $8;
					n->authid = $8;
					if ($9 != NIL)
						ereport(ERROR,
								(errcode(ERRCODE_FEATURE_NOT_SUPPORTED),
								 errmsg("CREATE SCHEMA IF NOT EXISTS cannot include schema elements"),
								 parser_errposition(@9)));
					n->schemaElts = $9;
					n->if_not_exists = true;
					$$ = (Node *)n;
				}
			| CREATE SCHEMA IF_P NOT EXISTS ColId OptSchemaEltList
				{
					CreateSchemaStmt *n = makeNode(CreateSchemaStmt);
					/* ...but not both */
					n->schemaname = $6;
					n->authid = NULL;
					if ($7 != NIL)
						ereport(ERROR,
								(errcode(ERRCODE_FEATURE_NOT_SUPPORTED),
								 errmsg("CREATE SCHEMA IF NOT EXISTS cannot include schema elements"),
								 parser_errposition(@7)));
					n->schemaElts = $7;
					n->if_not_exists = true;
					$$ = (Node *)n;
				}
		;

OptSchemaName:
			ColId									{ $$ = $1; }
			| /* EMPTY */							{ $$ = NULL; }
		;

OptSchemaEltList:
			OptSchemaEltList schema_stmt
				{
					if (@$ < 0)			/* see comments for YYLLOC_DEFAULT */
						@$ = @2;
					$$ = lappend($1, $2);
				}
			| /* EMPTY */
				{ $$ = NIL; }
		;

/*
 *	schema_stmt are the ones that can show up inside a CREATE SCHEMA
 *	statement (in addition to by themselves).
 */
schema_stmt:
			CreateStmt
			| IndexStmt
			| CreateSeqStmt
			| CreateTrigStmt
			| GrantStmt
			| ViewStmt
		;


/*****************************************************************************
 *
 * Set PG internal variable
 *	  SET name TO 'var_value'
 * Include SQL syntax (thomas 1997-10-22):
 *	  SET TIME ZONE 'var_value'
 *
 *****************************************************************************/

VariableSetStmt:
			SET set_rest
				{
					VariableSetStmt *n = $2;
					n->is_local = false;
					$$ = (Node *) n;
				}
			| SET LOCAL set_rest
				{
					VariableSetStmt *n = $3;
					n->is_local = true;
					$$ = (Node *) n;
				}
			| SET SESSION set_rest
				{
					VariableSetStmt *n = $3;
					n->is_local = false;
					$$ = (Node *) n;
				}
		;

set_rest:
			TRANSACTION transaction_mode_list
				{
					VariableSetStmt *n = makeNode(VariableSetStmt);
					n->kind = VAR_SET_MULTI;
					n->name = "TRANSACTION";
					n->args = $2;
					$$ = n;
				}
			| SESSION CHARACTERISTICS AS TRANSACTION transaction_mode_list
				{
					VariableSetStmt *n = makeNode(VariableSetStmt);
					n->kind = VAR_SET_MULTI;
					n->name = "SESSION CHARACTERISTICS";
					n->args = $5;
					$$ = n;
				}
			| set_rest_more
			;

set_rest_more:	/* Generic SET syntaxes: */
			var_name TO var_list
				{
					VariableSetStmt *n = makeNode(VariableSetStmt);
					n->kind = VAR_SET_VALUE;
					n->name = $1;
					n->args = $3;
					$$ = n;
				}
			| var_name '=' var_list
				{
					VariableSetStmt *n = makeNode(VariableSetStmt);
					n->kind = VAR_SET_VALUE;
					n->name = $1;
					n->args = $3;
					$$ = n;
				}
			| var_name TO DEFAULT
				{
					VariableSetStmt *n = makeNode(VariableSetStmt);
					n->kind = VAR_SET_DEFAULT;
					n->name = $1;
					$$ = n;
				}
			| var_name '=' DEFAULT
				{
					VariableSetStmt *n = makeNode(VariableSetStmt);
					n->kind = VAR_SET_DEFAULT;
					n->name = $1;
					$$ = n;
				}
			| var_name FROM CURRENT_P
				{
					VariableSetStmt *n = makeNode(VariableSetStmt);
					n->kind = VAR_SET_CURRENT;
					n->name = $1;
					$$ = n;
				}
			/* Special syntaxes mandated by SQL standard: */
			| TIME ZONE zone_value
				{
					VariableSetStmt *n = makeNode(VariableSetStmt);
					n->kind = VAR_SET_VALUE;
					n->name = "timezone";
					if ($3 != NULL)
						n->args = list_make1($3);
					else
						n->kind = VAR_SET_DEFAULT;
					$$ = n;
				}
			| CATALOG_P Sconst
				{
					ereport(ERROR,
							(errcode(ERRCODE_FEATURE_NOT_SUPPORTED),
							 errmsg("current database cannot be changed"),
							 parser_errposition(@2)));
					$$ = NULL; /*not reached*/
				}
			| SCHEMA Sconst
				{
					VariableSetStmt *n = makeNode(VariableSetStmt);
					n->kind = VAR_SET_VALUE;
					n->name = "search_path";
					n->args = list_make1(makeStringConst($2, @2));
					$$ = n;
				}
			| NAMES opt_encoding
				{
					VariableSetStmt *n = makeNode(VariableSetStmt);
					n->kind = VAR_SET_VALUE;
					n->name = "client_encoding";
					if ($2 != NULL)
						n->args = list_make1(makeStringConst($2, @2));
					else
						n->kind = VAR_SET_DEFAULT;
					$$ = n;
				}
			| ROLE NonReservedWord_or_Sconst
				{
					VariableSetStmt *n = makeNode(VariableSetStmt);
					n->kind = VAR_SET_VALUE;
					n->name = "role";
					n->args = list_make1(makeStringConst($2, @2));
					$$ = n;
				}
			| SESSION AUTHORIZATION NonReservedWord_or_Sconst
				{
					VariableSetStmt *n = makeNode(VariableSetStmt);
					n->kind = VAR_SET_VALUE;
					n->name = "session_authorization";
					n->args = list_make1(makeStringConst($3, @3));
					$$ = n;
				}
			| SESSION AUTHORIZATION DEFAULT
				{
					VariableSetStmt *n = makeNode(VariableSetStmt);
					n->kind = VAR_SET_DEFAULT;
					n->name = "session_authorization";
					$$ = n;
				}
			| XML_P OPTION document_or_content
				{
					VariableSetStmt *n = makeNode(VariableSetStmt);
					n->kind = VAR_SET_VALUE;
					n->name = "xmloption";
					n->args = list_make1(makeStringConst($3 == XMLOPTION_DOCUMENT ? "DOCUMENT" : "CONTENT", @3));
					$$ = n;
				}
			/* Special syntaxes invented by PostgreSQL: */
			| TRANSACTION SNAPSHOT Sconst
				{
					VariableSetStmt *n = makeNode(VariableSetStmt);
					n->kind = VAR_SET_MULTI;
					n->name = "TRANSACTION SNAPSHOT";
					n->args = list_make1(makeStringConst($3, @3));
					$$ = n;
				}
		;

var_name:	ColId								{ $$ = $1; }
			| var_name '.' ColId
				{
					$$ = palloc(strlen($1) + strlen($3) + 2);
					sprintf($$, "%s.%s", $1, $3);
				}
		;

var_list:	var_value								{ $$ = list_make1($1); }
			| var_list ',' var_value				{ $$ = lappend($1, $3); }
		;

var_value:	opt_boolean_or_string
				{ $$ = makeStringConst($1, @1); }
			| NumericOnly
				{ $$ = makeAConst($1, @1); }
		;

iso_level:	READ UNCOMMITTED						{ $$ = "read uncommitted"; }
			| READ COMMITTED						{ $$ = "read committed"; }
			| REPEATABLE READ						{ $$ = "repeatable read"; }
			| SERIALIZABLE							{ $$ = "serializable"; }
		;

opt_boolean_or_string:
			TRUE_P									{ $$ = "true"; }
			| FALSE_P								{ $$ = "false"; }
			| ON									{ $$ = "on"; }
			/*
			 * OFF is also accepted as a boolean value, but is handled by
			 * the NonReservedWord rule.  The action for booleans and strings
			 * is the same, so we don't need to distinguish them here.
			 */
			| NonReservedWord_or_Sconst				{ $$ = $1; }
		;

/* Timezone values can be:
 * - a string such as 'pst8pdt'
 * - an identifier such as "pst8pdt"
 * - an integer or floating point number
 * - a time interval per SQL99
 * ColId gives reduce/reduce errors against ConstInterval and LOCAL,
 * so use IDENT (meaning we reject anything that is a key word).
 */
zone_value:
			Sconst
				{
					$$ = makeStringConst($1, @1);
				}
			| IDENT
				{
					$$ = makeStringConst($1, @1);
				}
			| ConstInterval Sconst opt_interval
				{
					TypeName *t = $1;
					if ($3 != NIL)
					{
						A_Const *n = (A_Const *) linitial($3);
						if ((n->val.val.ival & ~(INTERVAL_MASK(HOUR) | INTERVAL_MASK(MINUTE))) != 0)
							ereport(ERROR,
									(errcode(ERRCODE_SYNTAX_ERROR),
									 errmsg("time zone interval must be HOUR or HOUR TO MINUTE"),
									 parser_errposition(@3)));
					}
					t->typmods = $3;
					$$ = makeStringConstCast($2, @2, t);
				}
			| ConstInterval '(' Iconst ')' Sconst opt_interval
				{
					TypeName *t = $1;
					if ($6 != NIL)
					{
						A_Const *n = (A_Const *) linitial($6);
						if ((n->val.val.ival & ~(INTERVAL_MASK(HOUR) | INTERVAL_MASK(MINUTE))) != 0)
							ereport(ERROR,
									(errcode(ERRCODE_SYNTAX_ERROR),
									 errmsg("time zone interval must be HOUR or HOUR TO MINUTE"),
									 parser_errposition(@6)));
						if (list_length($6) != 1)
							ereport(ERROR,
									(errcode(ERRCODE_SYNTAX_ERROR),
									 errmsg("interval precision specified twice"),
									 parser_errposition(@1)));
						t->typmods = lappend($6, makeIntConst($3, @3));
					}
					else
						t->typmods = list_make2(makeIntConst(INTERVAL_FULL_RANGE, -1),
												makeIntConst($3, @3));
					$$ = makeStringConstCast($5, @5, t);
				}
			| NumericOnly							{ $$ = makeAConst($1, @1); }
			| DEFAULT								{ $$ = NULL; }
			| LOCAL									{ $$ = NULL; }
		;

opt_encoding:
			Sconst									{ $$ = $1; }
			| DEFAULT								{ $$ = NULL; }
			| /*EMPTY*/								{ $$ = NULL; }
		;

NonReservedWord_or_Sconst:
			NonReservedWord							{ $$ = $1; }
			| Sconst								{ $$ = $1; }
		;

VariableResetStmt:
			RESET var_name
				{
					VariableSetStmt *n = makeNode(VariableSetStmt);
					n->kind = VAR_RESET;
					n->name = $2;
					$$ = (Node *) n;
				}
			| RESET TIME ZONE
				{
					VariableSetStmt *n = makeNode(VariableSetStmt);
					n->kind = VAR_RESET;
					n->name = "timezone";
					$$ = (Node *) n;
				}
			| RESET TRANSACTION ISOLATION LEVEL
				{
					VariableSetStmt *n = makeNode(VariableSetStmt);
					n->kind = VAR_RESET;
					n->name = "transaction_isolation";
					$$ = (Node *) n;
				}
			| RESET SESSION AUTHORIZATION
				{
					VariableSetStmt *n = makeNode(VariableSetStmt);
					n->kind = VAR_RESET;
					n->name = "session_authorization";
					$$ = (Node *) n;
				}
			| RESET ALL
				{
					VariableSetStmt *n = makeNode(VariableSetStmt);
					n->kind = VAR_RESET_ALL;
					$$ = (Node *) n;
				}
		;

/* SetResetClause allows SET or RESET without LOCAL */
SetResetClause:
			SET set_rest					{ $$ = $2; }
			| VariableResetStmt				{ $$ = (VariableSetStmt *) $1; }
		;

/* SetResetClause allows SET or RESET without LOCAL */
FunctionSetResetClause:
			SET set_rest_more				{ $$ = $2; }
			| VariableResetStmt				{ $$ = (VariableSetStmt *) $1; }
		;


VariableShowStmt:
			SHOW var_name
				{
					VariableShowStmt *n = makeNode(VariableShowStmt);
					n->name = $2;
					$$ = (Node *) n;
				}
			| SHOW TIME ZONE
				{
					VariableShowStmt *n = makeNode(VariableShowStmt);
					n->name = "timezone";
					$$ = (Node *) n;
				}
			| SHOW TRANSACTION ISOLATION LEVEL
				{
					VariableShowStmt *n = makeNode(VariableShowStmt);
					n->name = "transaction_isolation";
					$$ = (Node *) n;
				}
			| SHOW SESSION AUTHORIZATION
				{
					VariableShowStmt *n = makeNode(VariableShowStmt);
					n->name = "session_authorization";
					$$ = (Node *) n;
				}
			| SHOW ALL
				{
					VariableShowStmt *n = makeNode(VariableShowStmt);
					n->name = "all";
					$$ = (Node *) n;
				}
		;


ConstraintsSetStmt:
			SET CONSTRAINTS constraints_set_list constraints_set_mode
				{
					ConstraintsSetStmt *n = makeNode(ConstraintsSetStmt);
					n->constraints = $3;
					n->deferred = $4;
					$$ = (Node *) n;
				}
		;

constraints_set_list:
			ALL										{ $$ = NIL; }
			| qualified_name_list					{ $$ = $1; }
		;

constraints_set_mode:
			DEFERRED								{ $$ = TRUE; }
			| IMMEDIATE								{ $$ = FALSE; }
		;


/*
 * Checkpoint statement
 */
CheckPointStmt:
			CHECKPOINT
				{
					CheckPointStmt *n = makeNode(CheckPointStmt);
					$$ = (Node *)n;
				}
		;


/*****************************************************************************
 *
 * DISCARD { ALL | TEMP | PLANS }
 *
 *****************************************************************************/

DiscardStmt:
			DISCARD ALL
				{
					DiscardStmt *n = makeNode(DiscardStmt);
					n->target = DISCARD_ALL;
					$$ = (Node *) n;
				}
			| DISCARD TEMP
				{
					DiscardStmt *n = makeNode(DiscardStmt);
					n->target = DISCARD_TEMP;
					$$ = (Node *) n;
				}
			| DISCARD TEMPORARY
				{
					DiscardStmt *n = makeNode(DiscardStmt);
					n->target = DISCARD_TEMP;
					$$ = (Node *) n;
				}
			| DISCARD PLANS
				{
					DiscardStmt *n = makeNode(DiscardStmt);
					n->target = DISCARD_PLANS;
					$$ = (Node *) n;
				}
		;


/*****************************************************************************
 *
 *	ALTER [ TABLE | INDEX | SEQUENCE | VIEW | MATERIALIZED VIEW ] variations
 *
 * Note: we accept all subcommands for each of the five variants, and sort
 * out what's really legal at execution time.
 *****************************************************************************/

AlterTableStmt:
			ALTER TABLE relation_expr alter_table_cmds
				{
					AlterTableStmt *n = makeNode(AlterTableStmt);
					n->relation = $3;
					n->cmds = $4;
					n->relkind = OBJECT_TABLE;
					n->missing_ok = false;
					$$ = (Node *)n;
				}
		|	ALTER TABLE IF_P EXISTS relation_expr alter_table_cmds
				{
					AlterTableStmt *n = makeNode(AlterTableStmt);
					n->relation = $5;
					n->cmds = $6;
					n->relkind = OBJECT_TABLE;
					n->missing_ok = true;
					$$ = (Node *)n;
				}
		|	ALTER INDEX qualified_name alter_table_cmds
				{
					AlterTableStmt *n = makeNode(AlterTableStmt);
					n->relation = $3;
					n->cmds = $4;
					n->relkind = OBJECT_INDEX;
					n->missing_ok = false;
					$$ = (Node *)n;
				}
		|	ALTER INDEX IF_P EXISTS qualified_name alter_table_cmds
				{
					AlterTableStmt *n = makeNode(AlterTableStmt);
					n->relation = $5;
					n->cmds = $6;
					n->relkind = OBJECT_INDEX;
					n->missing_ok = true;
					$$ = (Node *)n;
				}
		|	ALTER SEQUENCE qualified_name alter_table_cmds
				{
					AlterTableStmt *n = makeNode(AlterTableStmt);
					n->relation = $3;
					n->cmds = $4;
					n->relkind = OBJECT_SEQUENCE;
					n->missing_ok = false;
					$$ = (Node *)n;
				}
		|	ALTER SEQUENCE IF_P EXISTS qualified_name alter_table_cmds
				{
					AlterTableStmt *n = makeNode(AlterTableStmt);
					n->relation = $5;
					n->cmds = $6;
					n->relkind = OBJECT_SEQUENCE;
					n->missing_ok = true;
					$$ = (Node *)n;
				}
		|	ALTER VIEW qualified_name alter_table_cmds
				{
					AlterTableStmt *n = makeNode(AlterTableStmt);
					n->relation = $3;
					n->cmds = $4;
					n->relkind = OBJECT_VIEW;
					n->missing_ok = false;
					$$ = (Node *)n;
				}
		|	ALTER VIEW IF_P EXISTS qualified_name alter_table_cmds
				{
					AlterTableStmt *n = makeNode(AlterTableStmt);
					n->relation = $5;
					n->cmds = $6;
					n->relkind = OBJECT_VIEW;
					n->missing_ok = true;
					$$ = (Node *)n;
				}
		|	ALTER MATERIALIZED VIEW qualified_name alter_table_cmds
				{
					AlterTableStmt *n = makeNode(AlterTableStmt);
					n->relation = $4;
					n->cmds = $5;
					n->relkind = OBJECT_MATVIEW;
					n->missing_ok = false;
					$$ = (Node *)n;
				}
		|	ALTER MATERIALIZED VIEW IF_P EXISTS qualified_name alter_table_cmds
				{
					AlterTableStmt *n = makeNode(AlterTableStmt);
					n->relation = $6;
					n->cmds = $7;
					n->relkind = OBJECT_MATVIEW;
					n->missing_ok = true;
					$$ = (Node *)n;
				}
		;

alter_table_cmds:
			alter_table_cmd							{ $$ = list_make1($1); }
			| alter_table_cmds ',' alter_table_cmd	{ $$ = lappend($1, $3); }
		;

alter_table_cmd:
			/* ALTER TABLE <name> ADD <coldef> */
			ADD_P columnDef
				{
					AlterTableCmd *n = makeNode(AlterTableCmd);
					n->subtype = AT_AddColumn;
					n->def = $2;
					$$ = (Node *)n;
				}
			/* ALTER TABLE <name> ADD COLUMN <coldef> */
			| ADD_P COLUMN columnDef
				{
					AlterTableCmd *n = makeNode(AlterTableCmd);
					n->subtype = AT_AddColumn;
					n->def = $3;
					$$ = (Node *)n;
				}
			/* ALTER TABLE <name> ALTER [COLUMN] <colname> {SET DEFAULT <expr>|DROP DEFAULT} */
			| ALTER opt_column ColId alter_column_default
				{
					AlterTableCmd *n = makeNode(AlterTableCmd);
					n->subtype = AT_ColumnDefault;
					n->name = $3;
					n->def = $4;
					$$ = (Node *)n;
				}
			/* ALTER TABLE <name> ALTER [COLUMN] <colname> DROP NOT NULL */
			| ALTER opt_column ColId DROP NOT NULL_P
				{
					AlterTableCmd *n = makeNode(AlterTableCmd);
					n->subtype = AT_DropNotNull;
					n->name = $3;
					$$ = (Node *)n;
				}
			/* ALTER TABLE <name> ALTER [COLUMN] <colname> SET NOT NULL */
			| ALTER opt_column ColId SET NOT NULL_P
				{
					AlterTableCmd *n = makeNode(AlterTableCmd);
					n->subtype = AT_SetNotNull;
					n->name = $3;
					$$ = (Node *)n;
				}
			/* ALTER TABLE <name> ALTER [COLUMN] <colname> SET STATISTICS <SignedIconst> */
			| ALTER opt_column ColId SET STATISTICS SignedIconst
				{
					AlterTableCmd *n = makeNode(AlterTableCmd);
					n->subtype = AT_SetStatistics;
					n->name = $3;
					n->def = (Node *) makeInteger($6);
					$$ = (Node *)n;
				}
			/* ALTER TABLE <name> ALTER [COLUMN] <colname> SET ( column_parameter = value [, ... ] ) */
			| ALTER opt_column ColId SET reloptions
				{
					AlterTableCmd *n = makeNode(AlterTableCmd);
					n->subtype = AT_SetOptions;
					n->name = $3;
					n->def = (Node *) $5;
					$$ = (Node *)n;
				}
			/* ALTER TABLE <name> ALTER [COLUMN] <colname> SET ( column_parameter = value [, ... ] ) */
			| ALTER opt_column ColId RESET reloptions
				{
					AlterTableCmd *n = makeNode(AlterTableCmd);
					n->subtype = AT_ResetOptions;
					n->name = $3;
					n->def = (Node *) $5;
					$$ = (Node *)n;
				}
			/* ALTER TABLE <name> ALTER [COLUMN] <colname> SET STORAGE <storagemode> */
			| ALTER opt_column ColId SET STORAGE ColId
				{
					AlterTableCmd *n = makeNode(AlterTableCmd);
					n->subtype = AT_SetStorage;
					n->name = $3;
					n->def = (Node *) makeString($6);
					$$ = (Node *)n;
				}
			/* ALTER TABLE <name> DROP [COLUMN] IF EXISTS <colname> [RESTRICT|CASCADE] */
			| DROP opt_column IF_P EXISTS ColId opt_drop_behavior
				{
					AlterTableCmd *n = makeNode(AlterTableCmd);
					n->subtype = AT_DropColumn;
					n->name = $5;
					n->behavior = $6;
					n->missing_ok = TRUE;
					$$ = (Node *)n;
				}
			/* ALTER TABLE <name> DROP [COLUMN] <colname> [RESTRICT|CASCADE] */
			| DROP opt_column ColId opt_drop_behavior
				{
					AlterTableCmd *n = makeNode(AlterTableCmd);
					n->subtype = AT_DropColumn;
					n->name = $3;
					n->behavior = $4;
					n->missing_ok = FALSE;
					$$ = (Node *)n;
				}
			/*
			 * ALTER TABLE <name> ALTER [COLUMN] <colname> [SET DATA] TYPE <typename>
			 *		[ USING <expression> ]
			 */
			| ALTER opt_column ColId opt_set_data TYPE_P Typename opt_collate_clause alter_using
				{
					AlterTableCmd *n = makeNode(AlterTableCmd);
					ColumnDef *def = makeNode(ColumnDef);
					n->subtype = AT_AlterColumnType;
					n->name = $3;
					n->def = (Node *) def;
					/* We only use these three fields of the ColumnDef node */
					def->typeName = $6;
					def->collClause = (CollateClause *) $7;
					def->raw_default = $8;
					$$ = (Node *)n;
				}
			/* ALTER FOREIGN TABLE <name> ALTER [COLUMN] <colname> OPTIONS */
			| ALTER opt_column ColId alter_generic_options
				{
					AlterTableCmd *n = makeNode(AlterTableCmd);
					n->subtype = AT_AlterColumnGenericOptions;
					n->name = $3;
					n->def = (Node *) $4;
					$$ = (Node *)n;
				}
			/* ALTER TABLE <name> ADD CONSTRAINT ... */
			| ADD_P TableConstraint
				{
					AlterTableCmd *n = makeNode(AlterTableCmd);
					n->subtype = AT_AddConstraint;
					n->def = $2;
					$$ = (Node *)n;
				}
			/* ALTER TABLE <name> ALTER CONSTRAINT ... */
			| ALTER CONSTRAINT name ConstraintAttributeSpec
				{
					AlterTableCmd *n = makeNode(AlterTableCmd);
					Constraint *c = makeNode(Constraint);
					n->subtype = AT_AlterConstraint;
					n->def = (Node *) c;
					c->contype = CONSTR_FOREIGN; /* others not supported, yet */
					c->conname = $3;
					processCASbits($4, @4, "ALTER CONSTRAINT statement",
									&c->deferrable,
									&c->initdeferred,
									NULL, NULL, yyscanner);
					$$ = (Node *)n;
				}
			/* ALTER TABLE <name> VALIDATE CONSTRAINT ... */
			| VALIDATE CONSTRAINT name
				{
					AlterTableCmd *n = makeNode(AlterTableCmd);
					n->subtype = AT_ValidateConstraint;
					n->name = $3;
					$$ = (Node *)n;
				}
			/* ALTER TABLE <name> DROP CONSTRAINT IF EXISTS <name> [RESTRICT|CASCADE] */
			| DROP CONSTRAINT IF_P EXISTS name opt_drop_behavior
				{
					AlterTableCmd *n = makeNode(AlterTableCmd);
					n->subtype = AT_DropConstraint;
					n->name = $5;
					n->behavior = $6;
					n->missing_ok = TRUE;
					$$ = (Node *)n;
				}
			/* ALTER TABLE <name> DROP CONSTRAINT <name> [RESTRICT|CASCADE] */
			| DROP CONSTRAINT name opt_drop_behavior
				{
					AlterTableCmd *n = makeNode(AlterTableCmd);
					n->subtype = AT_DropConstraint;
					n->name = $3;
					n->behavior = $4;
					n->missing_ok = FALSE;
					$$ = (Node *)n;
				}
			/* ALTER TABLE <name> SET WITH OIDS  */
			| SET WITH OIDS
				{
					AlterTableCmd *n = makeNode(AlterTableCmd);
					n->subtype = AT_AddOids;
					$$ = (Node *)n;
				}
			/* ALTER TABLE <name> SET WITHOUT OIDS  */
			| SET WITHOUT OIDS
				{
					AlterTableCmd *n = makeNode(AlterTableCmd);
					n->subtype = AT_DropOids;
					$$ = (Node *)n;
				}
			/* ALTER TABLE <name> CLUSTER ON <indexname> */
			| CLUSTER ON name
				{
					AlterTableCmd *n = makeNode(AlterTableCmd);
					n->subtype = AT_ClusterOn;
					n->name = $3;
					$$ = (Node *)n;
				}
			/* ALTER TABLE <name> SET WITHOUT CLUSTER */
			| SET WITHOUT CLUSTER
				{
					AlterTableCmd *n = makeNode(AlterTableCmd);
					n->subtype = AT_DropCluster;
					n->name = NULL;
					$$ = (Node *)n;
				}
			/* ALTER TABLE <name> ENABLE TRIGGER <trig> */
			| ENABLE_P TRIGGER name
				{
					AlterTableCmd *n = makeNode(AlterTableCmd);
					n->subtype = AT_EnableTrig;
					n->name = $3;
					$$ = (Node *)n;
				}
			/* ALTER TABLE <name> ENABLE ALWAYS TRIGGER <trig> */
			| ENABLE_P ALWAYS TRIGGER name
				{
					AlterTableCmd *n = makeNode(AlterTableCmd);
					n->subtype = AT_EnableAlwaysTrig;
					n->name = $4;
					$$ = (Node *)n;
				}
			/* ALTER TABLE <name> ENABLE REPLICA TRIGGER <trig> */
			| ENABLE_P REPLICA TRIGGER name
				{
					AlterTableCmd *n = makeNode(AlterTableCmd);
					n->subtype = AT_EnableReplicaTrig;
					n->name = $4;
					$$ = (Node *)n;
				}
			/* ALTER TABLE <name> ENABLE TRIGGER ALL */
			| ENABLE_P TRIGGER ALL
				{
					AlterTableCmd *n = makeNode(AlterTableCmd);
					n->subtype = AT_EnableTrigAll;
					$$ = (Node *)n;
				}
			/* ALTER TABLE <name> ENABLE TRIGGER USER */
			| ENABLE_P TRIGGER USER
				{
					AlterTableCmd *n = makeNode(AlterTableCmd);
					n->subtype = AT_EnableTrigUser;
					$$ = (Node *)n;
				}
			/* ALTER TABLE <name> DISABLE TRIGGER <trig> */
			| DISABLE_P TRIGGER name
				{
					AlterTableCmd *n = makeNode(AlterTableCmd);
					n->subtype = AT_DisableTrig;
					n->name = $3;
					$$ = (Node *)n;
				}
			/* ALTER TABLE <name> DISABLE TRIGGER ALL */
			| DISABLE_P TRIGGER ALL
				{
					AlterTableCmd *n = makeNode(AlterTableCmd);
					n->subtype = AT_DisableTrigAll;
					$$ = (Node *)n;
				}
			/* ALTER TABLE <name> DISABLE TRIGGER USER */
			| DISABLE_P TRIGGER USER
				{
					AlterTableCmd *n = makeNode(AlterTableCmd);
					n->subtype = AT_DisableTrigUser;
					$$ = (Node *)n;
				}
			/* ALTER TABLE <name> ENABLE RULE <rule> */
			| ENABLE_P RULE name
				{
					AlterTableCmd *n = makeNode(AlterTableCmd);
					n->subtype = AT_EnableRule;
					n->name = $3;
					$$ = (Node *)n;
				}
			/* ALTER TABLE <name> ENABLE ALWAYS RULE <rule> */
			| ENABLE_P ALWAYS RULE name
				{
					AlterTableCmd *n = makeNode(AlterTableCmd);
					n->subtype = AT_EnableAlwaysRule;
					n->name = $4;
					$$ = (Node *)n;
				}
			/* ALTER TABLE <name> ENABLE REPLICA RULE <rule> */
			| ENABLE_P REPLICA RULE name
				{
					AlterTableCmd *n = makeNode(AlterTableCmd);
					n->subtype = AT_EnableReplicaRule;
					n->name = $4;
					$$ = (Node *)n;
				}
			/* ALTER TABLE <name> DISABLE RULE <rule> */
			| DISABLE_P RULE name
				{
					AlterTableCmd *n = makeNode(AlterTableCmd);
					n->subtype = AT_DisableRule;
					n->name = $3;
					$$ = (Node *)n;
				}
			/* ALTER TABLE <name> INHERIT <parent> */
			| INHERIT qualified_name
				{
					AlterTableCmd *n = makeNode(AlterTableCmd);
					n->subtype = AT_AddInherit;
					n->def = (Node *) $2;
					$$ = (Node *)n;
				}
			/* ALTER TABLE <name> NO INHERIT <parent> */
			| NO INHERIT qualified_name
				{
					AlterTableCmd *n = makeNode(AlterTableCmd);
					n->subtype = AT_DropInherit;
					n->def = (Node *) $3;
					$$ = (Node *)n;
				}
			/* ALTER TABLE <name> OF <type_name> */
			| OF any_name
				{
					AlterTableCmd *n = makeNode(AlterTableCmd);
					TypeName *def = makeTypeNameFromNameList($2);
					def->location = @2;
					n->subtype = AT_AddOf;
					n->def = (Node *) def;
					$$ = (Node *)n;
				}
			/* ALTER TABLE <name> NOT OF */
			| NOT OF
				{
					AlterTableCmd *n = makeNode(AlterTableCmd);
					n->subtype = AT_DropOf;
					$$ = (Node *)n;
				}
			/* ALTER TABLE <name> OWNER TO RoleId */
			| OWNER TO RoleId
				{
					AlterTableCmd *n = makeNode(AlterTableCmd);
					n->subtype = AT_ChangeOwner;
					n->name = $3;
					$$ = (Node *)n;
				}
			/* ALTER TABLE <name> SET TABLESPACE <tablespacename> */
			| SET TABLESPACE name
				{
					AlterTableCmd *n = makeNode(AlterTableCmd);
					n->subtype = AT_SetTableSpace;
					n->name = $3;
					$$ = (Node *)n;
				}
			/* ALTER TABLE <name> SET (...) */
			| SET reloptions
				{
					AlterTableCmd *n = makeNode(AlterTableCmd);
					n->subtype = AT_SetRelOptions;
					n->def = (Node *)$2;
					$$ = (Node *)n;
				}
			/* ALTER TABLE <name> RESET (...) */
			| RESET reloptions
				{
					AlterTableCmd *n = makeNode(AlterTableCmd);
					n->subtype = AT_ResetRelOptions;
					n->def = (Node *)$2;
					$$ = (Node *)n;
				}
			| alter_generic_options
				{
					AlterTableCmd *n = makeNode(AlterTableCmd);
					n->subtype = AT_GenericOptions;
					n->def = (Node *)$1;
					$$ = (Node *) n;
				}
		;

alter_column_default:
			SET DEFAULT a_expr			{ $$ = $3; }
			| DROP DEFAULT				{ $$ = NULL; }
		;

opt_drop_behavior:
			CASCADE						{ $$ = DROP_CASCADE; }
			| RESTRICT					{ $$ = DROP_RESTRICT; }
			| /* EMPTY */				{ $$ = DROP_RESTRICT; /* default */ }
		;

opt_collate_clause:
			COLLATE any_name
				{
					CollateClause *n = makeNode(CollateClause);
					n->arg = NULL;
					n->collname = $2;
					n->location = @1;
					$$ = (Node *) n;
				}
			| /* EMPTY */				{ $$ = NULL; }
		;

alter_using:
			USING a_expr				{ $$ = $2; }
			| /* EMPTY */				{ $$ = NULL; }
		;

reloptions:
			'(' reloption_list ')'					{ $$ = $2; }
		;

opt_reloptions:		WITH reloptions					{ $$ = $2; }
			 |		/* EMPTY */						{ $$ = NIL; }
		;

reloption_list:
			reloption_elem							{ $$ = list_make1($1); }
			| reloption_list ',' reloption_elem		{ $$ = lappend($1, $3); }
		;

/* This should match def_elem and also allow qualified names */
reloption_elem:
			ColLabel '=' def_arg
				{
					$$ = makeDefElem($1, (Node *) $3);
				}
			| ColLabel
				{
					$$ = makeDefElem($1, NULL);
				}
			| ColLabel '.' ColLabel '=' def_arg
				{
					$$ = makeDefElemExtended($1, $3, (Node *) $5,
											 DEFELEM_UNSPEC);
				}
			| ColLabel '.' ColLabel
				{
					$$ = makeDefElemExtended($1, $3, NULL, DEFELEM_UNSPEC);
				}
		;


/*****************************************************************************
 *
 *	ALTER TYPE
 *
 * really variants of the ALTER TABLE subcommands with different spellings
 *****************************************************************************/

AlterCompositeTypeStmt:
			ALTER TYPE_P any_name alter_type_cmds
				{
					AlterTableStmt *n = makeNode(AlterTableStmt);

					/* can't use qualified_name, sigh */
					n->relation = makeRangeVarFromAnyName($3, @3, yyscanner);
					n->cmds = $4;
					n->relkind = OBJECT_TYPE;
					$$ = (Node *)n;
				}
			;

alter_type_cmds:
			alter_type_cmd							{ $$ = list_make1($1); }
			| alter_type_cmds ',' alter_type_cmd	{ $$ = lappend($1, $3); }
		;

alter_type_cmd:
			/* ALTER TYPE <name> ADD ATTRIBUTE <coldef> [RESTRICT|CASCADE] */
			ADD_P ATTRIBUTE TableFuncElement opt_drop_behavior
				{
					AlterTableCmd *n = makeNode(AlterTableCmd);
					n->subtype = AT_AddColumn;
					n->def = $3;
					n->behavior = $4;
					$$ = (Node *)n;
				}
			/* ALTER TYPE <name> DROP ATTRIBUTE IF EXISTS <attname> [RESTRICT|CASCADE] */
			| DROP ATTRIBUTE IF_P EXISTS ColId opt_drop_behavior
				{
					AlterTableCmd *n = makeNode(AlterTableCmd);
					n->subtype = AT_DropColumn;
					n->name = $5;
					n->behavior = $6;
					n->missing_ok = TRUE;
					$$ = (Node *)n;
				}
			/* ALTER TYPE <name> DROP ATTRIBUTE <attname> [RESTRICT|CASCADE] */
			| DROP ATTRIBUTE ColId opt_drop_behavior
				{
					AlterTableCmd *n = makeNode(AlterTableCmd);
					n->subtype = AT_DropColumn;
					n->name = $3;
					n->behavior = $4;
					n->missing_ok = FALSE;
					$$ = (Node *)n;
				}
			/* ALTER TYPE <name> ALTER ATTRIBUTE <attname> [SET DATA] TYPE <typename> [RESTRICT|CASCADE] */
			| ALTER ATTRIBUTE ColId opt_set_data TYPE_P Typename opt_collate_clause opt_drop_behavior
				{
					AlterTableCmd *n = makeNode(AlterTableCmd);
					ColumnDef *def = makeNode(ColumnDef);
					n->subtype = AT_AlterColumnType;
					n->name = $3;
					n->def = (Node *) def;
					n->behavior = $8;
					/* We only use these three fields of the ColumnDef node */
					def->typeName = $6;
					def->collClause = (CollateClause *) $7;
					def->raw_default = NULL;
					$$ = (Node *)n;
				}
		;


/*****************************************************************************
 *
 *		QUERY :
 *				close <portalname>
 *
 *****************************************************************************/

ClosePortalStmt:
			CLOSE cursor_name
				{
					ClosePortalStmt *n = makeNode(ClosePortalStmt);
					n->portalname = $2;
					$$ = (Node *)n;
				}
			| CLOSE ALL
				{
					ClosePortalStmt *n = makeNode(ClosePortalStmt);
					n->portalname = NULL;
					$$ = (Node *)n;
				}
		;


/*****************************************************************************
 *
 *		QUERY :
 *				COPY relname [(columnList)] FROM/TO file [WITH] [(options)]
 *				COPY ( SELECT ... ) TO file	[WITH] [(options)]
 *
 *				where 'file' can be one of:
 *				{ PROGRAM 'command' | STDIN | STDOUT | 'filename' }
 *
 *				In the preferred syntax the options are comma-separated
 *				and use generic identifiers instead of keywords.  The pre-9.0
 *				syntax had a hard-wired, space-separated set of options.
 *
 *				Really old syntax, from versions 7.2 and prior:
 *				COPY [ BINARY ] table [ WITH OIDS ] FROM/TO file
 *					[ [ USING ] DELIMITERS 'delimiter' ] ]
 *					[ WITH NULL AS 'null string' ]
 *				This option placement is not supported with COPY (SELECT...).
 *
 *****************************************************************************/

CopyStmt:	COPY opt_binary qualified_name opt_column_list opt_oids
			copy_from opt_program copy_file_name copy_delimiter opt_with copy_options
				{
					CopyStmt *n = makeNode(CopyStmt);
					n->relation = $3;
					n->query = NULL;
					n->attlist = $4;
					n->is_from = $6;
					n->is_program = $7;
					n->filename = $8;

					if (n->is_program && n->filename == NULL)
						ereport(ERROR,
								(errcode(ERRCODE_SYNTAX_ERROR),
								 errmsg("STDIN/STDOUT not allowed with PROGRAM"),
								 parser_errposition(@8)));

					n->options = NIL;
					/* Concatenate user-supplied flags */
					if ($2)
						n->options = lappend(n->options, $2);
					if ($5)
						n->options = lappend(n->options, $5);
					if ($9)
						n->options = lappend(n->options, $9);
					if ($11)
						n->options = list_concat(n->options, $11);
					$$ = (Node *)n;
				}
			| COPY select_with_parens TO opt_program copy_file_name opt_with copy_options
				{
					CopyStmt *n = makeNode(CopyStmt);
					n->relation = NULL;
					n->query = $2;
					n->attlist = NIL;
					n->is_from = false;
					n->is_program = $4;
					n->filename = $5;
					n->options = $7;

					if (n->is_program && n->filename == NULL)
						ereport(ERROR,
								(errcode(ERRCODE_SYNTAX_ERROR),
								 errmsg("STDIN/STDOUT not allowed with PROGRAM"),
								 parser_errposition(@5)));

					$$ = (Node *)n;
				}
		;

copy_from:
			FROM									{ $$ = TRUE; }
			| TO									{ $$ = FALSE; }
		;

opt_program:
			PROGRAM									{ $$ = TRUE; }
			| /* EMPTY */							{ $$ = FALSE; }
		;

/*
 * copy_file_name NULL indicates stdio is used. Whether stdin or stdout is
 * used depends on the direction. (It really doesn't make sense to copy from
 * stdout. We silently correct the "typo".)		 - AY 9/94
 */
copy_file_name:
			Sconst									{ $$ = $1; }
			| STDIN									{ $$ = NULL; }
			| STDOUT								{ $$ = NULL; }
		;

copy_options: copy_opt_list							{ $$ = $1; }
			| '(' copy_generic_opt_list ')'			{ $$ = $2; }
		;

/* old COPY option syntax */
copy_opt_list:
			copy_opt_list copy_opt_item				{ $$ = lappend($1, $2); }
			| /* EMPTY */							{ $$ = NIL; }
		;

copy_opt_item:
			BINARY
				{
					$$ = makeDefElem("format", (Node *)makeString("binary"));
				}
			| OIDS
				{
					$$ = makeDefElem("oids", (Node *)makeInteger(TRUE));
				}
			| FREEZE
				{
					$$ = makeDefElem("freeze", (Node *)makeInteger(TRUE));
				}
			| DELIMITER opt_as Sconst
				{
					$$ = makeDefElem("delimiter", (Node *)makeString($3));
				}
			| NULL_P opt_as Sconst
				{
					$$ = makeDefElem("null", (Node *)makeString($3));
				}
			| CSV
				{
					$$ = makeDefElem("format", (Node *)makeString("csv"));
				}
			| HEADER_P
				{
					$$ = makeDefElem("header", (Node *)makeInteger(TRUE));
				}
			| QUOTE opt_as Sconst
				{
					$$ = makeDefElem("quote", (Node *)makeString($3));
				}
			| ESCAPE opt_as Sconst
				{
					$$ = makeDefElem("escape", (Node *)makeString($3));
				}
			| FORCE QUOTE columnList
				{
					$$ = makeDefElem("force_quote", (Node *)$3);
				}
			| FORCE QUOTE '*'
				{
					$$ = makeDefElem("force_quote", (Node *)makeNode(A_Star));
				}
			| FORCE NOT NULL_P columnList
				{
					$$ = makeDefElem("force_not_null", (Node *)$4);
				}
			| ENCODING Sconst
				{
					$$ = makeDefElem("encoding", (Node *)makeString($2));
				}
		;

/* The following exist for backward compatibility with very old versions */

opt_binary:
			BINARY
				{
					$$ = makeDefElem("format", (Node *)makeString("binary"));
				}
			| /*EMPTY*/								{ $$ = NULL; }
		;

opt_oids:
			WITH OIDS
				{
					$$ = makeDefElem("oids", (Node *)makeInteger(TRUE));
				}
			| /*EMPTY*/								{ $$ = NULL; }
		;

copy_delimiter:
			opt_using DELIMITERS Sconst
				{
					$$ = makeDefElem("delimiter", (Node *)makeString($3));
				}
			| /*EMPTY*/								{ $$ = NULL; }
		;

opt_using:
			USING									{}
			| /*EMPTY*/								{}
		;

/* new COPY option syntax */
copy_generic_opt_list:
			copy_generic_opt_elem
				{
					$$ = list_make1($1);
				}
			| copy_generic_opt_list ',' copy_generic_opt_elem
				{
					$$ = lappend($1, $3);
				}
		;

copy_generic_opt_elem:
			ColLabel copy_generic_opt_arg
				{
					$$ = makeDefElem($1, $2);
				}
		;

copy_generic_opt_arg:
			opt_boolean_or_string			{ $$ = (Node *) makeString($1); }
			| NumericOnly					{ $$ = (Node *) $1; }
			| '*'							{ $$ = (Node *) makeNode(A_Star); }
			| '(' copy_generic_opt_arg_list ')'		{ $$ = (Node *) $2; }
			| /* EMPTY */					{ $$ = NULL; }
		;

copy_generic_opt_arg_list:
			  copy_generic_opt_arg_list_item
				{
					$$ = list_make1($1);
				}
			| copy_generic_opt_arg_list ',' copy_generic_opt_arg_list_item
				{
					$$ = lappend($1, $3);
				}
		;

/* beware of emitting non-string list elements here; see commands/define.c */
copy_generic_opt_arg_list_item:
			opt_boolean_or_string	{ $$ = (Node *) makeString($1); }
		;


/*****************************************************************************
 *
 *		QUERY :
 *				CREATE TABLE relname
 *
 *****************************************************************************/

CreateStmt:	CREATE OptTemp TABLE qualified_name '(' OptTableElementList ')'
			OptInherit OptWith OnCommitOption OptTableSpace
				{
					CreateStmt *n = makeNode(CreateStmt);
					$4->relpersistence = $2;
					n->relation = $4;
					n->tableElts = $6;
					n->inhRelations = $8;
					n->constraints = NIL;
					n->options = $9;
					n->oncommit = $10;
					n->tablespacename = $11;
					n->if_not_exists = false;
					$$ = (Node *)n;
				}
		| CREATE OptTemp TABLE IF_P NOT EXISTS qualified_name '('
			OptTableElementList ')' OptInherit OptWith OnCommitOption
			OptTableSpace
				{
					CreateStmt *n = makeNode(CreateStmt);
					$7->relpersistence = $2;
					n->relation = $7;
					n->tableElts = $9;
					n->inhRelations = $11;
					n->constraints = NIL;
					n->options = $12;
					n->oncommit = $13;
					n->tablespacename = $14;
					n->if_not_exists = true;
					$$ = (Node *)n;
				}
		| CREATE OptTemp TABLE qualified_name OF any_name
			OptTypedTableElementList OptWith OnCommitOption OptTableSpace
				{
					CreateStmt *n = makeNode(CreateStmt);
					$4->relpersistence = $2;
					n->relation = $4;
					n->tableElts = $7;
					n->ofTypename = makeTypeNameFromNameList($6);
					n->ofTypename->location = @6;
					n->constraints = NIL;
					n->options = $8;
					n->oncommit = $9;
					n->tablespacename = $10;
					n->if_not_exists = false;
					$$ = (Node *)n;
				}
		| CREATE OptTemp TABLE IF_P NOT EXISTS qualified_name OF any_name
			OptTypedTableElementList OptWith OnCommitOption OptTableSpace
				{
					CreateStmt *n = makeNode(CreateStmt);
					$7->relpersistence = $2;
					n->relation = $7;
					n->tableElts = $10;
					n->ofTypename = makeTypeNameFromNameList($9);
					n->ofTypename->location = @9;
					n->constraints = NIL;
					n->options = $11;
					n->oncommit = $12;
					n->tablespacename = $13;
					n->if_not_exists = true;
					$$ = (Node *)n;
				}
		;

/*
 * Redundancy here is needed to avoid shift/reduce conflicts,
 * since TEMP is not a reserved word.  See also OptTempTableName.
 *
 * NOTE: we accept both GLOBAL and LOCAL options.  They currently do nothing,
 * but future versions might consider GLOBAL to request SQL-spec-compliant
 * temp table behavior, so warn about that.  Since we have no modules the
 * LOCAL keyword is really meaningless; furthermore, some other products
 * implement LOCAL as meaning the same as our default temp table behavior,
 * so we'll probably continue to treat LOCAL as a noise word.
 */
OptTemp:	TEMPORARY					{ $$ = RELPERSISTENCE_TEMP; }
			| TEMP						{ $$ = RELPERSISTENCE_TEMP; }
			| LOCAL TEMPORARY			{ $$ = RELPERSISTENCE_TEMP; }
			| LOCAL TEMP				{ $$ = RELPERSISTENCE_TEMP; }
			| GLOBAL TEMPORARY
				{
					ereport(WARNING,
							(errmsg("GLOBAL is deprecated in temporary table creation"),
							 parser_errposition(@1)));
					$$ = RELPERSISTENCE_TEMP;
				}
			| GLOBAL TEMP
				{
					ereport(WARNING,
							(errmsg("GLOBAL is deprecated in temporary table creation"),
							 parser_errposition(@1)));
					$$ = RELPERSISTENCE_TEMP;
				}
			| UNLOGGED					{ $$ = RELPERSISTENCE_UNLOGGED; }
			| /*EMPTY*/					{ $$ = RELPERSISTENCE_PERMANENT; }
		;

OptTableElementList:
			TableElementList					{ $$ = $1; }
			| /*EMPTY*/							{ $$ = NIL; }
		;

OptTypedTableElementList:
			'(' TypedTableElementList ')'		{ $$ = $2; }
			| /*EMPTY*/							{ $$ = NIL; }
		;

TableElementList:
			TableElement
				{
					$$ = list_make1($1);
				}
			| TableElementList ',' TableElement
				{
					$$ = lappend($1, $3);
				}
		;

TypedTableElementList:
			TypedTableElement
				{
					$$ = list_make1($1);
				}
			| TypedTableElementList ',' TypedTableElement
				{
					$$ = lappend($1, $3);
				}
		;

TableElement:
			columnDef							{ $$ = $1; }
			| TableLikeClause					{ $$ = $1; }
			| TableConstraint					{ $$ = $1; }
		;

TypedTableElement:
			columnOptions						{ $$ = $1; }
			| TableConstraint					{ $$ = $1; }
		;

columnDef:	ColId Typename create_generic_options ColQualList
				{
					ColumnDef *n = makeNode(ColumnDef);
					n->colname = $1;
					n->typeName = $2;
					n->inhcount = 0;
					n->is_local = true;
					n->is_not_null = false;
					n->is_from_type = false;
					n->storage = 0;
					n->raw_default = NULL;
					n->cooked_default = NULL;
					n->collOid = InvalidOid;
					n->fdwoptions = $3;
					SplitColQualList($4, &n->constraints, &n->collClause,
									 yyscanner);
					$$ = (Node *)n;
				}
		;

columnOptions:	ColId WITH OPTIONS ColQualList
				{
					ColumnDef *n = makeNode(ColumnDef);
					n->colname = $1;
					n->typeName = NULL;
					n->inhcount = 0;
					n->is_local = true;
					n->is_not_null = false;
					n->is_from_type = false;
					n->storage = 0;
					n->raw_default = NULL;
					n->cooked_default = NULL;
					n->collOid = InvalidOid;
					SplitColQualList($4, &n->constraints, &n->collClause,
									 yyscanner);
					$$ = (Node *)n;
				}
		;

ColQualList:
			ColQualList ColConstraint				{ $$ = lappend($1, $2); }
			| /*EMPTY*/								{ $$ = NIL; }
		;

ColConstraint:
			CONSTRAINT name ColConstraintElem
				{
					Constraint *n = (Constraint *) $3;
					Assert(IsA(n, Constraint));
					n->conname = $2;
					n->location = @1;
					$$ = (Node *) n;
				}
			| ColConstraintElem						{ $$ = $1; }
			| ConstraintAttr						{ $$ = $1; }
			| COLLATE any_name
				{
					/*
					 * Note: the CollateClause is momentarily included in
					 * the list built by ColQualList, but we split it out
					 * again in SplitColQualList.
					 */
					CollateClause *n = makeNode(CollateClause);
					n->arg = NULL;
					n->collname = $2;
					n->location = @1;
					$$ = (Node *) n;
				}
		;

/* DEFAULT NULL is already the default for Postgres.
 * But define it here and carry it forward into the system
 * to make it explicit.
 * - thomas 1998-09-13
 *
 * WITH NULL and NULL are not SQL-standard syntax elements,
 * so leave them out. Use DEFAULT NULL to explicitly indicate
 * that a column may have that value. WITH NULL leads to
 * shift/reduce conflicts with WITH TIME ZONE anyway.
 * - thomas 1999-01-08
 *
 * DEFAULT expression must be b_expr not a_expr to prevent shift/reduce
 * conflict on NOT (since NOT might start a subsequent NOT NULL constraint,
 * or be part of a_expr NOT LIKE or similar constructs).
 */
ColConstraintElem:
			NOT NULL_P
				{
					Constraint *n = makeNode(Constraint);
					n->contype = CONSTR_NOTNULL;
					n->location = @1;
					$$ = (Node *)n;
				}
			| NULL_P
				{
					Constraint *n = makeNode(Constraint);
					n->contype = CONSTR_NULL;
					n->location = @1;
					$$ = (Node *)n;
				}
			| UNIQUE opt_definition OptConsTableSpace
				{
					Constraint *n = makeNode(Constraint);
					n->contype = CONSTR_UNIQUE;
					n->location = @1;
					n->keys = NULL;
					n->options = $2;
					n->indexname = NULL;
					n->indexspace = $3;
					$$ = (Node *)n;
				}
			| PRIMARY KEY opt_definition OptConsTableSpace
				{
					Constraint *n = makeNode(Constraint);
					n->contype = CONSTR_PRIMARY;
					n->location = @1;
					n->keys = NULL;
					n->options = $3;
					n->indexname = NULL;
					n->indexspace = $4;
					$$ = (Node *)n;
				}
			| CHECK '(' a_expr ')' opt_no_inherit
				{
					Constraint *n = makeNode(Constraint);
					n->contype = CONSTR_CHECK;
					n->location = @1;
					n->is_no_inherit = $5;
					n->raw_expr = $3;
					n->cooked_expr = NULL;
					$$ = (Node *)n;
				}
			| DEFAULT b_expr
				{
					Constraint *n = makeNode(Constraint);
					n->contype = CONSTR_DEFAULT;
					n->location = @1;
					n->raw_expr = $2;
					n->cooked_expr = NULL;
					$$ = (Node *)n;
				}
			| REFERENCES qualified_name opt_column_list key_match key_actions
				{
					Constraint *n = makeNode(Constraint);
					n->contype = CONSTR_FOREIGN;
					n->location = @1;
					n->pktable			= $2;
					n->fk_attrs			= NIL;
					n->pk_attrs			= $3;
					n->fk_matchtype		= $4;
					n->fk_upd_action	= (char) ($5 >> 8);
					n->fk_del_action	= (char) ($5 & 0xFF);
					n->skip_validation  = false;
					n->initially_valid  = true;
					$$ = (Node *)n;
				}
		;

/*
 * ConstraintAttr represents constraint attributes, which we parse as if
 * they were independent constraint clauses, in order to avoid shift/reduce
 * conflicts (since NOT might start either an independent NOT NULL clause
 * or an attribute).  parse_utilcmd.c is responsible for attaching the
 * attribute information to the preceding "real" constraint node, and for
 * complaining if attribute clauses appear in the wrong place or wrong
 * combinations.
 *
 * See also ConstraintAttributeSpec, which can be used in places where
 * there is no parsing conflict.  (Note: currently, NOT VALID and NO INHERIT
 * are allowed clauses in ConstraintAttributeSpec, but not here.  Someday we
 * might need to allow them here too, but for the moment it doesn't seem
 * useful in the statements that use ConstraintAttr.)
 */
ConstraintAttr:
			DEFERRABLE
				{
					Constraint *n = makeNode(Constraint);
					n->contype = CONSTR_ATTR_DEFERRABLE;
					n->location = @1;
					$$ = (Node *)n;
				}
			| NOT DEFERRABLE
				{
					Constraint *n = makeNode(Constraint);
					n->contype = CONSTR_ATTR_NOT_DEFERRABLE;
					n->location = @1;
					$$ = (Node *)n;
				}
			| INITIALLY DEFERRED
				{
					Constraint *n = makeNode(Constraint);
					n->contype = CONSTR_ATTR_DEFERRED;
					n->location = @1;
					$$ = (Node *)n;
				}
			| INITIALLY IMMEDIATE
				{
					Constraint *n = makeNode(Constraint);
					n->contype = CONSTR_ATTR_IMMEDIATE;
					n->location = @1;
					$$ = (Node *)n;
				}
		;


TableLikeClause:
			LIKE qualified_name TableLikeOptionList
				{
					TableLikeClause *n = makeNode(TableLikeClause);
					n->relation = $2;
					n->options = $3;
					$$ = (Node *)n;
				}
		;

TableLikeOptionList:
				TableLikeOptionList INCLUDING TableLikeOption	{ $$ = $1 | $3; }
				| TableLikeOptionList EXCLUDING TableLikeOption	{ $$ = $1 & ~$3; }
				| /* EMPTY */						{ $$ = 0; }
		;

TableLikeOption:
				DEFAULTS			{ $$ = CREATE_TABLE_LIKE_DEFAULTS; }
				| CONSTRAINTS		{ $$ = CREATE_TABLE_LIKE_CONSTRAINTS; }
				| INDEXES			{ $$ = CREATE_TABLE_LIKE_INDEXES; }
				| STORAGE			{ $$ = CREATE_TABLE_LIKE_STORAGE; }
				| COMMENTS			{ $$ = CREATE_TABLE_LIKE_COMMENTS; }
				| ALL				{ $$ = CREATE_TABLE_LIKE_ALL; }
		;


/* ConstraintElem specifies constraint syntax which is not embedded into
 *	a column definition. ColConstraintElem specifies the embedded form.
 * - thomas 1997-12-03
 */
TableConstraint:
			CONSTRAINT name ConstraintElem
				{
					Constraint *n = (Constraint *) $3;
					Assert(IsA(n, Constraint));
					n->conname = $2;
					n->location = @1;
					$$ = (Node *) n;
				}
			| ConstraintElem						{ $$ = $1; }
		;

ConstraintElem:
			CHECK '(' a_expr ')' ConstraintAttributeSpec
				{
					Constraint *n = makeNode(Constraint);
					n->contype = CONSTR_CHECK;
					n->location = @1;
					n->raw_expr = $3;
					n->cooked_expr = NULL;
					processCASbits($5, @5, "CHECK",
								   NULL, NULL, &n->skip_validation,
								   &n->is_no_inherit, yyscanner);
					n->initially_valid = !n->skip_validation;
					$$ = (Node *)n;
				}
			| UNIQUE '(' columnList ')' opt_definition OptConsTableSpace
				ConstraintAttributeSpec
				{
					Constraint *n = makeNode(Constraint);
					n->contype = CONSTR_UNIQUE;
					n->location = @1;
					n->keys = $3;
					n->options = $5;
					n->indexname = NULL;
					n->indexspace = $6;
					processCASbits($7, @7, "UNIQUE",
								   &n->deferrable, &n->initdeferred, NULL,
								   NULL, yyscanner);
					$$ = (Node *)n;
				}
			| UNIQUE ExistingIndex ConstraintAttributeSpec
				{
					Constraint *n = makeNode(Constraint);
					n->contype = CONSTR_UNIQUE;
					n->location = @1;
					n->keys = NIL;
					n->options = NIL;
					n->indexname = $2;
					n->indexspace = NULL;
					processCASbits($3, @3, "UNIQUE",
								   &n->deferrable, &n->initdeferred, NULL,
								   NULL, yyscanner);
					$$ = (Node *)n;
				}
			| PRIMARY KEY '(' columnList ')' opt_definition OptConsTableSpace
				ConstraintAttributeSpec
				{
					Constraint *n = makeNode(Constraint);
					n->contype = CONSTR_PRIMARY;
					n->location = @1;
					n->keys = $4;
					n->options = $6;
					n->indexname = NULL;
					n->indexspace = $7;
					processCASbits($8, @8, "PRIMARY KEY",
								   &n->deferrable, &n->initdeferred, NULL,
								   NULL, yyscanner);
					$$ = (Node *)n;
				}
			| PRIMARY KEY ExistingIndex ConstraintAttributeSpec
				{
					Constraint *n = makeNode(Constraint);
					n->contype = CONSTR_PRIMARY;
					n->location = @1;
					n->keys = NIL;
					n->options = NIL;
					n->indexname = $3;
					n->indexspace = NULL;
					processCASbits($4, @4, "PRIMARY KEY",
								   &n->deferrable, &n->initdeferred, NULL,
								   NULL, yyscanner);
					$$ = (Node *)n;
				}
			| EXCLUDE access_method_clause '(' ExclusionConstraintList ')'
				opt_definition OptConsTableSpace ExclusionWhereClause
				ConstraintAttributeSpec
				{
					Constraint *n = makeNode(Constraint);
					n->contype = CONSTR_EXCLUSION;
					n->location = @1;
					n->access_method	= $2;
					n->exclusions		= $4;
					n->options			= $6;
					n->indexname		= NULL;
					n->indexspace		= $7;
					n->where_clause		= $8;
					processCASbits($9, @9, "EXCLUDE",
								   &n->deferrable, &n->initdeferred, NULL,
								   NULL, yyscanner);
					$$ = (Node *)n;
				}
			| FOREIGN KEY '(' columnList ')' REFERENCES qualified_name
				opt_column_list key_match key_actions ConstraintAttributeSpec
				{
					Constraint *n = makeNode(Constraint);
					n->contype = CONSTR_FOREIGN;
					n->location = @1;
					n->pktable			= $7;
					n->fk_attrs			= $4;
					n->pk_attrs			= $8;
					n->fk_matchtype		= $9;
					n->fk_upd_action	= (char) ($10 >> 8);
					n->fk_del_action	= (char) ($10 & 0xFF);
					processCASbits($11, @11, "FOREIGN KEY",
								   &n->deferrable, &n->initdeferred,
								   &n->skip_validation, NULL,
								   yyscanner);
					n->initially_valid = !n->skip_validation;
					$$ = (Node *)n;
				}
		;

opt_no_inherit:	NO INHERIT							{  $$ = TRUE; }
			| /* EMPTY */							{  $$ = FALSE; }
		;

opt_column_list:
			'(' columnList ')'						{ $$ = $2; }
			| /*EMPTY*/								{ $$ = NIL; }
		;

columnList:
			columnElem								{ $$ = list_make1($1); }
			| columnList ',' columnElem				{ $$ = lappend($1, $3); }
		;

columnElem: ColId
				{
					$$ = (Node *) makeString($1);
				}
		;

key_match:  MATCH FULL
			{
				$$ = FKCONSTR_MATCH_FULL;
			}
		| MATCH PARTIAL
			{
				ereport(ERROR,
						(errcode(ERRCODE_FEATURE_NOT_SUPPORTED),
						 errmsg("MATCH PARTIAL not yet implemented"),
						 parser_errposition(@1)));
				$$ = FKCONSTR_MATCH_PARTIAL;
			}
		| MATCH SIMPLE
			{
				$$ = FKCONSTR_MATCH_SIMPLE;
			}
		| /*EMPTY*/
			{
				$$ = FKCONSTR_MATCH_SIMPLE;
			}
		;

ExclusionConstraintList:
			ExclusionConstraintElem					{ $$ = list_make1($1); }
			| ExclusionConstraintList ',' ExclusionConstraintElem
													{ $$ = lappend($1, $3); }
		;

ExclusionConstraintElem: index_elem WITH any_operator
			{
				$$ = list_make2($1, $3);
			}
			/* allow OPERATOR() decoration for the benefit of ruleutils.c */
			| index_elem WITH OPERATOR '(' any_operator ')'
			{
				$$ = list_make2($1, $5);
			}
		;

ExclusionWhereClause:
			WHERE '(' a_expr ')'					{ $$ = $3; }
			| /*EMPTY*/								{ $$ = NULL; }
		;

/*
 * We combine the update and delete actions into one value temporarily
 * for simplicity of parsing, and then break them down again in the
 * calling production.  update is in the left 8 bits, delete in the right.
 * Note that NOACTION is the default.
 */
key_actions:
			key_update
				{ $$ = ($1 << 8) | (FKCONSTR_ACTION_NOACTION & 0xFF); }
			| key_delete
				{ $$ = (FKCONSTR_ACTION_NOACTION << 8) | ($1 & 0xFF); }
			| key_update key_delete
				{ $$ = ($1 << 8) | ($2 & 0xFF); }
			| key_delete key_update
				{ $$ = ($2 << 8) | ($1 & 0xFF); }
			| /*EMPTY*/
				{ $$ = (FKCONSTR_ACTION_NOACTION << 8) | (FKCONSTR_ACTION_NOACTION & 0xFF); }
		;

key_update: ON UPDATE key_action		{ $$ = $3; }
		;

key_delete: ON DELETE_P key_action		{ $$ = $3; }
		;

key_action:
			NO ACTION					{ $$ = FKCONSTR_ACTION_NOACTION; }
			| RESTRICT					{ $$ = FKCONSTR_ACTION_RESTRICT; }
			| CASCADE					{ $$ = FKCONSTR_ACTION_CASCADE; }
			| SET NULL_P				{ $$ = FKCONSTR_ACTION_SETNULL; }
			| SET DEFAULT				{ $$ = FKCONSTR_ACTION_SETDEFAULT; }
		;

OptInherit: INHERITS '(' qualified_name_list ')'	{ $$ = $3; }
			| /*EMPTY*/								{ $$ = NIL; }
		;

/* WITH (options) is preferred, WITH OIDS and WITHOUT OIDS are legacy forms */
OptWith:
			WITH reloptions				{ $$ = $2; }
			| WITH OIDS					{ $$ = list_make1(defWithOids(true)); }
			| WITHOUT OIDS				{ $$ = list_make1(defWithOids(false)); }
			| /*EMPTY*/					{ $$ = NIL; }
		;

OnCommitOption:  ON COMMIT DROP				{ $$ = ONCOMMIT_DROP; }
			| ON COMMIT DELETE_P ROWS		{ $$ = ONCOMMIT_DELETE_ROWS; }
			| ON COMMIT PRESERVE ROWS		{ $$ = ONCOMMIT_PRESERVE_ROWS; }
			| /*EMPTY*/						{ $$ = ONCOMMIT_NOOP; }
		;

OptTableSpace:   TABLESPACE name					{ $$ = $2; }
			| /*EMPTY*/								{ $$ = NULL; }
		;

OptConsTableSpace:   USING INDEX TABLESPACE name	{ $$ = $4; }
			| /*EMPTY*/								{ $$ = NULL; }
		;

ExistingIndex:   USING INDEX index_name				{ $$ = $3; }
		;


/*****************************************************************************
 *
 *		QUERY :
 *				CREATE TABLE relname AS SelectStmt [ WITH [NO] DATA ]
 *
 *
 * Note: SELECT ... INTO is a now-deprecated alternative for this.
 *
 *****************************************************************************/

CreateAsStmt:
		CREATE OptTemp TABLE create_as_target AS SelectStmt opt_with_data
				{
					CreateTableAsStmt *ctas = makeNode(CreateTableAsStmt);
					ctas->query = $6;
					ctas->into = $4;
					ctas->relkind = OBJECT_TABLE;
					ctas->is_select_into = false;
					/* cram additional flags into the IntoClause */
					$4->rel->relpersistence = $2;
					$4->skipData = !($7);
					$$ = (Node *) ctas;
				}
		;

create_as_target:
			qualified_name opt_column_list OptWith OnCommitOption OptTableSpace
				{
					$$ = makeNode(IntoClause);
					$$->rel = $1;
					$$->colNames = $2;
					$$->options = $3;
					$$->onCommit = $4;
					$$->tableSpaceName = $5;
					$$->viewQuery = NULL;
					$$->skipData = false;		/* might get changed later */
				}
		;

opt_with_data:
			WITH DATA_P								{ $$ = TRUE; }
			| WITH NO DATA_P						{ $$ = FALSE; }
			| /*EMPTY*/								{ $$ = TRUE; }
		;


/*****************************************************************************
 *
 *		QUERY :
 *				CREATE MATERIALIZED VIEW relname AS SelectStmt
 *
 *****************************************************************************/

CreateMatViewStmt:
		CREATE OptNoLog MATERIALIZED VIEW create_mv_target AS SelectStmt opt_with_data
				{
					CreateTableAsStmt *ctas = makeNode(CreateTableAsStmt);
					ctas->query = $7;
					ctas->into = $5;
					ctas->relkind = OBJECT_MATVIEW;
					ctas->is_select_into = false;
					/* cram additional flags into the IntoClause */
					$5->rel->relpersistence = $2;
					$5->skipData = !($8);
					$$ = (Node *) ctas;
				}
		;

create_mv_target:
			qualified_name opt_column_list opt_reloptions OptTableSpace
				{
					$$ = makeNode(IntoClause);
					$$->rel = $1;
					$$->colNames = $2;
					$$->options = $3;
					$$->onCommit = ONCOMMIT_NOOP;
					$$->tableSpaceName = $4;
					$$->viewQuery = NULL;		/* filled at analysis time */
					$$->skipData = false;		/* might get changed later */
				}
		;

OptNoLog:	UNLOGGED					{ $$ = RELPERSISTENCE_UNLOGGED; }
			| /*EMPTY*/					{ $$ = RELPERSISTENCE_PERMANENT; }
		;


/*****************************************************************************
 *
 *		QUERY :
 *				REFRESH MATERIALIZED VIEW qualified_name
 *
 *****************************************************************************/

RefreshMatViewStmt:
			REFRESH MATERIALIZED VIEW qualified_name opt_with_data
				{
					RefreshMatViewStmt *n = makeNode(RefreshMatViewStmt);
					n->relation = $4;
					n->skipData = !($5);
					$$ = (Node *) n;
				}
		;


/*****************************************************************************
 *
 *		QUERY :
 *				CREATE SEQUENCE seqname
 *				ALTER SEQUENCE seqname
 *
 *****************************************************************************/

CreateSeqStmt:
			CREATE OptTemp SEQUENCE qualified_name OptSeqOptList
				{
					CreateSeqStmt *n = makeNode(CreateSeqStmt);
					$4->relpersistence = $2;
					n->sequence = $4;
					n->options = $5;
					n->ownerId = InvalidOid;
					$$ = (Node *)n;
				}
		;

AlterSeqStmt:
			ALTER SEQUENCE qualified_name SeqOptList
				{
					AlterSeqStmt *n = makeNode(AlterSeqStmt);
					n->sequence = $3;
					n->options = $4;
					n->missing_ok = false;
					$$ = (Node *)n;
				}
			| ALTER SEQUENCE IF_P EXISTS qualified_name SeqOptList
				{
					AlterSeqStmt *n = makeNode(AlterSeqStmt);
					n->sequence = $5;
					n->options = $6;
					n->missing_ok = true;
					$$ = (Node *)n;
				}

		;

OptSeqOptList: SeqOptList							{ $$ = $1; }
			| /*EMPTY*/								{ $$ = NIL; }
		;

SeqOptList: SeqOptElem								{ $$ = list_make1($1); }
			| SeqOptList SeqOptElem					{ $$ = lappend($1, $2); }
		;

SeqOptElem: CACHE NumericOnly
				{
					$$ = makeDefElem("cache", (Node *)$2);
				}
			| CYCLE
				{
					$$ = makeDefElem("cycle", (Node *)makeInteger(TRUE));
				}
			| NO CYCLE
				{
					$$ = makeDefElem("cycle", (Node *)makeInteger(FALSE));
				}
			| INCREMENT opt_by NumericOnly
				{
					$$ = makeDefElem("increment", (Node *)$3);
				}
			| MAXVALUE NumericOnly
				{
					$$ = makeDefElem("maxvalue", (Node *)$2);
				}
			| MINVALUE NumericOnly
				{
					$$ = makeDefElem("minvalue", (Node *)$2);
				}
			| NO MAXVALUE
				{
					$$ = makeDefElem("maxvalue", NULL);
				}
			| NO MINVALUE
				{
					$$ = makeDefElem("minvalue", NULL);
				}
			| OWNED BY any_name
				{
					$$ = makeDefElem("owned_by", (Node *)$3);
				}
			| START opt_with NumericOnly
				{
					$$ = makeDefElem("start", (Node *)$3);
				}
			| RESTART
				{
					$$ = makeDefElem("restart", NULL);
				}
			| RESTART opt_with NumericOnly
				{
					$$ = makeDefElem("restart", (Node *)$3);
				}
		;

opt_by:		BY				{}
			| /* empty */	{}
	  ;

NumericOnly:
			FCONST								{ $$ = makeFloat($1); }
			| '-' FCONST
				{
					$$ = makeFloat($2);
					doNegateFloat($$);
				}
			| SignedIconst						{ $$ = makeInteger($1); }
		;

NumericOnly_list:	NumericOnly						{ $$ = list_make1($1); }
				| NumericOnly_list ',' NumericOnly	{ $$ = lappend($1, $3); }
		;

/*****************************************************************************
 *
 *		QUERIES :
 *				CREATE [OR REPLACE] [TRUSTED] [PROCEDURAL] LANGUAGE ...
 *				DROP [PROCEDURAL] LANGUAGE ...
 *
 *****************************************************************************/

CreatePLangStmt:
			CREATE opt_or_replace opt_trusted opt_procedural LANGUAGE NonReservedWord_or_Sconst
			{
				CreatePLangStmt *n = makeNode(CreatePLangStmt);
				n->replace = $2;
				n->plname = $6;
				/* parameters are all to be supplied by system */
				n->plhandler = NIL;
				n->plinline = NIL;
				n->plvalidator = NIL;
				n->pltrusted = false;
				$$ = (Node *)n;
			}
			| CREATE opt_or_replace opt_trusted opt_procedural LANGUAGE NonReservedWord_or_Sconst
			  HANDLER handler_name opt_inline_handler opt_validator
			{
				CreatePLangStmt *n = makeNode(CreatePLangStmt);
				n->replace = $2;
				n->plname = $6;
				n->plhandler = $8;
				n->plinline = $9;
				n->plvalidator = $10;
				n->pltrusted = $3;
				$$ = (Node *)n;
			}
		;

opt_trusted:
			TRUSTED									{ $$ = TRUE; }
			| /*EMPTY*/								{ $$ = FALSE; }
		;

/* This ought to be just func_name, but that causes reduce/reduce conflicts
 * (CREATE LANGUAGE is the only place where func_name isn't followed by '(').
 * Work around by using simple names, instead.
 */
handler_name:
			name						{ $$ = list_make1(makeString($1)); }
			| name attrs				{ $$ = lcons(makeString($1), $2); }
		;

opt_inline_handler:
			INLINE_P handler_name					{ $$ = $2; }
			| /*EMPTY*/								{ $$ = NIL; }
		;

validator_clause:
			VALIDATOR handler_name					{ $$ = $2; }
			| NO VALIDATOR							{ $$ = NIL; }
		;

opt_validator:
			validator_clause						{ $$ = $1; }
			| /*EMPTY*/								{ $$ = NIL; }
		;

DropPLangStmt:
			DROP opt_procedural LANGUAGE NonReservedWord_or_Sconst opt_drop_behavior
				{
					DropStmt *n = makeNode(DropStmt);
					n->removeType = OBJECT_LANGUAGE;
					n->objects = list_make1(list_make1(makeString($4)));
					n->arguments = NIL;
					n->behavior = $5;
					n->missing_ok = false;
					n->concurrent = false;
					$$ = (Node *)n;
				}
			| DROP opt_procedural LANGUAGE IF_P EXISTS NonReservedWord_or_Sconst opt_drop_behavior
				{
					DropStmt *n = makeNode(DropStmt);
					n->removeType = OBJECT_LANGUAGE;
					n->objects = list_make1(list_make1(makeString($6)));
					n->behavior = $7;
					n->missing_ok = true;
					n->concurrent = false;
					$$ = (Node *)n;
				}
		;

opt_procedural:
			PROCEDURAL								{}
			| /*EMPTY*/								{}
		;

/*****************************************************************************
 *
 *		QUERY:
 *             CREATE TABLESPACE tablespace LOCATION '/path/to/tablespace/'
 *
 *****************************************************************************/

CreateTableSpaceStmt: CREATE TABLESPACE name OptTableSpaceOwner LOCATION Sconst
				{
					CreateTableSpaceStmt *n = makeNode(CreateTableSpaceStmt);
					n->tablespacename = $3;
					n->owner = $4;
					n->location = $6;
					$$ = (Node *) n;
				}
		;

OptTableSpaceOwner: OWNER name			{ $$ = $2; }
			| /*EMPTY */				{ $$ = NULL; }
		;

/*****************************************************************************
 *
 *		QUERY :
 *				DROP TABLESPACE <tablespace>
 *
 *		No need for drop behaviour as we cannot implement dependencies for
 *		objects in other databases; we can only support RESTRICT.
 *
 ****************************************************************************/

DropTableSpaceStmt: DROP TABLESPACE name
				{
					DropTableSpaceStmt *n = makeNode(DropTableSpaceStmt);
					n->tablespacename = $3;
					n->missing_ok = false;
					$$ = (Node *) n;
				}
				|  DROP TABLESPACE IF_P EXISTS name
				{
					DropTableSpaceStmt *n = makeNode(DropTableSpaceStmt);
					n->tablespacename = $5;
					n->missing_ok = true;
					$$ = (Node *) n;
				}
		;

/*****************************************************************************
 *
 *		QUERY:
 *             CREATE EXTENSION extension
 *             [ WITH ] [ SCHEMA schema ] [ VERSION version ] [ FROM oldversion ]
 *
 *****************************************************************************/

CreateExtensionStmt: CREATE EXTENSION name opt_with create_extension_opt_list
				{
					CreateExtensionStmt *n = makeNode(CreateExtensionStmt);
					n->extname = $3;
					n->if_not_exists = false;
					n->options = $5;
					$$ = (Node *) n;
				}
				| CREATE EXTENSION IF_P NOT EXISTS name opt_with create_extension_opt_list
				{
					CreateExtensionStmt *n = makeNode(CreateExtensionStmt);
					n->extname = $6;
					n->if_not_exists = true;
					n->options = $8;
					$$ = (Node *) n;
				}
		;

create_extension_opt_list:
			create_extension_opt_list create_extension_opt_item
				{ $$ = lappend($1, $2); }
			| /* EMPTY */
				{ $$ = NIL; }
		;

create_extension_opt_item:
			SCHEMA name
				{
					$$ = makeDefElem("schema", (Node *)makeString($2));
				}
			| VERSION_P NonReservedWord_or_Sconst
				{
					$$ = makeDefElem("new_version", (Node *)makeString($2));
				}
			| FROM NonReservedWord_or_Sconst
				{
					$$ = makeDefElem("old_version", (Node *)makeString($2));
				}
		;

/*****************************************************************************
 *
 * ALTER EXTENSION name UPDATE [ TO version ]
 *
 *****************************************************************************/

AlterExtensionStmt: ALTER EXTENSION name UPDATE alter_extension_opt_list
				{
					AlterExtensionStmt *n = makeNode(AlterExtensionStmt);
					n->extname = $3;
					n->options = $5;
					$$ = (Node *) n;
				}
		;

alter_extension_opt_list:
			alter_extension_opt_list alter_extension_opt_item
				{ $$ = lappend($1, $2); }
			| /* EMPTY */
				{ $$ = NIL; }
		;

alter_extension_opt_item:
			TO NonReservedWord_or_Sconst
				{
					$$ = makeDefElem("new_version", (Node *)makeString($2));
				}
		;

/*****************************************************************************
 *
 * ALTER EXTENSION name ADD/DROP object-identifier
 *
 *****************************************************************************/

AlterExtensionContentsStmt:
			ALTER EXTENSION name add_drop AGGREGATE func_name aggr_args
				{
					AlterExtensionContentsStmt *n = makeNode(AlterExtensionContentsStmt);
					n->extname = $3;
					n->action = $4;
					n->objtype = OBJECT_AGGREGATE;
					n->objname = $6;
					n->objargs = $7;
					$$ = (Node *)n;
				}
			| ALTER EXTENSION name add_drop CAST '(' Typename AS Typename ')'
				{
					AlterExtensionContentsStmt *n = makeNode(AlterExtensionContentsStmt);
					n->extname = $3;
					n->action = $4;
					n->objtype = OBJECT_CAST;
					n->objname = list_make1($7);
					n->objargs = list_make1($9);
					$$ = (Node *) n;
				}
			| ALTER EXTENSION name add_drop COLLATION any_name
				{
					AlterExtensionContentsStmt *n = makeNode(AlterExtensionContentsStmt);
					n->extname = $3;
					n->action = $4;
					n->objtype = OBJECT_COLLATION;
					n->objname = $6;
					$$ = (Node *)n;
				}
			| ALTER EXTENSION name add_drop CONVERSION_P any_name
				{
					AlterExtensionContentsStmt *n = makeNode(AlterExtensionContentsStmt);
					n->extname = $3;
					n->action = $4;
					n->objtype = OBJECT_CONVERSION;
					n->objname = $6;
					$$ = (Node *)n;
				}
			| ALTER EXTENSION name add_drop DOMAIN_P any_name
				{
					AlterExtensionContentsStmt *n = makeNode(AlterExtensionContentsStmt);
					n->extname = $3;
					n->action = $4;
					n->objtype = OBJECT_DOMAIN;
					n->objname = $6;
					$$ = (Node *)n;
				}
			| ALTER EXTENSION name add_drop FUNCTION function_with_argtypes
				{
					AlterExtensionContentsStmt *n = makeNode(AlterExtensionContentsStmt);
					n->extname = $3;
					n->action = $4;
					n->objtype = OBJECT_FUNCTION;
					n->objname = $6->funcname;
					n->objargs = $6->funcargs;
					$$ = (Node *)n;
				}
			| ALTER EXTENSION name add_drop opt_procedural LANGUAGE name
				{
					AlterExtensionContentsStmt *n = makeNode(AlterExtensionContentsStmt);
					n->extname = $3;
					n->action = $4;
					n->objtype = OBJECT_LANGUAGE;
					n->objname = list_make1(makeString($7));
					$$ = (Node *)n;
				}
			| ALTER EXTENSION name add_drop OPERATOR any_operator oper_argtypes
				{
					AlterExtensionContentsStmt *n = makeNode(AlterExtensionContentsStmt);
					n->extname = $3;
					n->action = $4;
					n->objtype = OBJECT_OPERATOR;
					n->objname = $6;
					n->objargs = $7;
					$$ = (Node *)n;
				}
			| ALTER EXTENSION name add_drop OPERATOR CLASS any_name USING access_method
				{
					AlterExtensionContentsStmt *n = makeNode(AlterExtensionContentsStmt);
					n->extname = $3;
					n->action = $4;
					n->objtype = OBJECT_OPCLASS;
					n->objname = $7;
					n->objargs = list_make1(makeString($9));
					$$ = (Node *)n;
				}
			| ALTER EXTENSION name add_drop OPERATOR FAMILY any_name USING access_method
				{
					AlterExtensionContentsStmt *n = makeNode(AlterExtensionContentsStmt);
					n->extname = $3;
					n->action = $4;
					n->objtype = OBJECT_OPFAMILY;
					n->objname = $7;
					n->objargs = list_make1(makeString($9));
					$$ = (Node *)n;
				}
			| ALTER EXTENSION name add_drop SCHEMA name
				{
					AlterExtensionContentsStmt *n = makeNode(AlterExtensionContentsStmt);
					n->extname = $3;
					n->action = $4;
					n->objtype = OBJECT_SCHEMA;
					n->objname = list_make1(makeString($6));
					$$ = (Node *)n;
				}
			| ALTER EXTENSION name add_drop EVENT TRIGGER name
				{
					AlterExtensionContentsStmt *n = makeNode(AlterExtensionContentsStmt);
					n->extname = $3;
					n->action = $4;
					n->objtype = OBJECT_EVENT_TRIGGER;
					n->objname = list_make1(makeString($7));
					$$ = (Node *)n;
				}
			| ALTER EXTENSION name add_drop TABLE any_name
				{
					AlterExtensionContentsStmt *n = makeNode(AlterExtensionContentsStmt);
					n->extname = $3;
					n->action = $4;
					n->objtype = OBJECT_TABLE;
					n->objname = $6;
					$$ = (Node *)n;
				}
			| ALTER EXTENSION name add_drop TEXT_P SEARCH PARSER any_name
				{
					AlterExtensionContentsStmt *n = makeNode(AlterExtensionContentsStmt);
					n->extname = $3;
					n->action = $4;
					n->objtype = OBJECT_TSPARSER;
					n->objname = $8;
					$$ = (Node *)n;
				}
			| ALTER EXTENSION name add_drop TEXT_P SEARCH DICTIONARY any_name
				{
					AlterExtensionContentsStmt *n = makeNode(AlterExtensionContentsStmt);
					n->extname = $3;
					n->action = $4;
					n->objtype = OBJECT_TSDICTIONARY;
					n->objname = $8;
					$$ = (Node *)n;
				}
			| ALTER EXTENSION name add_drop TEXT_P SEARCH TEMPLATE any_name
				{
					AlterExtensionContentsStmt *n = makeNode(AlterExtensionContentsStmt);
					n->extname = $3;
					n->action = $4;
					n->objtype = OBJECT_TSTEMPLATE;
					n->objname = $8;
					$$ = (Node *)n;
				}
			| ALTER EXTENSION name add_drop TEXT_P SEARCH CONFIGURATION any_name
				{
					AlterExtensionContentsStmt *n = makeNode(AlterExtensionContentsStmt);
					n->extname = $3;
					n->action = $4;
					n->objtype = OBJECT_TSCONFIGURATION;
					n->objname = $8;
					$$ = (Node *)n;
				}
			| ALTER EXTENSION name add_drop SEQUENCE any_name
				{
					AlterExtensionContentsStmt *n = makeNode(AlterExtensionContentsStmt);
					n->extname = $3;
					n->action = $4;
					n->objtype = OBJECT_SEQUENCE;
					n->objname = $6;
					$$ = (Node *)n;
				}
			| ALTER EXTENSION name add_drop VIEW any_name
				{
					AlterExtensionContentsStmt *n = makeNode(AlterExtensionContentsStmt);
					n->extname = $3;
					n->action = $4;
					n->objtype = OBJECT_VIEW;
					n->objname = $6;
					$$ = (Node *)n;
				}
			| ALTER EXTENSION name add_drop MATERIALIZED VIEW any_name
				{
					AlterExtensionContentsStmt *n = makeNode(AlterExtensionContentsStmt);
					n->extname = $3;
					n->action = $4;
					n->objtype = OBJECT_MATVIEW;
					n->objname = $7;
					$$ = (Node *)n;
				}
			| ALTER EXTENSION name add_drop FOREIGN TABLE any_name
				{
					AlterExtensionContentsStmt *n = makeNode(AlterExtensionContentsStmt);
					n->extname = $3;
					n->action = $4;
					n->objtype = OBJECT_FOREIGN_TABLE;
					n->objname = $7;
					$$ = (Node *)n;
				}
			| ALTER EXTENSION name add_drop FOREIGN DATA_P WRAPPER name
				{
					AlterExtensionContentsStmt *n = makeNode(AlterExtensionContentsStmt);
					n->extname = $3;
					n->action = $4;
					n->objtype = OBJECT_FDW;
					n->objname = list_make1(makeString($8));
					$$ = (Node *)n;
				}
			| ALTER EXTENSION name add_drop SERVER name
				{
					AlterExtensionContentsStmt *n = makeNode(AlterExtensionContentsStmt);
					n->extname = $3;
					n->action = $4;
					n->objtype = OBJECT_FOREIGN_SERVER;
					n->objname = list_make1(makeString($6));
					$$ = (Node *)n;
				}
			| ALTER EXTENSION name add_drop TYPE_P any_name
				{
					AlterExtensionContentsStmt *n = makeNode(AlterExtensionContentsStmt);
					n->extname = $3;
					n->action = $4;
					n->objtype = OBJECT_TYPE;
					n->objname = $6;
					$$ = (Node *)n;
				}
		;

/*****************************************************************************
 *
 *		QUERY:
 *             CREATE FOREIGN DATA WRAPPER name options
 *
 *****************************************************************************/

CreateFdwStmt: CREATE FOREIGN DATA_P WRAPPER name opt_fdw_options create_generic_options
				{
					CreateFdwStmt *n = makeNode(CreateFdwStmt);
					n->fdwname = $5;
					n->func_options = $6;
					n->options = $7;
					$$ = (Node *) n;
				}
		;

fdw_option:
			HANDLER handler_name				{ $$ = makeDefElem("handler", (Node *)$2); }
			| NO HANDLER						{ $$ = makeDefElem("handler", NULL); }
			| VALIDATOR handler_name			{ $$ = makeDefElem("validator", (Node *)$2); }
			| NO VALIDATOR						{ $$ = makeDefElem("validator", NULL); }
		;

fdw_options:
			fdw_option							{ $$ = list_make1($1); }
			| fdw_options fdw_option			{ $$ = lappend($1, $2); }
		;

opt_fdw_options:
			fdw_options							{ $$ = $1; }
			| /*EMPTY*/							{ $$ = NIL; }
		;

/*****************************************************************************
 *
 *		QUERY :
 *				DROP FOREIGN DATA WRAPPER name
 *
 ****************************************************************************/

DropFdwStmt: DROP FOREIGN DATA_P WRAPPER name opt_drop_behavior
				{
					DropStmt *n = makeNode(DropStmt);
					n->removeType = OBJECT_FDW;
					n->objects = list_make1(list_make1(makeString($5)));
					n->arguments = NIL;
					n->missing_ok = false;
					n->behavior = $6;
					n->concurrent = false;
					$$ = (Node *) n;
				}
				|  DROP FOREIGN DATA_P WRAPPER IF_P EXISTS name opt_drop_behavior
                {
					DropStmt *n = makeNode(DropStmt);
					n->removeType = OBJECT_FDW;
					n->objects = list_make1(list_make1(makeString($7)));
					n->arguments = NIL;
					n->missing_ok = true;
					n->behavior = $8;
					n->concurrent = false;
					$$ = (Node *) n;
				}
		;

/*****************************************************************************
 *
 *		QUERY :
 *				ALTER FOREIGN DATA WRAPPER name options
 *
 ****************************************************************************/

AlterFdwStmt: ALTER FOREIGN DATA_P WRAPPER name opt_fdw_options alter_generic_options
				{
					AlterFdwStmt *n = makeNode(AlterFdwStmt);
					n->fdwname = $5;
					n->func_options = $6;
					n->options = $7;
					$$ = (Node *) n;
				}
			| ALTER FOREIGN DATA_P WRAPPER name fdw_options
				{
					AlterFdwStmt *n = makeNode(AlterFdwStmt);
					n->fdwname = $5;
					n->func_options = $6;
					n->options = NIL;
					$$ = (Node *) n;
				}
		;

/* Options definition for CREATE FDW, SERVER and USER MAPPING */
create_generic_options:
			OPTIONS '(' generic_option_list ')'			{ $$ = $3; }
			| /*EMPTY*/									{ $$ = NIL; }
		;

generic_option_list:
			generic_option_elem
				{
					$$ = list_make1($1);
				}
			| generic_option_list ',' generic_option_elem
				{
					$$ = lappend($1, $3);
				}
		;

/* Options definition for ALTER FDW, SERVER and USER MAPPING */
alter_generic_options:
			OPTIONS	'(' alter_generic_option_list ')'		{ $$ = $3; }
		;

alter_generic_option_list:
			alter_generic_option_elem
				{
					$$ = list_make1($1);
				}
			| alter_generic_option_list ',' alter_generic_option_elem
				{
					$$ = lappend($1, $3);
				}
		;

alter_generic_option_elem:
			generic_option_elem
				{
					$$ = $1;
				}
			| SET generic_option_elem
				{
					$$ = $2;
					$$->defaction = DEFELEM_SET;
				}
			| ADD_P generic_option_elem
				{
					$$ = $2;
					$$->defaction = DEFELEM_ADD;
				}
			| DROP generic_option_name
				{
					$$ = makeDefElemExtended(NULL, $2, NULL, DEFELEM_DROP);
				}
		;

generic_option_elem:
			generic_option_name generic_option_arg
				{
					$$ = makeDefElem($1, $2);
				}
		;

generic_option_name:
				ColLabel			{ $$ = $1; }
		;

/* We could use def_arg here, but the spec only requires string literals */
generic_option_arg:
				Sconst				{ $$ = (Node *) makeString($1); }
		;

/*****************************************************************************
 *
 *		QUERY:
 *             CREATE SERVER name [TYPE] [VERSION] [OPTIONS]
 *
 *****************************************************************************/

CreateForeignServerStmt: CREATE SERVER name opt_type opt_foreign_server_version
						 FOREIGN DATA_P WRAPPER name create_generic_options
				{
					CreateForeignServerStmt *n = makeNode(CreateForeignServerStmt);
					n->servername = $3;
					n->servertype = $4;
					n->version = $5;
					n->fdwname = $9;
					n->options = $10;
					$$ = (Node *) n;
				}
		;

opt_type:
			TYPE_P Sconst			{ $$ = $2; }
			| /*EMPTY*/				{ $$ = NULL; }
		;


foreign_server_version:
			VERSION_P Sconst		{ $$ = $2; }
		|	VERSION_P NULL_P		{ $$ = NULL; }
		;

opt_foreign_server_version:
			foreign_server_version	{ $$ = $1; }
			| /*EMPTY*/				{ $$ = NULL; }
		;

/*****************************************************************************
 *
 *		QUERY :
 *				DROP SERVER name
 *
 ****************************************************************************/

DropForeignServerStmt: DROP SERVER name opt_drop_behavior
				{
					DropStmt *n = makeNode(DropStmt);
					n->removeType = OBJECT_FOREIGN_SERVER;
					n->objects = list_make1(list_make1(makeString($3)));
					n->arguments = NIL;
					n->missing_ok = false;
					n->behavior = $4;
					n->concurrent = false;
					$$ = (Node *) n;
				}
				|  DROP SERVER IF_P EXISTS name opt_drop_behavior
                {
					DropStmt *n = makeNode(DropStmt);
					n->removeType = OBJECT_FOREIGN_SERVER;
					n->objects = list_make1(list_make1(makeString($5)));
					n->arguments = NIL;
					n->missing_ok = true;
					n->behavior = $6;
					n->concurrent = false;
					$$ = (Node *) n;
				}
		;

/*****************************************************************************
 *
 *		QUERY :
 *				ALTER SERVER name [VERSION] [OPTIONS]
 *
 ****************************************************************************/

AlterForeignServerStmt: ALTER SERVER name foreign_server_version alter_generic_options
				{
					AlterForeignServerStmt *n = makeNode(AlterForeignServerStmt);
					n->servername = $3;
					n->version = $4;
					n->options = $5;
					n->has_version = true;
					$$ = (Node *) n;
				}
			| ALTER SERVER name foreign_server_version
				{
					AlterForeignServerStmt *n = makeNode(AlterForeignServerStmt);
					n->servername = $3;
					n->version = $4;
					n->has_version = true;
					$$ = (Node *) n;
				}
			| ALTER SERVER name alter_generic_options
				{
					AlterForeignServerStmt *n = makeNode(AlterForeignServerStmt);
					n->servername = $3;
					n->options = $4;
					$$ = (Node *) n;
				}
		;

/*****************************************************************************
 *
 *		QUERY:
 *             CREATE FOREIGN TABLE relname (...) SERVER name (...)
 *
 *****************************************************************************/

CreateForeignTableStmt:
		CREATE FOREIGN TABLE qualified_name
			'(' OptTableElementList ')'
			SERVER name create_generic_options
				{
					CreateForeignTableStmt *n = makeNode(CreateForeignTableStmt);
					$4->relpersistence = RELPERSISTENCE_PERMANENT;
					n->base.relation = $4;
					n->base.tableElts = $6;
					n->base.inhRelations = NIL;
					n->base.if_not_exists = false;
					/* FDW-specific data */
					n->servername = $9;
					n->options = $10;
					$$ = (Node *) n;
				}
		| CREATE FOREIGN TABLE IF_P NOT EXISTS qualified_name
			'(' OptTableElementList ')'
			SERVER name create_generic_options
				{
					CreateForeignTableStmt *n = makeNode(CreateForeignTableStmt);
					$7->relpersistence = RELPERSISTENCE_PERMANENT;
					n->base.relation = $7;
					n->base.tableElts = $9;
					n->base.inhRelations = NIL;
					n->base.if_not_exists = true;
					/* FDW-specific data */
					n->servername = $12;
					n->options = $13;
					$$ = (Node *) n;
				}
		;

/*****************************************************************************
 *
 *		QUERY:
 *             ALTER FOREIGN TABLE relname [...]
 *
 *****************************************************************************/

AlterForeignTableStmt:
			ALTER FOREIGN TABLE relation_expr alter_table_cmds
				{
					AlterTableStmt *n = makeNode(AlterTableStmt);
					n->relation = $4;
					n->cmds = $5;
					n->relkind = OBJECT_FOREIGN_TABLE;
					n->missing_ok = false;
					$$ = (Node *)n;
				}
			| ALTER FOREIGN TABLE IF_P EXISTS relation_expr alter_table_cmds
				{
					AlterTableStmt *n = makeNode(AlterTableStmt);
					n->relation = $6;
					n->cmds = $7;
					n->relkind = OBJECT_FOREIGN_TABLE;
					n->missing_ok = true;
					$$ = (Node *)n;
				}
		;

/*****************************************************************************
 *
 *		QUERY:
 *             CREATE USER MAPPING FOR auth_ident SERVER name [OPTIONS]
 *
 *****************************************************************************/

CreateUserMappingStmt: CREATE USER MAPPING FOR auth_ident SERVER name create_generic_options
				{
					CreateUserMappingStmt *n = makeNode(CreateUserMappingStmt);
					n->username = $5;
					n->servername = $7;
					n->options = $8;
					$$ = (Node *) n;
				}
		;

/* User mapping authorization identifier */
auth_ident:
			CURRENT_USER	{ $$ = "current_user"; }
		|	USER			{ $$ = "current_user"; }
		|	RoleId			{ $$ = (strcmp($1, "public") == 0) ? NULL : $1; }
		;

/*****************************************************************************
 *
 *		QUERY :
 *				DROP USER MAPPING FOR auth_ident SERVER name
 *
 ****************************************************************************/

DropUserMappingStmt: DROP USER MAPPING FOR auth_ident SERVER name
				{
					DropUserMappingStmt *n = makeNode(DropUserMappingStmt);
					n->username = $5;
					n->servername = $7;
					n->missing_ok = false;
					$$ = (Node *) n;
				}
				|  DROP USER MAPPING IF_P EXISTS FOR auth_ident SERVER name
				{
					DropUserMappingStmt *n = makeNode(DropUserMappingStmt);
					n->username = $7;
					n->servername = $9;
					n->missing_ok = true;
					$$ = (Node *) n;
				}
		;

/*****************************************************************************
 *
 *		QUERY :
 *				ALTER USER MAPPING FOR auth_ident SERVER name OPTIONS
 *
 ****************************************************************************/

AlterUserMappingStmt: ALTER USER MAPPING FOR auth_ident SERVER name alter_generic_options
				{
					AlterUserMappingStmt *n = makeNode(AlterUserMappingStmt);
					n->username = $5;
					n->servername = $7;
					n->options = $8;
					$$ = (Node *) n;
				}
		;

/*****************************************************************************
 *
 *		QUERIES :
 *				CREATE TRIGGER ...
 *				DROP TRIGGER ...
 *
 *****************************************************************************/

CreateTrigStmt:
			CREATE TRIGGER name TriggerActionTime TriggerEvents ON
			qualified_name TriggerForSpec TriggerWhen
			EXECUTE PROCEDURE func_name '(' TriggerFuncArgs ')'
				{
					CreateTrigStmt *n = makeNode(CreateTrigStmt);
					n->trigname = $3;
					n->relation = $7;
					n->funcname = $12;
					n->args = $14;
					n->row = $8;
					n->timing = $4;
					n->events = intVal(linitial($5));
					n->columns = (List *) lsecond($5);
					n->whenClause = $9;
					n->isconstraint  = FALSE;
					n->deferrable	 = FALSE;
					n->initdeferred  = FALSE;
					n->constrrel = NULL;
					$$ = (Node *)n;
				}
			| CREATE CONSTRAINT TRIGGER name AFTER TriggerEvents ON
			qualified_name OptConstrFromTable ConstraintAttributeSpec
			FOR EACH ROW TriggerWhen
			EXECUTE PROCEDURE func_name '(' TriggerFuncArgs ')'
				{
					CreateTrigStmt *n = makeNode(CreateTrigStmt);
					n->trigname = $4;
					n->relation = $8;
					n->funcname = $17;
					n->args = $19;
					n->row = TRUE;
					n->timing = TRIGGER_TYPE_AFTER;
					n->events = intVal(linitial($6));
					n->columns = (List *) lsecond($6);
					n->whenClause = $14;
					n->isconstraint  = TRUE;
					processCASbits($10, @10, "TRIGGER",
								   &n->deferrable, &n->initdeferred, NULL,
								   NULL, yyscanner);
					n->constrrel = $9;
					$$ = (Node *)n;
				}
		;

TriggerActionTime:
			BEFORE								{ $$ = TRIGGER_TYPE_BEFORE; }
			| AFTER								{ $$ = TRIGGER_TYPE_AFTER; }
			| INSTEAD OF						{ $$ = TRIGGER_TYPE_INSTEAD; }
		;

TriggerEvents:
			TriggerOneEvent
				{ $$ = $1; }
			| TriggerEvents OR TriggerOneEvent
				{
					int		events1 = intVal(linitial($1));
					int		events2 = intVal(linitial($3));
					List   *columns1 = (List *) lsecond($1);
					List   *columns2 = (List *) lsecond($3);

					if (events1 & events2)
						parser_yyerror("duplicate trigger events specified");
					/*
					 * concat'ing the columns lists loses information about
					 * which columns went with which event, but so long as
					 * only UPDATE carries columns and we disallow multiple
					 * UPDATE items, it doesn't matter.  Command execution
					 * should just ignore the columns for non-UPDATE events.
					 */
					$$ = list_make2(makeInteger(events1 | events2),
									list_concat(columns1, columns2));
				}
		;

TriggerOneEvent:
			INSERT
				{ $$ = list_make2(makeInteger(TRIGGER_TYPE_INSERT), NIL); }
			| DELETE_P
				{ $$ = list_make2(makeInteger(TRIGGER_TYPE_DELETE), NIL); }
			| UPDATE
				{ $$ = list_make2(makeInteger(TRIGGER_TYPE_UPDATE), NIL); }
			| UPDATE OF columnList
				{ $$ = list_make2(makeInteger(TRIGGER_TYPE_UPDATE), $3); }
			| TRUNCATE
				{ $$ = list_make2(makeInteger(TRIGGER_TYPE_TRUNCATE), NIL); }
		;

TriggerForSpec:
			FOR TriggerForOptEach TriggerForType
				{
					$$ = $3;
				}
			| /* EMPTY */
				{
					/*
					 * If ROW/STATEMENT not specified, default to
					 * STATEMENT, per SQL
					 */
					$$ = FALSE;
				}
		;

TriggerForOptEach:
			EACH									{}
			| /*EMPTY*/								{}
		;

TriggerForType:
			ROW										{ $$ = TRUE; }
			| STATEMENT								{ $$ = FALSE; }
		;

TriggerWhen:
			WHEN '(' a_expr ')'						{ $$ = $3; }
			| /*EMPTY*/								{ $$ = NULL; }
		;

TriggerFuncArgs:
			TriggerFuncArg							{ $$ = list_make1($1); }
			| TriggerFuncArgs ',' TriggerFuncArg	{ $$ = lappend($1, $3); }
			| /*EMPTY*/								{ $$ = NIL; }
		;

TriggerFuncArg:
			Iconst
				{
					char buf[64];
					snprintf(buf, sizeof(buf), "%d", $1);
					$$ = makeString(pstrdup(buf));
				}
			| FCONST								{ $$ = makeString($1); }
			| Sconst								{ $$ = makeString($1); }
			| ColLabel								{ $$ = makeString($1); }
		;

OptConstrFromTable:
			FROM qualified_name						{ $$ = $2; }
			| /*EMPTY*/								{ $$ = NULL; }
		;

ConstraintAttributeSpec:
			/*EMPTY*/
				{ $$ = 0; }
			| ConstraintAttributeSpec ConstraintAttributeElem
				{
					/*
					 * We must complain about conflicting options.
					 * We could, but choose not to, complain about redundant
					 * options (ie, where $2's bit is already set in $1).
					 */
					int		newspec = $1 | $2;

					/* special message for this case */
					if ((newspec & (CAS_NOT_DEFERRABLE | CAS_INITIALLY_DEFERRED)) == (CAS_NOT_DEFERRABLE | CAS_INITIALLY_DEFERRED))
						ereport(ERROR,
								(errcode(ERRCODE_SYNTAX_ERROR),
								 errmsg("constraint declared INITIALLY DEFERRED must be DEFERRABLE"),
								 parser_errposition(@2)));
					/* generic message for other conflicts */
					if ((newspec & (CAS_NOT_DEFERRABLE | CAS_DEFERRABLE)) == (CAS_NOT_DEFERRABLE | CAS_DEFERRABLE) ||
						(newspec & (CAS_INITIALLY_IMMEDIATE | CAS_INITIALLY_DEFERRED)) == (CAS_INITIALLY_IMMEDIATE | CAS_INITIALLY_DEFERRED))
						ereport(ERROR,
								(errcode(ERRCODE_SYNTAX_ERROR),
								 errmsg("conflicting constraint properties"),
								 parser_errposition(@2)));
					$$ = newspec;
				}
		;

ConstraintAttributeElem:
			NOT DEFERRABLE					{ $$ = CAS_NOT_DEFERRABLE; }
			| DEFERRABLE					{ $$ = CAS_DEFERRABLE; }
			| INITIALLY IMMEDIATE			{ $$ = CAS_INITIALLY_IMMEDIATE; }
			| INITIALLY DEFERRED			{ $$ = CAS_INITIALLY_DEFERRED; }
			| NOT VALID						{ $$ = CAS_NOT_VALID; }
			| NO INHERIT					{ $$ = CAS_NO_INHERIT; }
		;


DropTrigStmt:
			DROP TRIGGER name ON any_name opt_drop_behavior
				{
					DropStmt *n = makeNode(DropStmt);
					n->removeType = OBJECT_TRIGGER;
					n->objects = list_make1(lappend($5, makeString($3)));
					n->arguments = NIL;
					n->behavior = $6;
					n->missing_ok = false;
					n->concurrent = false;
					$$ = (Node *) n;
				}
			| DROP TRIGGER IF_P EXISTS name ON any_name opt_drop_behavior
				{
					DropStmt *n = makeNode(DropStmt);
					n->removeType = OBJECT_TRIGGER;
					n->objects = list_make1(lappend($7, makeString($5)));
					n->arguments = NIL;
					n->behavior = $8;
					n->missing_ok = true;
					n->concurrent = false;
					$$ = (Node *) n;
				}
		;


/*****************************************************************************
 *
 *		QUERIES :
 *				CREATE EVENT TRIGGER ...
 *				ALTER EVENT TRIGGER ...
 *
 *****************************************************************************/

CreateEventTrigStmt:
			CREATE EVENT TRIGGER name ON ColLabel
			EXECUTE PROCEDURE func_name '(' ')'
				{
					CreateEventTrigStmt *n = makeNode(CreateEventTrigStmt);
					n->trigname = $4;
					n->eventname = $6;
					n->whenclause = NULL;
					n->funcname = $9;
					$$ = (Node *)n;
				}
		  | CREATE EVENT TRIGGER name ON ColLabel
			WHEN event_trigger_when_list
			EXECUTE PROCEDURE func_name '(' ')'
				{
					CreateEventTrigStmt *n = makeNode(CreateEventTrigStmt);
					n->trigname = $4;
					n->eventname = $6;
					n->whenclause = $8;
					n->funcname = $11;
					$$ = (Node *)n;
				}
		;

event_trigger_when_list:
		  event_trigger_when_item
			{ $$ = list_make1($1); }
		| event_trigger_when_list AND event_trigger_when_item
			{ $$ = lappend($1, $3); }
		;

event_trigger_when_item:
		ColId IN_P '(' event_trigger_value_list ')'
			{ $$ = makeDefElem($1, (Node *) $4); }
		;

event_trigger_value_list:
		  SCONST
			{ $$ = list_make1(makeString($1)); }
		| event_trigger_value_list ',' SCONST
			{ $$ = lappend($1, makeString($3)); }
		;

AlterEventTrigStmt:
			ALTER EVENT TRIGGER name enable_trigger
				{
					AlterEventTrigStmt *n = makeNode(AlterEventTrigStmt);
					n->trigname = $4;
					n->tgenabled = $5;
					$$ = (Node *) n;
				}
		;

enable_trigger:
			ENABLE_P					{ $$ = TRIGGER_FIRES_ON_ORIGIN; }
			| ENABLE_P REPLICA			{ $$ = TRIGGER_FIRES_ON_REPLICA; }
			| ENABLE_P ALWAYS			{ $$ = TRIGGER_FIRES_ALWAYS; }
			| DISABLE_P					{ $$ = TRIGGER_DISABLED; }
		;

/*****************************************************************************
 *
 *		QUERIES :
 *				CREATE ASSERTION ...
 *				DROP ASSERTION ...
 *
 *****************************************************************************/

CreateAssertStmt:
			CREATE ASSERTION name CHECK '(' a_expr ')'
			ConstraintAttributeSpec
				{
					CreateTrigStmt *n = makeNode(CreateTrigStmt);
					n->trigname = $3;
					n->args = list_make1($6);
					n->isconstraint  = TRUE;
					processCASbits($8, @8, "ASSERTION",
								   &n->deferrable, &n->initdeferred, NULL,
								   NULL, yyscanner);

					ereport(ERROR,
							(errcode(ERRCODE_FEATURE_NOT_SUPPORTED),
							 errmsg("CREATE ASSERTION is not yet implemented")));

					$$ = (Node *)n;
				}
		;

DropAssertStmt:
			DROP ASSERTION name opt_drop_behavior
				{
					DropStmt *n = makeNode(DropStmt);
					n->objects = NIL;
					n->arguments = NIL;
					n->behavior = $4;
					n->removeType = OBJECT_TRIGGER; /* XXX */
					ereport(ERROR,
							(errcode(ERRCODE_FEATURE_NOT_SUPPORTED),
							 errmsg("DROP ASSERTION is not yet implemented")));
					$$ = (Node *) n;
				}
		;


/*****************************************************************************
 *
 *		QUERY :
 *				define (aggregate,operator,type)
 *
 *****************************************************************************/

DefineStmt:
			CREATE AGGREGATE func_name aggr_args definition
				{
					DefineStmt *n = makeNode(DefineStmt);
					n->kind = OBJECT_AGGREGATE;
					n->oldstyle = false;
					n->defnames = $3;
					n->args = $4;
					n->definition = $5;
					$$ = (Node *)n;
				}
			| CREATE AGGREGATE func_name old_aggr_definition
				{
					/* old-style (pre-8.2) syntax for CREATE AGGREGATE */
					DefineStmt *n = makeNode(DefineStmt);
					n->kind = OBJECT_AGGREGATE;
					n->oldstyle = true;
					n->defnames = $3;
					n->args = NIL;
					n->definition = $4;
					$$ = (Node *)n;
				}
			| CREATE OPERATOR any_operator definition
				{
					DefineStmt *n = makeNode(DefineStmt);
					n->kind = OBJECT_OPERATOR;
					n->oldstyle = false;
					n->defnames = $3;
					n->args = NIL;
					n->definition = $4;
					$$ = (Node *)n;
				}
			| CREATE TYPE_P any_name definition
				{
					DefineStmt *n = makeNode(DefineStmt);
					n->kind = OBJECT_TYPE;
					n->oldstyle = false;
					n->defnames = $3;
					n->args = NIL;
					n->definition = $4;
					$$ = (Node *)n;
				}
			| CREATE TYPE_P any_name
				{
					/* Shell type (identified by lack of definition) */
					DefineStmt *n = makeNode(DefineStmt);
					n->kind = OBJECT_TYPE;
					n->oldstyle = false;
					n->defnames = $3;
					n->args = NIL;
					n->definition = NIL;
					$$ = (Node *)n;
				}
			| CREATE TYPE_P any_name AS '(' OptTableFuncElementList ')'
				{
					CompositeTypeStmt *n = makeNode(CompositeTypeStmt);

					/* can't use qualified_name, sigh */
					n->typevar = makeRangeVarFromAnyName($3, @3, yyscanner);
					n->coldeflist = $6;
					$$ = (Node *)n;
				}
			| CREATE TYPE_P any_name AS ENUM_P '(' opt_enum_val_list ')'
				{
					CreateEnumStmt *n = makeNode(CreateEnumStmt);
					n->typeName = $3;
					n->vals = $7;
					$$ = (Node *)n;
				}
			| CREATE TYPE_P any_name AS RANGE definition
				{
					CreateRangeStmt *n = makeNode(CreateRangeStmt);
					n->typeName = $3;
					n->params	= $6;
					$$ = (Node *)n;
				}
			| CREATE TEXT_P SEARCH PARSER any_name definition
				{
					DefineStmt *n = makeNode(DefineStmt);
					n->kind = OBJECT_TSPARSER;
					n->args = NIL;
					n->defnames = $5;
					n->definition = $6;
					$$ = (Node *)n;
				}
			| CREATE TEXT_P SEARCH DICTIONARY any_name definition
				{
					DefineStmt *n = makeNode(DefineStmt);
					n->kind = OBJECT_TSDICTIONARY;
					n->args = NIL;
					n->defnames = $5;
					n->definition = $6;
					$$ = (Node *)n;
				}
			| CREATE TEXT_P SEARCH TEMPLATE any_name definition
				{
					DefineStmt *n = makeNode(DefineStmt);
					n->kind = OBJECT_TSTEMPLATE;
					n->args = NIL;
					n->defnames = $5;
					n->definition = $6;
					$$ = (Node *)n;
				}
			| CREATE TEXT_P SEARCH CONFIGURATION any_name definition
				{
					DefineStmt *n = makeNode(DefineStmt);
					n->kind = OBJECT_TSCONFIGURATION;
					n->args = NIL;
					n->defnames = $5;
					n->definition = $6;
					$$ = (Node *)n;
				}
			| CREATE COLLATION any_name definition
				{
					DefineStmt *n = makeNode(DefineStmt);
					n->kind = OBJECT_COLLATION;
					n->args = NIL;
					n->defnames = $3;
					n->definition = $4;
					$$ = (Node *)n;
				}
			| CREATE COLLATION any_name FROM any_name
				{
					DefineStmt *n = makeNode(DefineStmt);
					n->kind = OBJECT_COLLATION;
					n->args = NIL;
					n->defnames = $3;
					n->definition = list_make1(makeDefElem("from", (Node *) $5));
					$$ = (Node *)n;
				}
		;

definition: '(' def_list ')'						{ $$ = $2; }
		;

def_list:	def_elem								{ $$ = list_make1($1); }
			| def_list ',' def_elem					{ $$ = lappend($1, $3); }
		;

def_elem:	ColLabel '=' def_arg
				{
					$$ = makeDefElem($1, (Node *) $3);
				}
			| ColLabel
				{
					$$ = makeDefElem($1, NULL);
				}
		;

/* Note: any simple identifier will be returned as a type name! */
def_arg:	func_type						{ $$ = (Node *)$1; }
			| reserved_keyword				{ $$ = (Node *)makeString(pstrdup($1)); }
			| qual_all_Op					{ $$ = (Node *)$1; }
			| NumericOnly					{ $$ = (Node *)$1; }
			| Sconst						{ $$ = (Node *)makeString($1); }
		;

aggr_args:	'(' type_list ')'						{ $$ = $2; }
			| '(' '*' ')'							{ $$ = NIL; }
		;

old_aggr_definition: '(' old_aggr_list ')'			{ $$ = $2; }
		;

old_aggr_list: old_aggr_elem						{ $$ = list_make1($1); }
			| old_aggr_list ',' old_aggr_elem		{ $$ = lappend($1, $3); }
		;

/*
 * Must use IDENT here to avoid reduce/reduce conflicts; fortunately none of
 * the item names needed in old aggregate definitions are likely to become
 * SQL keywords.
 */
old_aggr_elem:  IDENT '=' def_arg
				{
					$$ = makeDefElem($1, (Node *)$3);
				}
		;

opt_enum_val_list:
		enum_val_list							{ $$ = $1; }
		| /*EMPTY*/								{ $$ = NIL; }
		;

enum_val_list:	Sconst
				{ $$ = list_make1(makeString($1)); }
			| enum_val_list ',' Sconst
				{ $$ = lappend($1, makeString($3)); }
		;

/*****************************************************************************
 *
 *	ALTER TYPE enumtype ADD ...
 *
 *****************************************************************************/

AlterEnumStmt:
		ALTER TYPE_P any_name ADD_P VALUE_P opt_if_not_exists Sconst
			{
				AlterEnumStmt *n = makeNode(AlterEnumStmt);
				n->typeName = $3;
				n->newVal = $7;
				n->newValNeighbor = NULL;
				n->newValIsAfter = true;
				n->skipIfExists = $6;
				$$ = (Node *) n;
			}
		 | ALTER TYPE_P any_name ADD_P VALUE_P opt_if_not_exists Sconst BEFORE Sconst
			{
				AlterEnumStmt *n = makeNode(AlterEnumStmt);
				n->typeName = $3;
				n->newVal = $7;
				n->newValNeighbor = $9;
				n->newValIsAfter = false;
				n->skipIfExists = $6;
				$$ = (Node *) n;
			}
		 | ALTER TYPE_P any_name ADD_P VALUE_P opt_if_not_exists Sconst AFTER Sconst
			{
				AlterEnumStmt *n = makeNode(AlterEnumStmt);
				n->typeName = $3;
				n->newVal = $7;
				n->newValNeighbor = $9;
				n->newValIsAfter = true;
				n->skipIfExists = $6;
				$$ = (Node *) n;
			}
		 ;

opt_if_not_exists: IF_P NOT EXISTS              { $$ = true; }
         | /* empty */                          { $$ = false; }
         ;


/*****************************************************************************
 *
 *		QUERIES :
 *				CREATE OPERATOR CLASS ...
 *				CREATE OPERATOR FAMILY ...
 *				ALTER OPERATOR FAMILY ...
 *				DROP OPERATOR CLASS ...
 *				DROP OPERATOR FAMILY ...
 *
 *****************************************************************************/

CreateOpClassStmt:
			CREATE OPERATOR CLASS any_name opt_default FOR TYPE_P Typename
			USING access_method opt_opfamily AS opclass_item_list
				{
					CreateOpClassStmt *n = makeNode(CreateOpClassStmt);
					n->opclassname = $4;
					n->isDefault = $5;
					n->datatype = $8;
					n->amname = $10;
					n->opfamilyname = $11;
					n->items = $13;
					$$ = (Node *) n;
				}
		;

opclass_item_list:
			opclass_item							{ $$ = list_make1($1); }
			| opclass_item_list ',' opclass_item	{ $$ = lappend($1, $3); }
		;

opclass_item:
			OPERATOR Iconst any_operator opclass_purpose opt_recheck
				{
					CreateOpClassItem *n = makeNode(CreateOpClassItem);
					n->itemtype = OPCLASS_ITEM_OPERATOR;
					n->name = $3;
					n->args = NIL;
					n->number = $2;
					n->order_family = $4;
					$$ = (Node *) n;
				}
			| OPERATOR Iconst any_operator oper_argtypes opclass_purpose
			  opt_recheck
				{
					CreateOpClassItem *n = makeNode(CreateOpClassItem);
					n->itemtype = OPCLASS_ITEM_OPERATOR;
					n->name = $3;
					n->args = $4;
					n->number = $2;
					n->order_family = $5;
					$$ = (Node *) n;
				}
			| FUNCTION Iconst func_name func_args
				{
					CreateOpClassItem *n = makeNode(CreateOpClassItem);
					n->itemtype = OPCLASS_ITEM_FUNCTION;
					n->name = $3;
					n->args = extractArgTypes($4);
					n->number = $2;
					$$ = (Node *) n;
				}
			| FUNCTION Iconst '(' type_list ')' func_name func_args
				{
					CreateOpClassItem *n = makeNode(CreateOpClassItem);
					n->itemtype = OPCLASS_ITEM_FUNCTION;
					n->name = $6;
					n->args = extractArgTypes($7);
					n->number = $2;
					n->class_args = $4;
					$$ = (Node *) n;
				}
			| STORAGE Typename
				{
					CreateOpClassItem *n = makeNode(CreateOpClassItem);
					n->itemtype = OPCLASS_ITEM_STORAGETYPE;
					n->storedtype = $2;
					$$ = (Node *) n;
				}
		;

opt_default:	DEFAULT						{ $$ = TRUE; }
			| /*EMPTY*/						{ $$ = FALSE; }
		;

opt_opfamily:	FAMILY any_name				{ $$ = $2; }
			| /*EMPTY*/						{ $$ = NIL; }
		;

opclass_purpose: FOR SEARCH					{ $$ = NIL; }
			| FOR ORDER BY any_name			{ $$ = $4; }
			| /*EMPTY*/						{ $$ = NIL; }
		;

opt_recheck:	RECHECK
				{
					/*
					 * RECHECK no longer does anything in opclass definitions,
					 * but we still accept it to ease porting of old database
					 * dumps.
					 */
					ereport(NOTICE,
							(errcode(ERRCODE_FEATURE_NOT_SUPPORTED),
							 errmsg("RECHECK is no longer required"),
							 errhint("Update your data type."),
							 parser_errposition(@1)));
					$$ = TRUE;
				}
			| /*EMPTY*/						{ $$ = FALSE; }
		;


CreateOpFamilyStmt:
			CREATE OPERATOR FAMILY any_name USING access_method
				{
					CreateOpFamilyStmt *n = makeNode(CreateOpFamilyStmt);
					n->opfamilyname = $4;
					n->amname = $6;
					$$ = (Node *) n;
				}
		;

AlterOpFamilyStmt:
			ALTER OPERATOR FAMILY any_name USING access_method ADD_P opclass_item_list
				{
					AlterOpFamilyStmt *n = makeNode(AlterOpFamilyStmt);
					n->opfamilyname = $4;
					n->amname = $6;
					n->isDrop = false;
					n->items = $8;
					$$ = (Node *) n;
				}
			| ALTER OPERATOR FAMILY any_name USING access_method DROP opclass_drop_list
				{
					AlterOpFamilyStmt *n = makeNode(AlterOpFamilyStmt);
					n->opfamilyname = $4;
					n->amname = $6;
					n->isDrop = true;
					n->items = $8;
					$$ = (Node *) n;
				}
		;

opclass_drop_list:
			opclass_drop							{ $$ = list_make1($1); }
			| opclass_drop_list ',' opclass_drop	{ $$ = lappend($1, $3); }
		;

opclass_drop:
			OPERATOR Iconst '(' type_list ')'
				{
					CreateOpClassItem *n = makeNode(CreateOpClassItem);
					n->itemtype = OPCLASS_ITEM_OPERATOR;
					n->number = $2;
					n->args = $4;
					$$ = (Node *) n;
				}
			| FUNCTION Iconst '(' type_list ')'
				{
					CreateOpClassItem *n = makeNode(CreateOpClassItem);
					n->itemtype = OPCLASS_ITEM_FUNCTION;
					n->number = $2;
					n->args = $4;
					$$ = (Node *) n;
				}
		;


DropOpClassStmt:
			DROP OPERATOR CLASS any_name USING access_method opt_drop_behavior
				{
					DropStmt *n = makeNode(DropStmt);
					n->objects = list_make1($4);
					n->arguments = list_make1(list_make1(makeString($6)));
					n->removeType = OBJECT_OPCLASS;
					n->behavior = $7;
					n->missing_ok = false;
					n->concurrent = false;
					$$ = (Node *) n;
				}
			| DROP OPERATOR CLASS IF_P EXISTS any_name USING access_method opt_drop_behavior
				{
					DropStmt *n = makeNode(DropStmt);
					n->objects = list_make1($6);
					n->arguments = list_make1(list_make1(makeString($8)));
					n->removeType = OBJECT_OPCLASS;
					n->behavior = $9;
					n->missing_ok = true;
					n->concurrent = false;
					$$ = (Node *) n;
				}
		;

DropOpFamilyStmt:
			DROP OPERATOR FAMILY any_name USING access_method opt_drop_behavior
				{
					DropStmt *n = makeNode(DropStmt);
					n->objects = list_make1($4);
					n->arguments = list_make1(list_make1(makeString($6)));
					n->removeType = OBJECT_OPFAMILY;
					n->behavior = $7;
					n->missing_ok = false;
					n->concurrent = false;
					$$ = (Node *) n;
				}
			| DROP OPERATOR FAMILY IF_P EXISTS any_name USING access_method opt_drop_behavior
				{
					DropStmt *n = makeNode(DropStmt);
					n->objects = list_make1($6);
					n->arguments = list_make1(list_make1(makeString($8)));
					n->removeType = OBJECT_OPFAMILY;
					n->behavior = $9;
					n->missing_ok = true;
					n->concurrent = false;
					$$ = (Node *) n;
				}
		;


/*****************************************************************************
 *
 *		QUERY:
 *
 *		DROP OWNED BY username [, username ...] [ RESTRICT | CASCADE ]
 *		REASSIGN OWNED BY username [, username ...] TO username
 *
 *****************************************************************************/
DropOwnedStmt:
			DROP OWNED BY name_list opt_drop_behavior
				{
					DropOwnedStmt *n = makeNode(DropOwnedStmt);
					n->roles = $4;
					n->behavior = $5;
					$$ = (Node *)n;
				}
		;

ReassignOwnedStmt:
			REASSIGN OWNED BY name_list TO name
				{
					ReassignOwnedStmt *n = makeNode(ReassignOwnedStmt);
					n->roles = $4;
					n->newrole = $6;
					$$ = (Node *)n;
				}
		;

/*****************************************************************************
 *
 *		QUERY:
 *
 *		DROP itemtype [ IF EXISTS ] itemname [, itemname ...]
 *           [ RESTRICT | CASCADE ]
 *
 *****************************************************************************/

DropStmt:	DROP drop_type IF_P EXISTS any_name_list opt_drop_behavior
				{
					DropStmt *n = makeNode(DropStmt);
					n->removeType = $2;
					n->missing_ok = TRUE;
					n->objects = $5;
					n->arguments = NIL;
					n->behavior = $6;
					n->concurrent = false;
					$$ = (Node *)n;
				}
			| DROP drop_type any_name_list opt_drop_behavior
				{
					DropStmt *n = makeNode(DropStmt);
					n->removeType = $2;
					n->missing_ok = FALSE;
					n->objects = $3;
					n->arguments = NIL;
					n->behavior = $4;
					n->concurrent = false;
					$$ = (Node *)n;
				}
			| DROP INDEX CONCURRENTLY any_name_list opt_drop_behavior
				{
					DropStmt *n = makeNode(DropStmt);
					n->removeType = OBJECT_INDEX;
					n->missing_ok = FALSE;
					n->objects = $4;
					n->arguments = NIL;
					n->behavior = $5;
					n->concurrent = true;
					$$ = (Node *)n;
				}
			| DROP INDEX CONCURRENTLY IF_P EXISTS any_name_list opt_drop_behavior
				{
					DropStmt *n = makeNode(DropStmt);
					n->removeType = OBJECT_INDEX;
					n->missing_ok = TRUE;
					n->objects = $6;
					n->arguments = NIL;
					n->behavior = $7;
					n->concurrent = true;
					$$ = (Node *)n;
				}
		;


drop_type:	TABLE									{ $$ = OBJECT_TABLE; }
			| SEQUENCE								{ $$ = OBJECT_SEQUENCE; }
			| VIEW									{ $$ = OBJECT_VIEW; }
			| MATERIALIZED VIEW						{ $$ = OBJECT_MATVIEW; }
			| INDEX									{ $$ = OBJECT_INDEX; }
			| FOREIGN TABLE							{ $$ = OBJECT_FOREIGN_TABLE; }
			| EVENT TRIGGER 						{ $$ = OBJECT_EVENT_TRIGGER; }
			| TYPE_P								{ $$ = OBJECT_TYPE; }
			| DOMAIN_P								{ $$ = OBJECT_DOMAIN; }
			| COLLATION								{ $$ = OBJECT_COLLATION; }
			| CONVERSION_P							{ $$ = OBJECT_CONVERSION; }
			| SCHEMA								{ $$ = OBJECT_SCHEMA; }
			| EXTENSION								{ $$ = OBJECT_EXTENSION; }
			| TEXT_P SEARCH PARSER					{ $$ = OBJECT_TSPARSER; }
			| TEXT_P SEARCH DICTIONARY				{ $$ = OBJECT_TSDICTIONARY; }
			| TEXT_P SEARCH TEMPLATE				{ $$ = OBJECT_TSTEMPLATE; }
			| TEXT_P SEARCH CONFIGURATION			{ $$ = OBJECT_TSCONFIGURATION; }
		;

any_name_list:
			any_name								{ $$ = list_make1($1); }
			| any_name_list ',' any_name			{ $$ = lappend($1, $3); }
		;

any_name:	ColId						{ $$ = list_make1(makeString($1)); }
			| ColId attrs				{ $$ = lcons(makeString($1), $2); }
		;

attrs:		'.' attr_name
					{ $$ = list_make1(makeString($2)); }
			| attrs '.' attr_name
					{ $$ = lappend($1, makeString($3)); }
		;


/*****************************************************************************
 *
 *		QUERY:
 *				truncate table relname1, relname2, ...
 *
 *****************************************************************************/

TruncateStmt:
			TRUNCATE opt_table relation_expr_list opt_restart_seqs opt_drop_behavior
				{
					TruncateStmt *n = makeNode(TruncateStmt);
					n->relations = $3;
					n->restart_seqs = $4;
					n->behavior = $5;
					$$ = (Node *)n;
				}
		;

opt_restart_seqs:
			CONTINUE_P IDENTITY_P		{ $$ = false; }
			| RESTART IDENTITY_P		{ $$ = true; }
			| /* EMPTY */				{ $$ = false; }
		;

/*****************************************************************************
 *
 *	The COMMENT ON statement can take different forms based upon the type of
 *	the object associated with the comment. The form of the statement is:
 *
 *	COMMENT ON [ [ CONVERSION | COLLATION | DATABASE | DOMAIN |
 *                 EXTENSION | EVENT TRIGGER | FOREIGN DATA WRAPPER |
 *                 FOREIGN TABLE | INDEX | [PROCEDURAL] LANGUAGE |
 *                 MATERIALIZED VIEW | ROLE | SCHEMA | SEQUENCE |
 *                 SERVER | TABLE | TABLESPACE |
 *                 TEXT SEARCH CONFIGURATION | TEXT SEARCH DICTIONARY |
 *                 TEXT SEARCH PARSER | TEXT SEARCH TEMPLATE | TYPE |
 *                 VIEW] <objname> |
 *				 AGGREGATE <aggname> (arg1, ...) |
 *				 CAST (<src type> AS <dst type>) |
 *				 COLUMN <relname>.<colname> |
 *				 CONSTRAINT <constraintname> ON <relname> |
 *				 FUNCTION <funcname> (arg1, arg2, ...) |
 *				 LARGE OBJECT <oid> |
 *				 OPERATOR <op> (leftoperand_typ, rightoperand_typ) |
 *				 OPERATOR CLASS <name> USING <access-method> |
 *				 OPERATOR FAMILY <name> USING <access-method> |
 *				 RULE <rulename> ON <relname> |
 *				 TRIGGER <triggername> ON <relname> ]
 *			   IS 'text'
 *
 *****************************************************************************/

CommentStmt:
			COMMENT ON comment_type any_name IS comment_text
				{
					CommentStmt *n = makeNode(CommentStmt);
					n->objtype = $3;
					n->objname = $4;
					n->objargs = NIL;
					n->comment = $6;
					$$ = (Node *) n;
				}
			| COMMENT ON AGGREGATE func_name aggr_args IS comment_text
				{
					CommentStmt *n = makeNode(CommentStmt);
					n->objtype = OBJECT_AGGREGATE;
					n->objname = $4;
					n->objargs = $5;
					n->comment = $7;
					$$ = (Node *) n;
				}
			| COMMENT ON FUNCTION func_name func_args IS comment_text
				{
					CommentStmt *n = makeNode(CommentStmt);
					n->objtype = OBJECT_FUNCTION;
					n->objname = $4;
					n->objargs = extractArgTypes($5);
					n->comment = $7;
					$$ = (Node *) n;
				}
			| COMMENT ON OPERATOR any_operator oper_argtypes IS comment_text
				{
					CommentStmt *n = makeNode(CommentStmt);
					n->objtype = OBJECT_OPERATOR;
					n->objname = $4;
					n->objargs = $5;
					n->comment = $7;
					$$ = (Node *) n;
				}
			| COMMENT ON CONSTRAINT name ON any_name IS comment_text
				{
					CommentStmt *n = makeNode(CommentStmt);
					n->objtype = OBJECT_CONSTRAINT;
					n->objname = lappend($6, makeString($4));
					n->objargs = NIL;
					n->comment = $8;
					$$ = (Node *) n;
				}
			| COMMENT ON RULE name ON any_name IS comment_text
				{
					CommentStmt *n = makeNode(CommentStmt);
					n->objtype = OBJECT_RULE;
					n->objname = lappend($6, makeString($4));
					n->objargs = NIL;
					n->comment = $8;
					$$ = (Node *) n;
				}
			| COMMENT ON RULE name IS comment_text
				{
					/* Obsolete syntax supported for awhile for compatibility */
					CommentStmt *n = makeNode(CommentStmt);
					n->objtype = OBJECT_RULE;
					n->objname = list_make1(makeString($4));
					n->objargs = NIL;
					n->comment = $6;
					$$ = (Node *) n;
				}
			| COMMENT ON TRIGGER name ON any_name IS comment_text
				{
					CommentStmt *n = makeNode(CommentStmt);
					n->objtype = OBJECT_TRIGGER;
					n->objname = lappend($6, makeString($4));
					n->objargs = NIL;
					n->comment = $8;
					$$ = (Node *) n;
				}
			| COMMENT ON OPERATOR CLASS any_name USING access_method IS comment_text
				{
					CommentStmt *n = makeNode(CommentStmt);
					n->objtype = OBJECT_OPCLASS;
					n->objname = $5;
					n->objargs = list_make1(makeString($7));
					n->comment = $9;
					$$ = (Node *) n;
				}
			| COMMENT ON OPERATOR FAMILY any_name USING access_method IS comment_text
				{
					CommentStmt *n = makeNode(CommentStmt);
					n->objtype = OBJECT_OPFAMILY;
					n->objname = $5;
					n->objargs = list_make1(makeString($7));
					n->comment = $9;
					$$ = (Node *) n;
				}
			| COMMENT ON LARGE_P OBJECT_P NumericOnly IS comment_text
				{
					CommentStmt *n = makeNode(CommentStmt);
					n->objtype = OBJECT_LARGEOBJECT;
					n->objname = list_make1($5);
					n->objargs = NIL;
					n->comment = $7;
					$$ = (Node *) n;
				}
			| COMMENT ON CAST '(' Typename AS Typename ')' IS comment_text
				{
					CommentStmt *n = makeNode(CommentStmt);
					n->objtype = OBJECT_CAST;
					n->objname = list_make1($5);
					n->objargs = list_make1($7);
					n->comment = $10;
					$$ = (Node *) n;
				}
			| COMMENT ON opt_procedural LANGUAGE any_name IS comment_text
				{
					CommentStmt *n = makeNode(CommentStmt);
					n->objtype = OBJECT_LANGUAGE;
					n->objname = $5;
					n->objargs = NIL;
					n->comment = $7;
					$$ = (Node *) n;
				}
		;

comment_type:
			COLUMN								{ $$ = OBJECT_COLUMN; }
			| DATABASE							{ $$ = OBJECT_DATABASE; }
			| SCHEMA							{ $$ = OBJECT_SCHEMA; }
			| INDEX								{ $$ = OBJECT_INDEX; }
			| SEQUENCE							{ $$ = OBJECT_SEQUENCE; }
			| TABLE								{ $$ = OBJECT_TABLE; }
			| DOMAIN_P							{ $$ = OBJECT_DOMAIN; }
			| TYPE_P							{ $$ = OBJECT_TYPE; }
			| VIEW								{ $$ = OBJECT_VIEW; }
			| MATERIALIZED VIEW					{ $$ = OBJECT_MATVIEW; }
			| COLLATION							{ $$ = OBJECT_COLLATION; }
			| CONVERSION_P						{ $$ = OBJECT_CONVERSION; }
			| TABLESPACE						{ $$ = OBJECT_TABLESPACE; }
			| EXTENSION							{ $$ = OBJECT_EXTENSION; }
			| ROLE								{ $$ = OBJECT_ROLE; }
			| FOREIGN TABLE						{ $$ = OBJECT_FOREIGN_TABLE; }
			| SERVER							{ $$ = OBJECT_FOREIGN_SERVER; }
			| FOREIGN DATA_P WRAPPER			{ $$ = OBJECT_FDW; }
			| EVENT TRIGGER						{ $$ = OBJECT_EVENT_TRIGGER; }
			| TEXT_P SEARCH CONFIGURATION		{ $$ = OBJECT_TSCONFIGURATION; }
			| TEXT_P SEARCH DICTIONARY			{ $$ = OBJECT_TSDICTIONARY; }
			| TEXT_P SEARCH PARSER				{ $$ = OBJECT_TSPARSER; }
			| TEXT_P SEARCH TEMPLATE			{ $$ = OBJECT_TSTEMPLATE; }
		;

comment_text:
			Sconst								{ $$ = $1; }
			| NULL_P							{ $$ = NULL; }
		;


/*****************************************************************************
 *
 *  SECURITY LABEL [FOR <provider>] ON <object> IS <label>
 *
 *  As with COMMENT ON, <object> can refer to various types of database
 *  objects (e.g. TABLE, COLUMN, etc.).
 *
 *****************************************************************************/

SecLabelStmt:
			SECURITY LABEL opt_provider ON security_label_type any_name
			IS security_label
				{
					SecLabelStmt *n = makeNode(SecLabelStmt);
					n->provider = $3;
					n->objtype = $5;
					n->objname = $6;
					n->objargs = NIL;
					n->label = $8;
					$$ = (Node *) n;
				}
			| SECURITY LABEL opt_provider ON AGGREGATE func_name aggr_args
			  IS security_label
				{
					SecLabelStmt *n = makeNode(SecLabelStmt);
					n->provider = $3;
					n->objtype = OBJECT_AGGREGATE;
					n->objname = $6;
					n->objargs = $7;
					n->label = $9;
					$$ = (Node *) n;
				}
			| SECURITY LABEL opt_provider ON FUNCTION func_name func_args
			  IS security_label
				{
					SecLabelStmt *n = makeNode(SecLabelStmt);
					n->provider = $3;
					n->objtype = OBJECT_FUNCTION;
					n->objname = $6;
					n->objargs = extractArgTypes($7);
					n->label = $9;
					$$ = (Node *) n;
				}
			| SECURITY LABEL opt_provider ON LARGE_P OBJECT_P NumericOnly
			  IS security_label
				{
					SecLabelStmt *n = makeNode(SecLabelStmt);
					n->provider = $3;
					n->objtype = OBJECT_LARGEOBJECT;
					n->objname = list_make1($7);
					n->objargs = NIL;
					n->label = $9;
					$$ = (Node *) n;
				}
			| SECURITY LABEL opt_provider ON opt_procedural LANGUAGE any_name
			  IS security_label
				{
					SecLabelStmt *n = makeNode(SecLabelStmt);
					n->provider = $3;
					n->objtype = OBJECT_LANGUAGE;
					n->objname = $7;
					n->objargs = NIL;
					n->label = $9;
					$$ = (Node *) n;
				}
		;

opt_provider:	FOR NonReservedWord_or_Sconst	{ $$ = $2; }
				| /* empty */					{ $$ = NULL; }
		;

security_label_type:
			COLUMN								{ $$ = OBJECT_COLUMN; }
			| DATABASE							{ $$ = OBJECT_DATABASE; }
			| EVENT TRIGGER						{ $$ = OBJECT_EVENT_TRIGGER; }
			| FOREIGN TABLE						{ $$ = OBJECT_FOREIGN_TABLE; }
			| SCHEMA							{ $$ = OBJECT_SCHEMA; }
			| SEQUENCE							{ $$ = OBJECT_SEQUENCE; }
			| TABLE								{ $$ = OBJECT_TABLE; }
			| DOMAIN_P							{ $$ = OBJECT_TYPE; }
			| ROLE								{ $$ = OBJECT_ROLE; }
			| TABLESPACE						{ $$ = OBJECT_TABLESPACE; }
			| TYPE_P							{ $$ = OBJECT_TYPE; }
			| VIEW								{ $$ = OBJECT_VIEW; }
			| MATERIALIZED VIEW					{ $$ = OBJECT_MATVIEW; }
		;

security_label:	Sconst				{ $$ = $1; }
				| NULL_P			{ $$ = NULL; }
		;

/*****************************************************************************
 *
 *		QUERY:
 *			fetch/move
 *
 *****************************************************************************/

FetchStmt:	FETCH fetch_args
				{
					FetchStmt *n = (FetchStmt *) $2;
					n->ismove = FALSE;
					$$ = (Node *)n;
				}
			| MOVE fetch_args
				{
					FetchStmt *n = (FetchStmt *) $2;
					n->ismove = TRUE;
					$$ = (Node *)n;
				}
		;

fetch_args:	cursor_name
				{
					FetchStmt *n = makeNode(FetchStmt);
					n->portalname = $1;
					n->direction = FETCH_FORWARD;
					n->howMany = 1;
					$$ = (Node *)n;
				}
			| from_in cursor_name
				{
					FetchStmt *n = makeNode(FetchStmt);
					n->portalname = $2;
					n->direction = FETCH_FORWARD;
					n->howMany = 1;
					$$ = (Node *)n;
				}
			| NEXT opt_from_in cursor_name
				{
					FetchStmt *n = makeNode(FetchStmt);
					n->portalname = $3;
					n->direction = FETCH_FORWARD;
					n->howMany = 1;
					$$ = (Node *)n;
				}
			| PRIOR opt_from_in cursor_name
				{
					FetchStmt *n = makeNode(FetchStmt);
					n->portalname = $3;
					n->direction = FETCH_BACKWARD;
					n->howMany = 1;
					$$ = (Node *)n;
				}
			| FIRST_P opt_from_in cursor_name
				{
					FetchStmt *n = makeNode(FetchStmt);
					n->portalname = $3;
					n->direction = FETCH_ABSOLUTE;
					n->howMany = 1;
					$$ = (Node *)n;
				}
			| LAST_P opt_from_in cursor_name
				{
					FetchStmt *n = makeNode(FetchStmt);
					n->portalname = $3;
					n->direction = FETCH_ABSOLUTE;
					n->howMany = -1;
					$$ = (Node *)n;
				}
			| ABSOLUTE_P SignedIconst opt_from_in cursor_name
				{
					FetchStmt *n = makeNode(FetchStmt);
					n->portalname = $4;
					n->direction = FETCH_ABSOLUTE;
					n->howMany = $2;
					$$ = (Node *)n;
				}
			| RELATIVE_P SignedIconst opt_from_in cursor_name
				{
					FetchStmt *n = makeNode(FetchStmt);
					n->portalname = $4;
					n->direction = FETCH_RELATIVE;
					n->howMany = $2;
					$$ = (Node *)n;
				}
			| SignedIconst opt_from_in cursor_name
				{
					FetchStmt *n = makeNode(FetchStmt);
					n->portalname = $3;
					n->direction = FETCH_FORWARD;
					n->howMany = $1;
					$$ = (Node *)n;
				}
			| ALL opt_from_in cursor_name
				{
					FetchStmt *n = makeNode(FetchStmt);
					n->portalname = $3;
					n->direction = FETCH_FORWARD;
					n->howMany = FETCH_ALL;
					$$ = (Node *)n;
				}
			| FORWARD opt_from_in cursor_name
				{
					FetchStmt *n = makeNode(FetchStmt);
					n->portalname = $3;
					n->direction = FETCH_FORWARD;
					n->howMany = 1;
					$$ = (Node *)n;
				}
			| FORWARD SignedIconst opt_from_in cursor_name
				{
					FetchStmt *n = makeNode(FetchStmt);
					n->portalname = $4;
					n->direction = FETCH_FORWARD;
					n->howMany = $2;
					$$ = (Node *)n;
				}
			| FORWARD ALL opt_from_in cursor_name
				{
					FetchStmt *n = makeNode(FetchStmt);
					n->portalname = $4;
					n->direction = FETCH_FORWARD;
					n->howMany = FETCH_ALL;
					$$ = (Node *)n;
				}
			| BACKWARD opt_from_in cursor_name
				{
					FetchStmt *n = makeNode(FetchStmt);
					n->portalname = $3;
					n->direction = FETCH_BACKWARD;
					n->howMany = 1;
					$$ = (Node *)n;
				}
			| BACKWARD SignedIconst opt_from_in cursor_name
				{
					FetchStmt *n = makeNode(FetchStmt);
					n->portalname = $4;
					n->direction = FETCH_BACKWARD;
					n->howMany = $2;
					$$ = (Node *)n;
				}
			| BACKWARD ALL opt_from_in cursor_name
				{
					FetchStmt *n = makeNode(FetchStmt);
					n->portalname = $4;
					n->direction = FETCH_BACKWARD;
					n->howMany = FETCH_ALL;
					$$ = (Node *)n;
				}
		;

from_in:	FROM									{}
			| IN_P									{}
		;

opt_from_in:	from_in								{}
			| /* EMPTY */							{}
		;


/*****************************************************************************
 *
 * GRANT and REVOKE statements
 *
 *****************************************************************************/

GrantStmt:	GRANT privileges ON privilege_target TO grantee_list
			opt_grant_grant_option
				{
					GrantStmt *n = makeNode(GrantStmt);
					n->is_grant = true;
					n->privileges = $2;
					n->targtype = ($4)->targtype;
					n->objtype = ($4)->objtype;
					n->objects = ($4)->objs;
					n->grantees = $6;
					n->grant_option = $7;
					$$ = (Node*)n;
				}
		;

RevokeStmt:
			REVOKE privileges ON privilege_target
			FROM grantee_list opt_drop_behavior
				{
					GrantStmt *n = makeNode(GrantStmt);
					n->is_grant = false;
					n->grant_option = false;
					n->privileges = $2;
					n->targtype = ($4)->targtype;
					n->objtype = ($4)->objtype;
					n->objects = ($4)->objs;
					n->grantees = $6;
					n->behavior = $7;
					$$ = (Node *)n;
				}
			| REVOKE GRANT OPTION FOR privileges ON privilege_target
			FROM grantee_list opt_drop_behavior
				{
					GrantStmt *n = makeNode(GrantStmt);
					n->is_grant = false;
					n->grant_option = true;
					n->privileges = $5;
					n->targtype = ($7)->targtype;
					n->objtype = ($7)->objtype;
					n->objects = ($7)->objs;
					n->grantees = $9;
					n->behavior = $10;
					$$ = (Node *)n;
				}
		;


/*
 * Privilege names are represented as strings; the validity of the privilege
 * names gets checked at execution.  This is a bit annoying but we have little
 * choice because of the syntactic conflict with lists of role names in
 * GRANT/REVOKE.  What's more, we have to call out in the "privilege"
 * production any reserved keywords that need to be usable as privilege names.
 */

/* either ALL [PRIVILEGES] or a list of individual privileges */
privileges: privilege_list
				{ $$ = $1; }
			| ALL
				{ $$ = NIL; }
			| ALL PRIVILEGES
				{ $$ = NIL; }
			| ALL '(' columnList ')'
				{
					AccessPriv *n = makeNode(AccessPriv);
					n->priv_name = NULL;
					n->cols = $3;
					$$ = list_make1(n);
				}
			| ALL PRIVILEGES '(' columnList ')'
				{
					AccessPriv *n = makeNode(AccessPriv);
					n->priv_name = NULL;
					n->cols = $4;
					$$ = list_make1(n);
				}
		;

privilege_list:	privilege							{ $$ = list_make1($1); }
			| privilege_list ',' privilege			{ $$ = lappend($1, $3); }
		;

privilege:	SELECT opt_column_list
			{
				AccessPriv *n = makeNode(AccessPriv);
				n->priv_name = pstrdup($1);
				n->cols = $2;
				$$ = n;
			}
		| REFERENCES opt_column_list
			{
				AccessPriv *n = makeNode(AccessPriv);
				n->priv_name = pstrdup($1);
				n->cols = $2;
				$$ = n;
			}
		| CREATE opt_column_list
			{
				AccessPriv *n = makeNode(AccessPriv);
				n->priv_name = pstrdup($1);
				n->cols = $2;
				$$ = n;
			}
		| ColId opt_column_list
			{
				AccessPriv *n = makeNode(AccessPriv);
				n->priv_name = $1;
				n->cols = $2;
				$$ = n;
			}
		;


/* Don't bother trying to fold the first two rules into one using
 * opt_table.  You're going to get conflicts.
 */
privilege_target:
			qualified_name_list
				{
					PrivTarget *n = (PrivTarget *) palloc(sizeof(PrivTarget));
					n->targtype = ACL_TARGET_OBJECT;
					n->objtype = ACL_OBJECT_RELATION;
					n->objs = $1;
					$$ = n;
				}
			| TABLE qualified_name_list
				{
					PrivTarget *n = (PrivTarget *) palloc(sizeof(PrivTarget));
					n->targtype = ACL_TARGET_OBJECT;
					n->objtype = ACL_OBJECT_RELATION;
					n->objs = $2;
					$$ = n;
				}
			| SEQUENCE qualified_name_list
				{
					PrivTarget *n = (PrivTarget *) palloc(sizeof(PrivTarget));
					n->targtype = ACL_TARGET_OBJECT;
					n->objtype = ACL_OBJECT_SEQUENCE;
					n->objs = $2;
					$$ = n;
				}
			| FOREIGN DATA_P WRAPPER name_list
				{
					PrivTarget *n = (PrivTarget *) palloc(sizeof(PrivTarget));
					n->targtype = ACL_TARGET_OBJECT;
					n->objtype = ACL_OBJECT_FDW;
					n->objs = $4;
					$$ = n;
				}
			| FOREIGN SERVER name_list
				{
					PrivTarget *n = (PrivTarget *) palloc(sizeof(PrivTarget));
					n->targtype = ACL_TARGET_OBJECT;
					n->objtype = ACL_OBJECT_FOREIGN_SERVER;
					n->objs = $3;
					$$ = n;
				}
			| FUNCTION function_with_argtypes_list
				{
					PrivTarget *n = (PrivTarget *) palloc(sizeof(PrivTarget));
					n->targtype = ACL_TARGET_OBJECT;
					n->objtype = ACL_OBJECT_FUNCTION;
					n->objs = $2;
					$$ = n;
				}
			| DATABASE name_list
				{
					PrivTarget *n = (PrivTarget *) palloc(sizeof(PrivTarget));
					n->targtype = ACL_TARGET_OBJECT;
					n->objtype = ACL_OBJECT_DATABASE;
					n->objs = $2;
					$$ = n;
				}
			| DOMAIN_P any_name_list
				{
					PrivTarget *n = (PrivTarget *) palloc(sizeof(PrivTarget));
					n->targtype = ACL_TARGET_OBJECT;
					n->objtype = ACL_OBJECT_DOMAIN;
					n->objs = $2;
					$$ = n;
				}
			| LANGUAGE name_list
				{
					PrivTarget *n = (PrivTarget *) palloc(sizeof(PrivTarget));
					n->targtype = ACL_TARGET_OBJECT;
					n->objtype = ACL_OBJECT_LANGUAGE;
					n->objs = $2;
					$$ = n;
				}
			| LARGE_P OBJECT_P NumericOnly_list
				{
					PrivTarget *n = (PrivTarget *) palloc(sizeof(PrivTarget));
					n->targtype = ACL_TARGET_OBJECT;
					n->objtype = ACL_OBJECT_LARGEOBJECT;
					n->objs = $3;
					$$ = n;
				}
			| SCHEMA name_list
				{
					PrivTarget *n = (PrivTarget *) palloc(sizeof(PrivTarget));
					n->targtype = ACL_TARGET_OBJECT;
					n->objtype = ACL_OBJECT_NAMESPACE;
					n->objs = $2;
					$$ = n;
				}
			| TABLESPACE name_list
				{
					PrivTarget *n = (PrivTarget *) palloc(sizeof(PrivTarget));
					n->targtype = ACL_TARGET_OBJECT;
					n->objtype = ACL_OBJECT_TABLESPACE;
					n->objs = $2;
					$$ = n;
				}
			| TYPE_P any_name_list
				{
					PrivTarget *n = (PrivTarget *) palloc(sizeof(PrivTarget));
					n->targtype = ACL_TARGET_OBJECT;
					n->objtype = ACL_OBJECT_TYPE;
					n->objs = $2;
					$$ = n;
				}
			| ALL TABLES IN_P SCHEMA name_list
				{
					PrivTarget *n = (PrivTarget *) palloc(sizeof(PrivTarget));
					n->targtype = ACL_TARGET_ALL_IN_SCHEMA;
					n->objtype = ACL_OBJECT_RELATION;
					n->objs = $5;
					$$ = n;
				}
			| ALL SEQUENCES IN_P SCHEMA name_list
				{
					PrivTarget *n = (PrivTarget *) palloc(sizeof(PrivTarget));
					n->targtype = ACL_TARGET_ALL_IN_SCHEMA;
					n->objtype = ACL_OBJECT_SEQUENCE;
					n->objs = $5;
					$$ = n;
				}
			| ALL FUNCTIONS IN_P SCHEMA name_list
				{
					PrivTarget *n = (PrivTarget *) palloc(sizeof(PrivTarget));
					n->targtype = ACL_TARGET_ALL_IN_SCHEMA;
					n->objtype = ACL_OBJECT_FUNCTION;
					n->objs = $5;
					$$ = n;
				}
		;


grantee_list:
			grantee									{ $$ = list_make1($1); }
			| grantee_list ',' grantee				{ $$ = lappend($1, $3); }
		;

grantee:	RoleId
				{
					PrivGrantee *n = makeNode(PrivGrantee);
					/* This hack lets us avoid reserving PUBLIC as a keyword*/
					if (strcmp($1, "public") == 0)
						n->rolname = NULL;
					else
						n->rolname = $1;
					$$ = (Node *)n;
				}
			| GROUP_P RoleId
				{
					PrivGrantee *n = makeNode(PrivGrantee);
					/* Treat GROUP PUBLIC as a synonym for PUBLIC */
					if (strcmp($2, "public") == 0)
						n->rolname = NULL;
					else
						n->rolname = $2;
					$$ = (Node *)n;
				}
		;


opt_grant_grant_option:
			WITH GRANT OPTION { $$ = TRUE; }
			| /*EMPTY*/ { $$ = FALSE; }
		;

function_with_argtypes_list:
			function_with_argtypes					{ $$ = list_make1($1); }
			| function_with_argtypes_list ',' function_with_argtypes
													{ $$ = lappend($1, $3); }
		;

function_with_argtypes:
			func_name func_args
				{
					FuncWithArgs *n = makeNode(FuncWithArgs);
					n->funcname = $1;
					n->funcargs = extractArgTypes($2);
					$$ = n;
				}
		;

/*****************************************************************************
 *
 * GRANT and REVOKE ROLE statements
 *
 *****************************************************************************/

GrantRoleStmt:
			GRANT privilege_list TO name_list opt_grant_admin_option opt_granted_by
				{
					GrantRoleStmt *n = makeNode(GrantRoleStmt);
					n->is_grant = true;
					n->granted_roles = $2;
					n->grantee_roles = $4;
					n->admin_opt = $5;
					n->grantor = $6;
					$$ = (Node*)n;
				}
		;

RevokeRoleStmt:
			REVOKE privilege_list FROM name_list opt_granted_by opt_drop_behavior
				{
					GrantRoleStmt *n = makeNode(GrantRoleStmt);
					n->is_grant = false;
					n->admin_opt = false;
					n->granted_roles = $2;
					n->grantee_roles = $4;
					n->behavior = $6;
					$$ = (Node*)n;
				}
			| REVOKE ADMIN OPTION FOR privilege_list FROM name_list opt_granted_by opt_drop_behavior
				{
					GrantRoleStmt *n = makeNode(GrantRoleStmt);
					n->is_grant = false;
					n->admin_opt = true;
					n->granted_roles = $5;
					n->grantee_roles = $7;
					n->behavior = $9;
					$$ = (Node*)n;
				}
		;

opt_grant_admin_option: WITH ADMIN OPTION				{ $$ = TRUE; }
			| /*EMPTY*/									{ $$ = FALSE; }
		;

opt_granted_by: GRANTED BY RoleId						{ $$ = $3; }
			| /*EMPTY*/									{ $$ = NULL; }
		;

/*****************************************************************************
 *
 * ALTER DEFAULT PRIVILEGES statement
 *
 *****************************************************************************/

AlterDefaultPrivilegesStmt:
			ALTER DEFAULT PRIVILEGES DefACLOptionList DefACLAction
				{
					AlterDefaultPrivilegesStmt *n = makeNode(AlterDefaultPrivilegesStmt);
					n->options = $4;
					n->action = (GrantStmt *) $5;
					$$ = (Node*)n;
				}
		;

DefACLOptionList:
			DefACLOptionList DefACLOption			{ $$ = lappend($1, $2); }
			| /* EMPTY */							{ $$ = NIL; }
		;

DefACLOption:
			IN_P SCHEMA name_list
				{
					$$ = makeDefElem("schemas", (Node *)$3);
				}
			| FOR ROLE name_list
				{
					$$ = makeDefElem("roles", (Node *)$3);
				}
			| FOR USER name_list
				{
					$$ = makeDefElem("roles", (Node *)$3);
				}
		;

/*
 * This should match GRANT/REVOKE, except that individual target objects
 * are not mentioned and we only allow a subset of object types.
 */
DefACLAction:
			GRANT privileges ON defacl_privilege_target TO grantee_list
			opt_grant_grant_option
				{
					GrantStmt *n = makeNode(GrantStmt);
					n->is_grant = true;
					n->privileges = $2;
					n->targtype = ACL_TARGET_DEFAULTS;
					n->objtype = $4;
					n->objects = NIL;
					n->grantees = $6;
					n->grant_option = $7;
					$$ = (Node*)n;
				}
			| REVOKE privileges ON defacl_privilege_target
			FROM grantee_list opt_drop_behavior
				{
					GrantStmt *n = makeNode(GrantStmt);
					n->is_grant = false;
					n->grant_option = false;
					n->privileges = $2;
					n->targtype = ACL_TARGET_DEFAULTS;
					n->objtype = $4;
					n->objects = NIL;
					n->grantees = $6;
					n->behavior = $7;
					$$ = (Node *)n;
				}
			| REVOKE GRANT OPTION FOR privileges ON defacl_privilege_target
			FROM grantee_list opt_drop_behavior
				{
					GrantStmt *n = makeNode(GrantStmt);
					n->is_grant = false;
					n->grant_option = true;
					n->privileges = $5;
					n->targtype = ACL_TARGET_DEFAULTS;
					n->objtype = $7;
					n->objects = NIL;
					n->grantees = $9;
					n->behavior = $10;
					$$ = (Node *)n;
				}
		;

defacl_privilege_target:
			TABLES			{ $$ = ACL_OBJECT_RELATION; }
			| FUNCTIONS		{ $$ = ACL_OBJECT_FUNCTION; }
			| SEQUENCES		{ $$ = ACL_OBJECT_SEQUENCE; }
			| TYPES_P		{ $$ = ACL_OBJECT_TYPE; }
		;


/*****************************************************************************
 *
 *		QUERY: CREATE INDEX
 *
 * Note: we cannot put TABLESPACE clause after WHERE clause unless we are
 * willing to make TABLESPACE a fully reserved word.
 *****************************************************************************/

IndexStmt:	CREATE opt_unique INDEX opt_concurrently opt_index_name
			ON qualified_name access_method_clause '(' index_params ')'
			opt_reloptions OptTableSpace where_clause
				{
					IndexStmt *n = makeNode(IndexStmt);
					n->unique = $2;
					n->concurrent = $4;
					n->idxname = $5;
					n->relation = $7;
					n->accessMethod = $8;
					n->indexParams = $10;
					n->options = $12;
					n->tableSpace = $13;
					n->whereClause = $14;
					n->excludeOpNames = NIL;
					n->idxcomment = NULL;
					n->indexOid = InvalidOid;
					n->oldNode = InvalidOid;
					n->primary = false;
					n->isconstraint = false;
					n->deferrable = false;
					n->initdeferred = false;
					$$ = (Node *)n;
				}
		;

opt_unique:
			UNIQUE									{ $$ = TRUE; }
			| /*EMPTY*/								{ $$ = FALSE; }
		;

opt_concurrently:
			CONCURRENTLY							{ $$ = TRUE; }
			| /*EMPTY*/								{ $$ = FALSE; }
		;

opt_index_name:
			index_name								{ $$ = $1; }
			| /*EMPTY*/								{ $$ = NULL; }
		;

access_method_clause:
			USING access_method						{ $$ = $2; }
			| /*EMPTY*/								{ $$ = DEFAULT_INDEX_TYPE; }
		;

index_params:	index_elem							{ $$ = list_make1($1); }
			| index_params ',' index_elem			{ $$ = lappend($1, $3); }
		;

/*
 * Index attributes can be either simple column references, or arbitrary
 * expressions in parens.  For backwards-compatibility reasons, we allow
 * an expression that's just a function call to be written without parens.
 */
index_elem:	ColId opt_collate opt_class opt_asc_desc opt_nulls_order
				{
					$$ = makeNode(IndexElem);
					$$->name = $1;
					$$->expr = NULL;
					$$->indexcolname = NULL;
					$$->collation = $2;
					$$->opclass = $3;
					$$->ordering = $4;
					$$->nulls_ordering = $5;
				}
			| func_expr_windowless opt_collate opt_class opt_asc_desc opt_nulls_order
				{
					$$ = makeNode(IndexElem);
					$$->name = NULL;
					$$->expr = $1;
					$$->indexcolname = NULL;
					$$->collation = $2;
					$$->opclass = $3;
					$$->ordering = $4;
					$$->nulls_ordering = $5;
				}
			| '(' a_expr ')' opt_collate opt_class opt_asc_desc opt_nulls_order
				{
					$$ = makeNode(IndexElem);
					$$->name = NULL;
					$$->expr = $2;
					$$->indexcolname = NULL;
					$$->collation = $4;
					$$->opclass = $5;
					$$->ordering = $6;
					$$->nulls_ordering = $7;
				}
		;

opt_collate: COLLATE any_name						{ $$ = $2; }
			| /*EMPTY*/								{ $$ = NIL; }
		;

opt_class:	any_name								{ $$ = $1; }
			| USING any_name						{ $$ = $2; }
			| /*EMPTY*/								{ $$ = NIL; }
		;

opt_asc_desc: ASC							{ $$ = SORTBY_ASC; }
			| DESC							{ $$ = SORTBY_DESC; }
			| /*EMPTY*/						{ $$ = SORTBY_DEFAULT; }
		;

opt_nulls_order: NULLS_FIRST				{ $$ = SORTBY_NULLS_FIRST; }
			| NULLS_LAST					{ $$ = SORTBY_NULLS_LAST; }
			| /*EMPTY*/						{ $$ = SORTBY_NULLS_DEFAULT; }
		;


/*****************************************************************************
 *
 *		QUERY:
 *				create [or replace] function <fname>
 *						[(<type-1> { , <type-n>})]
 *						returns <type-r>
 *						as <filename or code in language as appropriate>
 *						language <lang> [with parameters]
 *
 *****************************************************************************/

CreateFunctionStmt:
			CREATE opt_or_replace FUNCTION func_name func_args_with_defaults
			RETURNS func_return createfunc_opt_list opt_definition
				{
					CreateFunctionStmt *n = makeNode(CreateFunctionStmt);
					n->replace = $2;
					n->funcname = $4;
					n->parameters = $5;
					n->returnType = $7;
					n->options = $8;
					n->withClause = $9;
					$$ = (Node *)n;
				}
			| CREATE opt_or_replace FUNCTION func_name func_args_with_defaults
			  RETURNS TABLE '(' table_func_column_list ')' createfunc_opt_list opt_definition
				{
					CreateFunctionStmt *n = makeNode(CreateFunctionStmt);
					n->replace = $2;
					n->funcname = $4;
					n->parameters = mergeTableFuncParameters($5, $9);
					n->returnType = TableFuncTypeName($9);
					n->returnType->location = @7;
					n->options = $11;
					n->withClause = $12;
					$$ = (Node *)n;
				}
			| CREATE opt_or_replace FUNCTION func_name func_args_with_defaults
			  createfunc_opt_list opt_definition
				{
					CreateFunctionStmt *n = makeNode(CreateFunctionStmt);
					n->replace = $2;
					n->funcname = $4;
					n->parameters = $5;
					n->returnType = NULL;
					n->options = $6;
					n->withClause = $7;
					$$ = (Node *)n;
				}
		;

opt_or_replace:
			OR REPLACE								{ $$ = TRUE; }
			| /*EMPTY*/								{ $$ = FALSE; }
		;

func_args:	'(' func_args_list ')'					{ $$ = $2; }
			| '(' ')'								{ $$ = NIL; }
		;

func_args_list:
			func_arg								{ $$ = list_make1($1); }
			| func_args_list ',' func_arg			{ $$ = lappend($1, $3); }
		;

/*
 * func_args_with_defaults is separate because we only want to accept
 * defaults in CREATE FUNCTION, not in ALTER etc.
 */
func_args_with_defaults:
		'(' func_args_with_defaults_list ')'		{ $$ = $2; }
		| '(' ')'									{ $$ = NIL; }
		;

func_args_with_defaults_list:
		func_arg_with_default						{ $$ = list_make1($1); }
		| func_args_with_defaults_list ',' func_arg_with_default
													{ $$ = lappend($1, $3); }
		;

/*
 * The style with arg_class first is SQL99 standard, but Oracle puts
 * param_name first; accept both since it's likely people will try both
 * anyway.  Don't bother trying to save productions by letting arg_class
 * have an empty alternative ... you'll get shift/reduce conflicts.
 *
 * We can catch over-specified arguments here if we want to,
 * but for now better to silently swallow typmod, etc.
 * - thomas 2000-03-22
 */
func_arg:
			arg_class param_name func_type
				{
					FunctionParameter *n = makeNode(FunctionParameter);
					n->name = $2;
					n->argType = $3;
					n->mode = $1;
					n->defexpr = NULL;
					$$ = n;
				}
			| param_name arg_class func_type
				{
					FunctionParameter *n = makeNode(FunctionParameter);
					n->name = $1;
					n->argType = $3;
					n->mode = $2;
					n->defexpr = NULL;
					$$ = n;
				}
			| param_name func_type
				{
					FunctionParameter *n = makeNode(FunctionParameter);
					n->name = $1;
					n->argType = $2;
					n->mode = FUNC_PARAM_IN;
					n->defexpr = NULL;
					$$ = n;
				}
			| arg_class func_type
				{
					FunctionParameter *n = makeNode(FunctionParameter);
					n->name = NULL;
					n->argType = $2;
					n->mode = $1;
					n->defexpr = NULL;
					$$ = n;
				}
			| func_type
				{
					FunctionParameter *n = makeNode(FunctionParameter);
					n->name = NULL;
					n->argType = $1;
					n->mode = FUNC_PARAM_IN;
					n->defexpr = NULL;
					$$ = n;
				}
		;

/* INOUT is SQL99 standard, IN OUT is for Oracle compatibility */
arg_class:	IN_P								{ $$ = FUNC_PARAM_IN; }
			| OUT_P								{ $$ = FUNC_PARAM_OUT; }
			| INOUT								{ $$ = FUNC_PARAM_INOUT; }
			| IN_P OUT_P						{ $$ = FUNC_PARAM_INOUT; }
			| VARIADIC							{ $$ = FUNC_PARAM_VARIADIC; }
		;

/*
 * Ideally param_name should be ColId, but that causes too many conflicts.
 */
param_name:	type_function_name
		;

func_return:
			func_type
				{
					/* We can catch over-specified results here if we want to,
					 * but for now better to silently swallow typmod, etc.
					 * - thomas 2000-03-22
					 */
					$$ = $1;
				}
		;

/*
 * We would like to make the %TYPE productions here be ColId attrs etc,
 * but that causes reduce/reduce conflicts.  type_function_name
 * is next best choice.
 */
func_type:	Typename								{ $$ = $1; }
			| type_function_name attrs '%' TYPE_P
				{
					$$ = makeTypeNameFromNameList(lcons(makeString($1), $2));
					$$->pct_type = true;
					$$->location = @1;
				}
			| SETOF type_function_name attrs '%' TYPE_P
				{
					$$ = makeTypeNameFromNameList(lcons(makeString($2), $3));
					$$->pct_type = true;
					$$->setof = TRUE;
					$$->location = @2;
				}
		;

func_arg_with_default:
		func_arg
				{
					$$ = $1;
				}
		| func_arg DEFAULT a_expr
				{
					$$ = $1;
					$$->defexpr = $3;
				}
		| func_arg '=' a_expr
				{
					$$ = $1;
					$$->defexpr = $3;
				}
		;


createfunc_opt_list:
			/* Must be at least one to prevent conflict */
			createfunc_opt_item						{ $$ = list_make1($1); }
			| createfunc_opt_list createfunc_opt_item { $$ = lappend($1, $2); }
	;

/*
 * Options common to both CREATE FUNCTION and ALTER FUNCTION
 */
common_func_opt_item:
			CALLED ON NULL_P INPUT_P
				{
					$$ = makeDefElem("strict", (Node *)makeInteger(FALSE));
				}
			| RETURNS NULL_P ON NULL_P INPUT_P
				{
					$$ = makeDefElem("strict", (Node *)makeInteger(TRUE));
				}
			| STRICT_P
				{
					$$ = makeDefElem("strict", (Node *)makeInteger(TRUE));
				}
			| IMMUTABLE
				{
					$$ = makeDefElem("volatility", (Node *)makeString("immutable"));
				}
			| STABLE
				{
					$$ = makeDefElem("volatility", (Node *)makeString("stable"));
				}
			| VOLATILE
				{
					$$ = makeDefElem("volatility", (Node *)makeString("volatile"));
				}
			| EXTERNAL SECURITY DEFINER
				{
					$$ = makeDefElem("security", (Node *)makeInteger(TRUE));
				}
			| EXTERNAL SECURITY INVOKER
				{
					$$ = makeDefElem("security", (Node *)makeInteger(FALSE));
				}
			| SECURITY DEFINER
				{
					$$ = makeDefElem("security", (Node *)makeInteger(TRUE));
				}
			| SECURITY INVOKER
				{
					$$ = makeDefElem("security", (Node *)makeInteger(FALSE));
				}
			| LEAKPROOF
				{
					$$ = makeDefElem("leakproof", (Node *)makeInteger(TRUE));
				}
			| NOT LEAKPROOF
				{
					$$ = makeDefElem("leakproof", (Node *)makeInteger(FALSE));
				}
			| COST NumericOnly
				{
					$$ = makeDefElem("cost", (Node *)$2);
				}
			| ROWS NumericOnly
				{
					$$ = makeDefElem("rows", (Node *)$2);
				}
			| FunctionSetResetClause
				{
					/* we abuse the normal content of a DefElem here */
					$$ = makeDefElem("set", (Node *)$1);
				}
		;

createfunc_opt_item:
			AS func_as
				{
					$$ = makeDefElem("as", (Node *)$2);
				}
			| LANGUAGE NonReservedWord_or_Sconst
				{
					$$ = makeDefElem("language", (Node *)makeString($2));
				}
			| WINDOW
				{
					$$ = makeDefElem("window", (Node *)makeInteger(TRUE));
				}
			| common_func_opt_item
				{
					$$ = $1;
				}
		;

func_as:	Sconst						{ $$ = list_make1(makeString($1)); }
			| Sconst ',' Sconst
				{
					$$ = list_make2(makeString($1), makeString($3));
				}
		;

opt_definition:
			WITH definition							{ $$ = $2; }
			| /*EMPTY*/								{ $$ = NIL; }
		;

table_func_column:	param_name func_type
				{
					FunctionParameter *n = makeNode(FunctionParameter);
					n->name = $1;
					n->argType = $2;
					n->mode = FUNC_PARAM_TABLE;
					n->defexpr = NULL;
					$$ = n;
				}
		;

table_func_column_list:
			table_func_column
				{
					$$ = list_make1($1);
				}
			| table_func_column_list ',' table_func_column
				{
					$$ = lappend($1, $3);
				}
		;

/*****************************************************************************
 * ALTER FUNCTION
 *
 * RENAME and OWNER subcommands are already provided by the generic
 * ALTER infrastructure, here we just specify alterations that can
 * only be applied to functions.
 *
 *****************************************************************************/
AlterFunctionStmt:
			ALTER FUNCTION function_with_argtypes alterfunc_opt_list opt_restrict
				{
					AlterFunctionStmt *n = makeNode(AlterFunctionStmt);
					n->func = $3;
					n->actions = $4;
					$$ = (Node *) n;
				}
		;

alterfunc_opt_list:
			/* At least one option must be specified */
			common_func_opt_item					{ $$ = list_make1($1); }
			| alterfunc_opt_list common_func_opt_item { $$ = lappend($1, $2); }
		;

/* Ignored, merely for SQL compliance */
opt_restrict:
			RESTRICT
			| /* EMPTY */
		;


/*****************************************************************************
 *
 *		QUERY:
 *
 *		DROP FUNCTION funcname (arg1, arg2, ...) [ RESTRICT | CASCADE ]
 *		DROP AGGREGATE aggname (arg1, ...) [ RESTRICT | CASCADE ]
 *		DROP OPERATOR opname (leftoperand_typ, rightoperand_typ) [ RESTRICT | CASCADE ]
 *
 *****************************************************************************/

RemoveFuncStmt:
			DROP FUNCTION func_name func_args opt_drop_behavior
				{
					DropStmt *n = makeNode(DropStmt);
					n->removeType = OBJECT_FUNCTION;
					n->objects = list_make1($3);
					n->arguments = list_make1(extractArgTypes($4));
					n->behavior = $5;
					n->missing_ok = false;
					n->concurrent = false;
					$$ = (Node *)n;
				}
			| DROP FUNCTION IF_P EXISTS func_name func_args opt_drop_behavior
				{
					DropStmt *n = makeNode(DropStmt);
					n->removeType = OBJECT_FUNCTION;
					n->objects = list_make1($5);
					n->arguments = list_make1(extractArgTypes($6));
					n->behavior = $7;
					n->missing_ok = true;
					n->concurrent = false;
					$$ = (Node *)n;
				}
		;

RemoveAggrStmt:
			DROP AGGREGATE func_name aggr_args opt_drop_behavior
				{
					DropStmt *n = makeNode(DropStmt);
					n->removeType = OBJECT_AGGREGATE;
					n->objects = list_make1($3);
					n->arguments = list_make1($4);
					n->behavior = $5;
					n->missing_ok = false;
					n->concurrent = false;
					$$ = (Node *)n;
				}
			| DROP AGGREGATE IF_P EXISTS func_name aggr_args opt_drop_behavior
				{
					DropStmt *n = makeNode(DropStmt);
					n->removeType = OBJECT_AGGREGATE;
					n->objects = list_make1($5);
					n->arguments = list_make1($6);
					n->behavior = $7;
					n->missing_ok = true;
					n->concurrent = false;
					$$ = (Node *)n;
				}
		;

RemoveOperStmt:
			DROP OPERATOR any_operator oper_argtypes opt_drop_behavior
				{
					DropStmt *n = makeNode(DropStmt);
					n->removeType = OBJECT_OPERATOR;
					n->objects = list_make1($3);
					n->arguments = list_make1($4);
					n->behavior = $5;
					n->missing_ok = false;
					n->concurrent = false;
					$$ = (Node *)n;
				}
			| DROP OPERATOR IF_P EXISTS any_operator oper_argtypes opt_drop_behavior
				{
					DropStmt *n = makeNode(DropStmt);
					n->removeType = OBJECT_OPERATOR;
					n->objects = list_make1($5);
					n->arguments = list_make1($6);
					n->behavior = $7;
					n->missing_ok = true;
					n->concurrent = false;
					$$ = (Node *)n;
				}
		;

oper_argtypes:
			'(' Typename ')'
				{
				   ereport(ERROR,
						   (errcode(ERRCODE_SYNTAX_ERROR),
							errmsg("missing argument"),
							errhint("Use NONE to denote the missing argument of a unary operator."),
							parser_errposition(@3)));
				}
			| '(' Typename ',' Typename ')'
					{ $$ = list_make2($2, $4); }
			| '(' NONE ',' Typename ')'					/* left unary */
					{ $$ = list_make2(NULL, $4); }
			| '(' Typename ',' NONE ')'					/* right unary */
					{ $$ = list_make2($2, NULL); }
		;

any_operator:
			all_Op
					{ $$ = list_make1(makeString($1)); }
			| ColId '.' any_operator
					{ $$ = lcons(makeString($1), $3); }
		;

/*****************************************************************************
 *
 *		DO <anonymous code block> [ LANGUAGE language ]
 *
 * We use a DefElem list for future extensibility, and to allow flexibility
 * in the clause order.
 *
 *****************************************************************************/

DoStmt: DO dostmt_opt_list
				{
					DoStmt *n = makeNode(DoStmt);
					n->args = $2;
					$$ = (Node *)n;
				}
		;

dostmt_opt_list:
			dostmt_opt_item						{ $$ = list_make1($1); }
			| dostmt_opt_list dostmt_opt_item	{ $$ = lappend($1, $2); }
		;

dostmt_opt_item:
			Sconst
				{
					$$ = makeDefElem("as", (Node *)makeString($1));
				}
			| LANGUAGE NonReservedWord_or_Sconst
				{
					$$ = makeDefElem("language", (Node *)makeString($2));
				}
		;

/*****************************************************************************
 *
 *		CREATE CAST / DROP CAST
 *
 *****************************************************************************/

CreateCastStmt: CREATE CAST '(' Typename AS Typename ')'
					WITH FUNCTION function_with_argtypes cast_context
				{
					CreateCastStmt *n = makeNode(CreateCastStmt);
					n->sourcetype = $4;
					n->targettype = $6;
					n->func = $10;
					n->context = (CoercionContext) $11;
					n->inout = false;
					$$ = (Node *)n;
				}
			| CREATE CAST '(' Typename AS Typename ')'
					WITHOUT FUNCTION cast_context
				{
					CreateCastStmt *n = makeNode(CreateCastStmt);
					n->sourcetype = $4;
					n->targettype = $6;
					n->func = NULL;
					n->context = (CoercionContext) $10;
					n->inout = false;
					$$ = (Node *)n;
				}
			| CREATE CAST '(' Typename AS Typename ')'
					WITH INOUT cast_context
				{
					CreateCastStmt *n = makeNode(CreateCastStmt);
					n->sourcetype = $4;
					n->targettype = $6;
					n->func = NULL;
					n->context = (CoercionContext) $10;
					n->inout = true;
					$$ = (Node *)n;
				}
		;

cast_context:  AS IMPLICIT_P					{ $$ = COERCION_IMPLICIT; }
		| AS ASSIGNMENT							{ $$ = COERCION_ASSIGNMENT; }
		| /*EMPTY*/								{ $$ = COERCION_EXPLICIT; }
		;


DropCastStmt: DROP CAST opt_if_exists '(' Typename AS Typename ')' opt_drop_behavior
				{
					DropStmt *n = makeNode(DropStmt);
					n->removeType = OBJECT_CAST;
					n->objects = list_make1(list_make1($5));
					n->arguments = list_make1(list_make1($7));
					n->behavior = $9;
					n->missing_ok = $3;
					n->concurrent = false;
					$$ = (Node *)n;
				}
		;

opt_if_exists: IF_P EXISTS						{ $$ = TRUE; }
		| /*EMPTY*/								{ $$ = FALSE; }
		;


/*****************************************************************************
 *
 *		QUERY:
 *
 *		REINDEX type <name> [FORCE]
 *
 * FORCE no longer does anything, but we accept it for backwards compatibility
 *****************************************************************************/

ReindexStmt:
			REINDEX reindex_type qualified_name opt_force
				{
					ReindexStmt *n = makeNode(ReindexStmt);
					n->kind = $2;
					n->relation = $3;
					n->name = NULL;
					$$ = (Node *)n;
				}
			| REINDEX SYSTEM_P name opt_force
				{
					ReindexStmt *n = makeNode(ReindexStmt);
					n->kind = OBJECT_DATABASE;
					n->name = $3;
					n->relation = NULL;
					n->do_system = true;
					n->do_user = false;
					$$ = (Node *)n;
				}
			| REINDEX DATABASE name opt_force
				{
					ReindexStmt *n = makeNode(ReindexStmt);
					n->kind = OBJECT_DATABASE;
					n->name = $3;
					n->relation = NULL;
					n->do_system = true;
					n->do_user = true;
					$$ = (Node *)n;
				}
		;

reindex_type:
			INDEX									{ $$ = OBJECT_INDEX; }
			| TABLE									{ $$ = OBJECT_TABLE; }
		;

opt_force:	FORCE									{  $$ = TRUE; }
			| /* EMPTY */							{  $$ = FALSE; }
		;


/*****************************************************************************
 *
 * ALTER THING name RENAME TO newname
 *
 *****************************************************************************/

RenameStmt: ALTER AGGREGATE func_name aggr_args RENAME TO name
				{
					RenameStmt *n = makeNode(RenameStmt);
					n->renameType = OBJECT_AGGREGATE;
					n->object = $3;
					n->objarg = $4;
					n->newname = $7;
					n->missing_ok = false;
					$$ = (Node *)n;
				}
			| ALTER COLLATION any_name RENAME TO name
				{
					RenameStmt *n = makeNode(RenameStmt);
					n->renameType = OBJECT_COLLATION;
					n->object = $3;
					n->newname = $6;
					n->missing_ok = false;
					$$ = (Node *)n;
				}
			| ALTER CONVERSION_P any_name RENAME TO name
				{
					RenameStmt *n = makeNode(RenameStmt);
					n->renameType = OBJECT_CONVERSION;
					n->object = $3;
					n->newname = $6;
					n->missing_ok = false;
					$$ = (Node *)n;
				}
			| ALTER DATABASE database_name RENAME TO database_name
				{
					RenameStmt *n = makeNode(RenameStmt);
					n->renameType = OBJECT_DATABASE;
					n->subname = $3;
					n->newname = $6;
					n->missing_ok = false;
					$$ = (Node *)n;
				}
			| ALTER DOMAIN_P any_name RENAME TO name
				{
					RenameStmt *n = makeNode(RenameStmt);
					n->renameType = OBJECT_DOMAIN;
					n->object = $3;
					n->newname = $6;
					n->missing_ok = false;
					$$ = (Node *)n;
				}
			| ALTER DOMAIN_P any_name RENAME CONSTRAINT name TO name
				{
					RenameStmt *n = makeNode(RenameStmt);
					n->renameType = OBJECT_CONSTRAINT;
					n->relationType = OBJECT_DOMAIN;
					n->object = $3;
					n->subname = $6;
					n->newname = $8;
					$$ = (Node *)n;
				}
			| ALTER FOREIGN DATA_P WRAPPER name RENAME TO name
				{
					RenameStmt *n = makeNode(RenameStmt);
					n->renameType = OBJECT_FDW;
					n->object = list_make1(makeString($5));
					n->newname = $8;
					n->missing_ok = false;
					$$ = (Node *)n;
				}
			| ALTER FUNCTION function_with_argtypes RENAME TO name
				{
					RenameStmt *n = makeNode(RenameStmt);
					n->renameType = OBJECT_FUNCTION;
					n->object = $3->funcname;
					n->objarg = $3->funcargs;
					n->newname = $6;
					n->missing_ok = false;
					$$ = (Node *)n;
				}
			| ALTER GROUP_P RoleId RENAME TO RoleId
				{
					RenameStmt *n = makeNode(RenameStmt);
					n->renameType = OBJECT_ROLE;
					n->subname = $3;
					n->newname = $6;
					n->missing_ok = false;
					$$ = (Node *)n;
				}
			| ALTER opt_procedural LANGUAGE name RENAME TO name
				{
					RenameStmt *n = makeNode(RenameStmt);
					n->renameType = OBJECT_LANGUAGE;
					n->object = list_make1(makeString($4));
					n->newname = $7;
					n->missing_ok = false;
					$$ = (Node *)n;
				}
			| ALTER OPERATOR CLASS any_name USING access_method RENAME TO name
				{
					RenameStmt *n = makeNode(RenameStmt);
					n->renameType = OBJECT_OPCLASS;
					n->object = $4;
					n->objarg = list_make1(makeString($6));
					n->newname = $9;
					n->missing_ok = false;
					$$ = (Node *)n;
				}
			| ALTER OPERATOR FAMILY any_name USING access_method RENAME TO name
				{
					RenameStmt *n = makeNode(RenameStmt);
					n->renameType = OBJECT_OPFAMILY;
					n->object = $4;
					n->objarg = list_make1(makeString($6));
					n->newname = $9;
					n->missing_ok = false;
					$$ = (Node *)n;
				}
			| ALTER SCHEMA name RENAME TO name
				{
					RenameStmt *n = makeNode(RenameStmt);
					n->renameType = OBJECT_SCHEMA;
					n->subname = $3;
					n->newname = $6;
					n->missing_ok = false;
					$$ = (Node *)n;
				}
			| ALTER SERVER name RENAME TO name
				{
					RenameStmt *n = makeNode(RenameStmt);
					n->renameType = OBJECT_FOREIGN_SERVER;
					n->object = list_make1(makeString($3));
					n->newname = $6;
					n->missing_ok = false;
					$$ = (Node *)n;
				}
			| ALTER TABLE relation_expr RENAME TO name
				{
					RenameStmt *n = makeNode(RenameStmt);
					n->renameType = OBJECT_TABLE;
					n->relation = $3;
					n->subname = NULL;
					n->newname = $6;
					n->missing_ok = false;
					$$ = (Node *)n;
				}
			| ALTER TABLE IF_P EXISTS relation_expr RENAME TO name
				{
					RenameStmt *n = makeNode(RenameStmt);
					n->renameType = OBJECT_TABLE;
					n->relation = $5;
					n->subname = NULL;
					n->newname = $8;
					n->missing_ok = true;
					$$ = (Node *)n;
				}
			| ALTER SEQUENCE qualified_name RENAME TO name
				{
					RenameStmt *n = makeNode(RenameStmt);
					n->renameType = OBJECT_SEQUENCE;
					n->relation = $3;
					n->subname = NULL;
					n->newname = $6;
					n->missing_ok = false;
					$$ = (Node *)n;
				}
			| ALTER SEQUENCE IF_P EXISTS qualified_name RENAME TO name
				{
					RenameStmt *n = makeNode(RenameStmt);
					n->renameType = OBJECT_SEQUENCE;
					n->relation = $5;
					n->subname = NULL;
					n->newname = $8;
					n->missing_ok = true;
					$$ = (Node *)n;
				}
			| ALTER VIEW qualified_name RENAME TO name
				{
					RenameStmt *n = makeNode(RenameStmt);
					n->renameType = OBJECT_VIEW;
					n->relation = $3;
					n->subname = NULL;
					n->newname = $6;
					n->missing_ok = false;
					$$ = (Node *)n;
				}
			| ALTER VIEW IF_P EXISTS qualified_name RENAME TO name
				{
					RenameStmt *n = makeNode(RenameStmt);
					n->renameType = OBJECT_VIEW;
					n->relation = $5;
					n->subname = NULL;
					n->newname = $8;
					n->missing_ok = true;
					$$ = (Node *)n;
				}
			| ALTER MATERIALIZED VIEW qualified_name RENAME TO name
				{
					RenameStmt *n = makeNode(RenameStmt);
					n->renameType = OBJECT_MATVIEW;
					n->relation = $4;
					n->subname = NULL;
					n->newname = $7;
					n->missing_ok = false;
					$$ = (Node *)n;
				}
			| ALTER MATERIALIZED VIEW IF_P EXISTS qualified_name RENAME TO name
				{
					RenameStmt *n = makeNode(RenameStmt);
					n->renameType = OBJECT_MATVIEW;
					n->relation = $6;
					n->subname = NULL;
					n->newname = $9;
					n->missing_ok = true;
					$$ = (Node *)n;
				}
			| ALTER INDEX qualified_name RENAME TO name
				{
					RenameStmt *n = makeNode(RenameStmt);
					n->renameType = OBJECT_INDEX;
					n->relation = $3;
					n->subname = NULL;
					n->newname = $6;
					n->missing_ok = false;
					$$ = (Node *)n;
				}
			| ALTER INDEX IF_P EXISTS qualified_name RENAME TO name
				{
					RenameStmt *n = makeNode(RenameStmt);
					n->renameType = OBJECT_INDEX;
					n->relation = $5;
					n->subname = NULL;
					n->newname = $8;
					n->missing_ok = true;
					$$ = (Node *)n;
				}
			| ALTER FOREIGN TABLE relation_expr RENAME TO name
				{
					RenameStmt *n = makeNode(RenameStmt);
					n->renameType = OBJECT_FOREIGN_TABLE;
					n->relation = $4;
					n->subname = NULL;
					n->newname = $7;
					n->missing_ok = false;
					$$ = (Node *)n;
				}
			| ALTER FOREIGN TABLE IF_P EXISTS relation_expr RENAME TO name
				{
					RenameStmt *n = makeNode(RenameStmt);
					n->renameType = OBJECT_FOREIGN_TABLE;
					n->relation = $6;
					n->subname = NULL;
					n->newname = $9;
					n->missing_ok = true;
					$$ = (Node *)n;
				}
			| ALTER TABLE relation_expr RENAME opt_column name TO name
				{
					RenameStmt *n = makeNode(RenameStmt);
					n->renameType = OBJECT_COLUMN;
					n->relationType = OBJECT_TABLE;
					n->relation = $3;
					n->subname = $6;
					n->newname = $8;
					n->missing_ok = false;
					$$ = (Node *)n;
				}
			| ALTER TABLE IF_P EXISTS relation_expr RENAME opt_column name TO name
				{
					RenameStmt *n = makeNode(RenameStmt);
					n->renameType = OBJECT_COLUMN;
					n->relationType = OBJECT_TABLE;
					n->relation = $5;
					n->subname = $8;
					n->newname = $10;
					n->missing_ok = true;
					$$ = (Node *)n;
				}
			| ALTER MATERIALIZED VIEW qualified_name RENAME opt_column name TO name
				{
					RenameStmt *n = makeNode(RenameStmt);
					n->renameType = OBJECT_COLUMN;
					n->relationType = OBJECT_MATVIEW;
					n->relation = $4;
					n->subname = $7;
					n->newname = $9;
					n->missing_ok = false;
					$$ = (Node *)n;
				}
			| ALTER MATERIALIZED VIEW IF_P EXISTS qualified_name RENAME opt_column name TO name
				{
					RenameStmt *n = makeNode(RenameStmt);
					n->renameType = OBJECT_COLUMN;
					n->relationType = OBJECT_MATVIEW;
					n->relation = $6;
					n->subname = $9;
					n->newname = $11;
					n->missing_ok = true;
					$$ = (Node *)n;
				}
			| ALTER TABLE relation_expr RENAME CONSTRAINT name TO name
				{
					RenameStmt *n = makeNode(RenameStmt);
					n->renameType = OBJECT_CONSTRAINT;
					n->relationType = OBJECT_TABLE;
					n->relation = $3;
					n->subname = $6;
					n->newname = $8;
					$$ = (Node *)n;
				}
			| ALTER FOREIGN TABLE relation_expr RENAME opt_column name TO name
				{
					RenameStmt *n = makeNode(RenameStmt);
					n->renameType = OBJECT_COLUMN;
					n->relationType = OBJECT_FOREIGN_TABLE;
					n->relation = $4;
					n->subname = $7;
					n->newname = $9;
					n->missing_ok = false;
					$$ = (Node *)n;
				}
			| ALTER FOREIGN TABLE IF_P EXISTS relation_expr RENAME opt_column name TO name
				{
					RenameStmt *n = makeNode(RenameStmt);
					n->renameType = OBJECT_COLUMN;
					n->relationType = OBJECT_FOREIGN_TABLE;
					n->relation = $6;
					n->subname = $9;
					n->newname = $11;
					n->missing_ok = true;
					$$ = (Node *)n;
				}
			| ALTER RULE name ON qualified_name RENAME TO name
				{
					RenameStmt *n = makeNode(RenameStmt);
					n->renameType = OBJECT_RULE;
					n->relation = $5;
					n->subname = $3;
					n->newname = $8;
					n->missing_ok = false;
					$$ = (Node *)n;
				}
			| ALTER TRIGGER name ON qualified_name RENAME TO name
				{
					RenameStmt *n = makeNode(RenameStmt);
					n->renameType = OBJECT_TRIGGER;
					n->relation = $5;
					n->subname = $3;
					n->newname = $8;
					n->missing_ok = false;
					$$ = (Node *)n;
				}
			| ALTER EVENT TRIGGER name RENAME TO name
				{
					RenameStmt *n = makeNode(RenameStmt);
					n->renameType = OBJECT_EVENT_TRIGGER;
					n->object = list_make1(makeString($4));
					n->newname = $7;
					$$ = (Node *)n;
				}
			| ALTER ROLE RoleId RENAME TO RoleId
				{
					RenameStmt *n = makeNode(RenameStmt);
					n->renameType = OBJECT_ROLE;
					n->subname = $3;
					n->newname = $6;
					n->missing_ok = false;
					$$ = (Node *)n;
				}
			| ALTER USER RoleId RENAME TO RoleId
				{
					RenameStmt *n = makeNode(RenameStmt);
					n->renameType = OBJECT_ROLE;
					n->subname = $3;
					n->newname = $6;
					n->missing_ok = false;
					$$ = (Node *)n;
				}
			| ALTER TABLESPACE name RENAME TO name
				{
					RenameStmt *n = makeNode(RenameStmt);
					n->renameType = OBJECT_TABLESPACE;
					n->subname = $3;
					n->newname = $6;
					n->missing_ok = false;
					$$ = (Node *)n;
				}
			| ALTER TABLESPACE name SET reloptions
				{
					AlterTableSpaceOptionsStmt *n =
						makeNode(AlterTableSpaceOptionsStmt);
					n->tablespacename = $3;
					n->options = $5;
					n->isReset = FALSE;
					$$ = (Node *)n;
				}
			| ALTER TABLESPACE name RESET reloptions
				{
					AlterTableSpaceOptionsStmt *n =
						makeNode(AlterTableSpaceOptionsStmt);
					n->tablespacename = $3;
					n->options = $5;
					n->isReset = TRUE;
					$$ = (Node *)n;
				}
			| ALTER TEXT_P SEARCH PARSER any_name RENAME TO name
				{
					RenameStmt *n = makeNode(RenameStmt);
					n->renameType = OBJECT_TSPARSER;
					n->object = $5;
					n->newname = $8;
					n->missing_ok = false;
					$$ = (Node *)n;
				}
			| ALTER TEXT_P SEARCH DICTIONARY any_name RENAME TO name
				{
					RenameStmt *n = makeNode(RenameStmt);
					n->renameType = OBJECT_TSDICTIONARY;
					n->object = $5;
					n->newname = $8;
					n->missing_ok = false;
					$$ = (Node *)n;
				}
			| ALTER TEXT_P SEARCH TEMPLATE any_name RENAME TO name
				{
					RenameStmt *n = makeNode(RenameStmt);
					n->renameType = OBJECT_TSTEMPLATE;
					n->object = $5;
					n->newname = $8;
					n->missing_ok = false;
					$$ = (Node *)n;
				}
			| ALTER TEXT_P SEARCH CONFIGURATION any_name RENAME TO name
				{
					RenameStmt *n = makeNode(RenameStmt);
					n->renameType = OBJECT_TSCONFIGURATION;
					n->object = $5;
					n->newname = $8;
					n->missing_ok = false;
					$$ = (Node *)n;
				}
			| ALTER TYPE_P any_name RENAME TO name
				{
					RenameStmt *n = makeNode(RenameStmt);
					n->renameType = OBJECT_TYPE;
					n->object = $3;
					n->newname = $6;
					n->missing_ok = false;
					$$ = (Node *)n;
				}
			| ALTER TYPE_P any_name RENAME ATTRIBUTE name TO name opt_drop_behavior
				{
					RenameStmt *n = makeNode(RenameStmt);
					n->renameType = OBJECT_ATTRIBUTE;
					n->relationType = OBJECT_TYPE;
					n->relation = makeRangeVarFromAnyName($3, @3, yyscanner);
					n->subname = $6;
					n->newname = $8;
					n->behavior = $9;
					n->missing_ok = false;
					$$ = (Node *)n;
				}
		;

opt_column: COLUMN									{ $$ = COLUMN; }
			| /*EMPTY*/								{ $$ = 0; }
		;

opt_set_data: SET DATA_P							{ $$ = 1; }
			| /*EMPTY*/								{ $$ = 0; }
		;

/*****************************************************************************
 *
 * ALTER THING name SET SCHEMA name
 *
 *****************************************************************************/

AlterObjectSchemaStmt:
			ALTER AGGREGATE func_name aggr_args SET SCHEMA name
				{
					AlterObjectSchemaStmt *n = makeNode(AlterObjectSchemaStmt);
					n->objectType = OBJECT_AGGREGATE;
					n->object = $3;
					n->objarg = $4;
					n->newschema = $7;
					n->missing_ok = false;
					$$ = (Node *)n;
				}
			| ALTER COLLATION any_name SET SCHEMA name
				{
					AlterObjectSchemaStmt *n = makeNode(AlterObjectSchemaStmt);
					n->objectType = OBJECT_COLLATION;
					n->object = $3;
					n->newschema = $6;
					n->missing_ok = false;
					$$ = (Node *)n;
				}
			| ALTER CONVERSION_P any_name SET SCHEMA name
				{
					AlterObjectSchemaStmt *n = makeNode(AlterObjectSchemaStmt);
					n->objectType = OBJECT_CONVERSION;
					n->object = $3;
					n->newschema = $6;
					n->missing_ok = false;
					$$ = (Node *)n;
				}
			| ALTER DOMAIN_P any_name SET SCHEMA name
				{
					AlterObjectSchemaStmt *n = makeNode(AlterObjectSchemaStmt);
					n->objectType = OBJECT_DOMAIN;
					n->object = $3;
					n->newschema = $6;
					n->missing_ok = false;
					$$ = (Node *)n;
				}
			| ALTER EXTENSION any_name SET SCHEMA name
				{
					AlterObjectSchemaStmt *n = makeNode(AlterObjectSchemaStmt);
					n->objectType = OBJECT_EXTENSION;
					n->object = $3;
					n->newschema = $6;
					n->missing_ok = false;
					$$ = (Node *)n;
				}
			| ALTER FUNCTION function_with_argtypes SET SCHEMA name
				{
					AlterObjectSchemaStmt *n = makeNode(AlterObjectSchemaStmt);
					n->objectType = OBJECT_FUNCTION;
					n->object = $3->funcname;
					n->objarg = $3->funcargs;
					n->newschema = $6;
					n->missing_ok = false;
					$$ = (Node *)n;
				}
			| ALTER OPERATOR any_operator oper_argtypes SET SCHEMA name
				{
					AlterObjectSchemaStmt *n = makeNode(AlterObjectSchemaStmt);
					n->objectType = OBJECT_OPERATOR;
					n->object = $3;
					n->objarg = $4;
					n->newschema = $7;
					n->missing_ok = false;
					$$ = (Node *)n;
				}
			| ALTER OPERATOR CLASS any_name USING access_method SET SCHEMA name
				{
					AlterObjectSchemaStmt *n = makeNode(AlterObjectSchemaStmt);
					n->objectType = OBJECT_OPCLASS;
					n->object = $4;
					n->objarg = list_make1(makeString($6));
					n->newschema = $9;
					n->missing_ok = false;
					$$ = (Node *)n;
				}
			| ALTER OPERATOR FAMILY any_name USING access_method SET SCHEMA name
				{
					AlterObjectSchemaStmt *n = makeNode(AlterObjectSchemaStmt);
					n->objectType = OBJECT_OPFAMILY;
					n->object = $4;
					n->objarg = list_make1(makeString($6));
					n->newschema = $9;
					n->missing_ok = false;
					$$ = (Node *)n;
				}
			| ALTER TABLE relation_expr SET SCHEMA name
				{
					AlterObjectSchemaStmt *n = makeNode(AlterObjectSchemaStmt);
					n->objectType = OBJECT_TABLE;
					n->relation = $3;
					n->newschema = $6;
					n->missing_ok = false;
					$$ = (Node *)n;
				}
			| ALTER TABLE IF_P EXISTS relation_expr SET SCHEMA name
				{
					AlterObjectSchemaStmt *n = makeNode(AlterObjectSchemaStmt);
					n->objectType = OBJECT_TABLE;
					n->relation = $5;
					n->newschema = $8;
					n->missing_ok = true;
					$$ = (Node *)n;
				}
			| ALTER TEXT_P SEARCH PARSER any_name SET SCHEMA name
				{
					AlterObjectSchemaStmt *n = makeNode(AlterObjectSchemaStmt);
					n->objectType = OBJECT_TSPARSER;
					n->object = $5;
					n->newschema = $8;
					n->missing_ok = false;
					$$ = (Node *)n;
				}
			| ALTER TEXT_P SEARCH DICTIONARY any_name SET SCHEMA name
				{
					AlterObjectSchemaStmt *n = makeNode(AlterObjectSchemaStmt);
					n->objectType = OBJECT_TSDICTIONARY;
					n->object = $5;
					n->newschema = $8;
					n->missing_ok = false;
					$$ = (Node *)n;
				}
			| ALTER TEXT_P SEARCH TEMPLATE any_name SET SCHEMA name
				{
					AlterObjectSchemaStmt *n = makeNode(AlterObjectSchemaStmt);
					n->objectType = OBJECT_TSTEMPLATE;
					n->object = $5;
					n->newschema = $8;
					n->missing_ok = false;
					$$ = (Node *)n;
				}
			| ALTER TEXT_P SEARCH CONFIGURATION any_name SET SCHEMA name
				{
					AlterObjectSchemaStmt *n = makeNode(AlterObjectSchemaStmt);
					n->objectType = OBJECT_TSCONFIGURATION;
					n->object = $5;
					n->newschema = $8;
					n->missing_ok = false;
					$$ = (Node *)n;
				}
			| ALTER SEQUENCE qualified_name SET SCHEMA name
				{
					AlterObjectSchemaStmt *n = makeNode(AlterObjectSchemaStmt);
					n->objectType = OBJECT_SEQUENCE;
					n->relation = $3;
					n->newschema = $6;
					n->missing_ok = false;
					$$ = (Node *)n;
				}
			| ALTER SEQUENCE IF_P EXISTS qualified_name SET SCHEMA name
				{
					AlterObjectSchemaStmt *n = makeNode(AlterObjectSchemaStmt);
					n->objectType = OBJECT_SEQUENCE;
					n->relation = $5;
					n->newschema = $8;
					n->missing_ok = true;
					$$ = (Node *)n;
				}
			| ALTER VIEW qualified_name SET SCHEMA name
				{
					AlterObjectSchemaStmt *n = makeNode(AlterObjectSchemaStmt);
					n->objectType = OBJECT_VIEW;
					n->relation = $3;
					n->newschema = $6;
					n->missing_ok = false;
					$$ = (Node *)n;
				}
			| ALTER VIEW IF_P EXISTS qualified_name SET SCHEMA name
				{
					AlterObjectSchemaStmt *n = makeNode(AlterObjectSchemaStmt);
					n->objectType = OBJECT_VIEW;
					n->relation = $5;
					n->newschema = $8;
					n->missing_ok = true;
					$$ = (Node *)n;
				}
			| ALTER MATERIALIZED VIEW qualified_name SET SCHEMA name
				{
					AlterObjectSchemaStmt *n = makeNode(AlterObjectSchemaStmt);
					n->objectType = OBJECT_MATVIEW;
					n->relation = $4;
					n->newschema = $7;
					n->missing_ok = false;
					$$ = (Node *)n;
				}
			| ALTER MATERIALIZED VIEW IF_P EXISTS qualified_name SET SCHEMA name
				{
					AlterObjectSchemaStmt *n = makeNode(AlterObjectSchemaStmt);
					n->objectType = OBJECT_MATVIEW;
					n->relation = $6;
					n->newschema = $9;
					n->missing_ok = true;
					$$ = (Node *)n;
				}
			| ALTER FOREIGN TABLE relation_expr SET SCHEMA name
				{
					AlterObjectSchemaStmt *n = makeNode(AlterObjectSchemaStmt);
					n->objectType = OBJECT_FOREIGN_TABLE;
					n->relation = $4;
					n->newschema = $7;
					n->missing_ok = false;
					$$ = (Node *)n;
				}
			| ALTER FOREIGN TABLE IF_P EXISTS relation_expr SET SCHEMA name
				{
					AlterObjectSchemaStmt *n = makeNode(AlterObjectSchemaStmt);
					n->objectType = OBJECT_FOREIGN_TABLE;
					n->relation = $6;
					n->newschema = $9;
					n->missing_ok = true;
					$$ = (Node *)n;
				}
			| ALTER TYPE_P any_name SET SCHEMA name
				{
					AlterObjectSchemaStmt *n = makeNode(AlterObjectSchemaStmt);
					n->objectType = OBJECT_TYPE;
					n->object = $3;
					n->newschema = $6;
					n->missing_ok = false;
					$$ = (Node *)n;
				}
		;

/*****************************************************************************
 *
 * ALTER THING name OWNER TO newname
 *
 *****************************************************************************/

AlterOwnerStmt: ALTER AGGREGATE func_name aggr_args OWNER TO RoleId
				{
					AlterOwnerStmt *n = makeNode(AlterOwnerStmt);
					n->objectType = OBJECT_AGGREGATE;
					n->object = $3;
					n->objarg = $4;
					n->newowner = $7;
					$$ = (Node *)n;
				}
			| ALTER COLLATION any_name OWNER TO RoleId
				{
					AlterOwnerStmt *n = makeNode(AlterOwnerStmt);
					n->objectType = OBJECT_COLLATION;
					n->object = $3;
					n->newowner = $6;
					$$ = (Node *)n;
				}
			| ALTER CONVERSION_P any_name OWNER TO RoleId
				{
					AlterOwnerStmt *n = makeNode(AlterOwnerStmt);
					n->objectType = OBJECT_CONVERSION;
					n->object = $3;
					n->newowner = $6;
					$$ = (Node *)n;
				}
			| ALTER DATABASE database_name OWNER TO RoleId
				{
					AlterOwnerStmt *n = makeNode(AlterOwnerStmt);
					n->objectType = OBJECT_DATABASE;
					n->object = list_make1(makeString($3));
					n->newowner = $6;
					$$ = (Node *)n;
				}
			| ALTER DOMAIN_P any_name OWNER TO RoleId
				{
					AlterOwnerStmt *n = makeNode(AlterOwnerStmt);
					n->objectType = OBJECT_DOMAIN;
					n->object = $3;
					n->newowner = $6;
					$$ = (Node *)n;
				}
			| ALTER FUNCTION function_with_argtypes OWNER TO RoleId
				{
					AlterOwnerStmt *n = makeNode(AlterOwnerStmt);
					n->objectType = OBJECT_FUNCTION;
					n->object = $3->funcname;
					n->objarg = $3->funcargs;
					n->newowner = $6;
					$$ = (Node *)n;
				}
			| ALTER opt_procedural LANGUAGE name OWNER TO RoleId
				{
					AlterOwnerStmt *n = makeNode(AlterOwnerStmt);
					n->objectType = OBJECT_LANGUAGE;
					n->object = list_make1(makeString($4));
					n->newowner = $7;
					$$ = (Node *)n;
				}
			| ALTER LARGE_P OBJECT_P NumericOnly OWNER TO RoleId
				{
					AlterOwnerStmt *n = makeNode(AlterOwnerStmt);
					n->objectType = OBJECT_LARGEOBJECT;
					n->object = list_make1($4);
					n->newowner = $7;
					$$ = (Node *)n;
				}
			| ALTER OPERATOR any_operator oper_argtypes OWNER TO RoleId
				{
					AlterOwnerStmt *n = makeNode(AlterOwnerStmt);
					n->objectType = OBJECT_OPERATOR;
					n->object = $3;
					n->objarg = $4;
					n->newowner = $7;
					$$ = (Node *)n;
				}
			| ALTER OPERATOR CLASS any_name USING access_method OWNER TO RoleId
				{
					AlterOwnerStmt *n = makeNode(AlterOwnerStmt);
					n->objectType = OBJECT_OPCLASS;
					n->object = $4;
					n->objarg = list_make1(makeString($6));
					n->newowner = $9;
					$$ = (Node *)n;
				}
			| ALTER OPERATOR FAMILY any_name USING access_method OWNER TO RoleId
				{
					AlterOwnerStmt *n = makeNode(AlterOwnerStmt);
					n->objectType = OBJECT_OPFAMILY;
					n->object = $4;
					n->objarg = list_make1(makeString($6));
					n->newowner = $9;
					$$ = (Node *)n;
				}
			| ALTER SCHEMA name OWNER TO RoleId
				{
					AlterOwnerStmt *n = makeNode(AlterOwnerStmt);
					n->objectType = OBJECT_SCHEMA;
					n->object = list_make1(makeString($3));
					n->newowner = $6;
					$$ = (Node *)n;
				}
			| ALTER TYPE_P any_name OWNER TO RoleId
				{
					AlterOwnerStmt *n = makeNode(AlterOwnerStmt);
					n->objectType = OBJECT_TYPE;
					n->object = $3;
					n->newowner = $6;
					$$ = (Node *)n;
				}
			| ALTER TABLESPACE name OWNER TO RoleId
				{
					AlterOwnerStmt *n = makeNode(AlterOwnerStmt);
					n->objectType = OBJECT_TABLESPACE;
					n->object = list_make1(makeString($3));
					n->newowner = $6;
					$$ = (Node *)n;
				}
			| ALTER TEXT_P SEARCH DICTIONARY any_name OWNER TO RoleId
				{
					AlterOwnerStmt *n = makeNode(AlterOwnerStmt);
					n->objectType = OBJECT_TSDICTIONARY;
					n->object = $5;
					n->newowner = $8;
					$$ = (Node *)n;
				}
			| ALTER TEXT_P SEARCH CONFIGURATION any_name OWNER TO RoleId
				{
					AlterOwnerStmt *n = makeNode(AlterOwnerStmt);
					n->objectType = OBJECT_TSCONFIGURATION;
					n->object = $5;
					n->newowner = $8;
					$$ = (Node *)n;
				}
			| ALTER FOREIGN DATA_P WRAPPER name OWNER TO RoleId
				{
					AlterOwnerStmt *n = makeNode(AlterOwnerStmt);
					n->objectType = OBJECT_FDW;
					n->object = list_make1(makeString($5));
					n->newowner = $8;
					$$ = (Node *)n;
				}
			| ALTER SERVER name OWNER TO RoleId
				{
					AlterOwnerStmt *n = makeNode(AlterOwnerStmt);
					n->objectType = OBJECT_FOREIGN_SERVER;
					n->object = list_make1(makeString($3));
					n->newowner = $6;
					$$ = (Node *)n;
				}
			| ALTER EVENT TRIGGER name OWNER TO RoleId
				{
					AlterOwnerStmt *n = makeNode(AlterOwnerStmt);
					n->objectType = OBJECT_EVENT_TRIGGER;
					n->object = list_make1(makeString($4));
					n->newowner = $7;
					$$ = (Node *)n;
				}
		;


/*****************************************************************************
 *
 *		QUERY:	Define Rewrite Rule
 *
 *****************************************************************************/

RuleStmt:	CREATE opt_or_replace RULE name AS
			ON event TO qualified_name where_clause
			DO opt_instead RuleActionList
				{
					RuleStmt *n = makeNode(RuleStmt);
					n->replace = $2;
					n->relation = $9;
					n->rulename = $4;
					n->whereClause = $10;
					n->event = $7;
					n->instead = $12;
					n->actions = $13;
					$$ = (Node *)n;
				}
		;

RuleActionList:
			NOTHING									{ $$ = NIL; }
			| RuleActionStmt						{ $$ = list_make1($1); }
			| '(' RuleActionMulti ')'				{ $$ = $2; }
		;

/* the thrashing around here is to discard "empty" statements... */
RuleActionMulti:
			RuleActionMulti ';' RuleActionStmtOrEmpty
				{ if ($3 != NULL)
					$$ = lappend($1, $3);
				  else
					$$ = $1;
				}
			| RuleActionStmtOrEmpty
				{ if ($1 != NULL)
					$$ = list_make1($1);
				  else
					$$ = NIL;
				}
		;

RuleActionStmt:
			SelectStmt
			| InsertStmt
			| UpdateStmt
			| DeleteStmt
			| NotifyStmt
		;

RuleActionStmtOrEmpty:
			RuleActionStmt							{ $$ = $1; }
			|	/*EMPTY*/							{ $$ = NULL; }
		;

event:		SELECT									{ $$ = CMD_SELECT; }
			| UPDATE								{ $$ = CMD_UPDATE; }
			| DELETE_P								{ $$ = CMD_DELETE; }
			| INSERT								{ $$ = CMD_INSERT; }
		 ;

opt_instead:
			INSTEAD									{ $$ = TRUE; }
			| ALSO									{ $$ = FALSE; }
			| /*EMPTY*/								{ $$ = FALSE; }
		;


DropRuleStmt:
			DROP RULE name ON any_name opt_drop_behavior
				{
					DropStmt *n = makeNode(DropStmt);
					n->removeType = OBJECT_RULE;
					n->objects = list_make1(lappend($5, makeString($3)));
					n->arguments = NIL;
					n->behavior = $6;
					n->missing_ok = false;
					n->concurrent = false;
					$$ = (Node *) n;
				}
			| DROP RULE IF_P EXISTS name ON any_name opt_drop_behavior
				{
					DropStmt *n = makeNode(DropStmt);
					n->removeType = OBJECT_RULE;
					n->objects = list_make1(lappend($7, makeString($5)));
					n->arguments = NIL;
					n->behavior = $8;
					n->missing_ok = true;
					n->concurrent = false;
					$$ = (Node *) n;
				}
		;


/*****************************************************************************
 *
 *		QUERY:
 *				NOTIFY <identifier> can appear both in rule bodies and
 *				as a query-level command
 *
 *****************************************************************************/

NotifyStmt: NOTIFY ColId notify_payload
				{
					NotifyStmt *n = makeNode(NotifyStmt);
					n->conditionname = $2;
					n->payload = $3;
					$$ = (Node *)n;
				}
		;

notify_payload:
			',' Sconst							{ $$ = $2; }
			| /*EMPTY*/							{ $$ = NULL; }
		;

ListenStmt: LISTEN ColId
				{
					ListenStmt *n = makeNode(ListenStmt);
					n->conditionname = $2;
					$$ = (Node *)n;
				}
		;

UnlistenStmt:
			UNLISTEN ColId
				{
					UnlistenStmt *n = makeNode(UnlistenStmt);
					n->conditionname = $2;
					$$ = (Node *)n;
				}
			| UNLISTEN '*'
				{
					UnlistenStmt *n = makeNode(UnlistenStmt);
					n->conditionname = NULL;
					$$ = (Node *)n;
				}
		;


/*****************************************************************************
 *
 *		Transactions:
 *
 *		BEGIN / COMMIT / ROLLBACK
 *		(also older versions END / ABORT)
 *
 *****************************************************************************/

TransactionStmt:
			ABORT_P opt_transaction
				{
					TransactionStmt *n = makeNode(TransactionStmt);
					n->kind = TRANS_STMT_ROLLBACK;
					n->options = NIL;
					$$ = (Node *)n;
				}
			| BEGIN_P opt_transaction transaction_mode_list_or_empty
				{
					TransactionStmt *n = makeNode(TransactionStmt);
					n->kind = TRANS_STMT_BEGIN;
					n->options = $3;
					$$ = (Node *)n;
				}
			| START TRANSACTION transaction_mode_list_or_empty
				{
					TransactionStmt *n = makeNode(TransactionStmt);
					n->kind = TRANS_STMT_START;
					n->options = $3;
					$$ = (Node *)n;
				}
			| COMMIT opt_transaction
				{
					TransactionStmt *n = makeNode(TransactionStmt);
					n->kind = TRANS_STMT_COMMIT;
					n->options = NIL;
					$$ = (Node *)n;
				}
			| END_P opt_transaction
				{
					TransactionStmt *n = makeNode(TransactionStmt);
					n->kind = TRANS_STMT_COMMIT;
					n->options = NIL;
					$$ = (Node *)n;
				}
			| ROLLBACK opt_transaction
				{
					TransactionStmt *n = makeNode(TransactionStmt);
					n->kind = TRANS_STMT_ROLLBACK;
					n->options = NIL;
					$$ = (Node *)n;
				}
			| SAVEPOINT ColId
				{
					TransactionStmt *n = makeNode(TransactionStmt);
					n->kind = TRANS_STMT_SAVEPOINT;
					n->options = list_make1(makeDefElem("savepoint_name",
														(Node *)makeString($2)));
					$$ = (Node *)n;
				}
			| RELEASE SAVEPOINT ColId
				{
					TransactionStmt *n = makeNode(TransactionStmt);
					n->kind = TRANS_STMT_RELEASE;
					n->options = list_make1(makeDefElem("savepoint_name",
														(Node *)makeString($3)));
					$$ = (Node *)n;
				}
			| RELEASE ColId
				{
					TransactionStmt *n = makeNode(TransactionStmt);
					n->kind = TRANS_STMT_RELEASE;
					n->options = list_make1(makeDefElem("savepoint_name",
														(Node *)makeString($2)));
					$$ = (Node *)n;
				}
			| ROLLBACK opt_transaction TO SAVEPOINT ColId
				{
					TransactionStmt *n = makeNode(TransactionStmt);
					n->kind = TRANS_STMT_ROLLBACK_TO;
					n->options = list_make1(makeDefElem("savepoint_name",
														(Node *)makeString($5)));
					$$ = (Node *)n;
				}
			| ROLLBACK opt_transaction TO ColId
				{
					TransactionStmt *n = makeNode(TransactionStmt);
					n->kind = TRANS_STMT_ROLLBACK_TO;
					n->options = list_make1(makeDefElem("savepoint_name",
														(Node *)makeString($4)));
					$$ = (Node *)n;
				}
			| PREPARE TRANSACTION Sconst
				{
					TransactionStmt *n = makeNode(TransactionStmt);
					n->kind = TRANS_STMT_PREPARE;
					n->gid = $3;
					$$ = (Node *)n;
				}
			| COMMIT PREPARED Sconst
				{
					TransactionStmt *n = makeNode(TransactionStmt);
					n->kind = TRANS_STMT_COMMIT_PREPARED;
					n->gid = $3;
					$$ = (Node *)n;
				}
			| ROLLBACK PREPARED Sconst
				{
					TransactionStmt *n = makeNode(TransactionStmt);
					n->kind = TRANS_STMT_ROLLBACK_PREPARED;
					n->gid = $3;
					$$ = (Node *)n;
				}
		;

opt_transaction:	WORK							{}
			| TRANSACTION							{}
			| /*EMPTY*/								{}
		;

transaction_mode_item:
			ISOLATION LEVEL iso_level
					{ $$ = makeDefElem("transaction_isolation",
									   makeStringConst($3, @3)); }
			| READ ONLY
					{ $$ = makeDefElem("transaction_read_only",
									   makeIntConst(TRUE, @1)); }
			| READ WRITE
					{ $$ = makeDefElem("transaction_read_only",
									   makeIntConst(FALSE, @1)); }
			| DEFERRABLE
					{ $$ = makeDefElem("transaction_deferrable",
									   makeIntConst(TRUE, @1)); }
			| NOT DEFERRABLE
					{ $$ = makeDefElem("transaction_deferrable",
									   makeIntConst(FALSE, @1)); }
		;

/* Syntax with commas is SQL-spec, without commas is Postgres historical */
transaction_mode_list:
			transaction_mode_item
					{ $$ = list_make1($1); }
			| transaction_mode_list ',' transaction_mode_item
					{ $$ = lappend($1, $3); }
			| transaction_mode_list transaction_mode_item
					{ $$ = lappend($1, $2); }
		;

transaction_mode_list_or_empty:
			transaction_mode_list
			| /* EMPTY */
					{ $$ = NIL; }
		;


/*****************************************************************************
 *
 *	QUERY:
 *		CREATE [ OR REPLACE ] [ TEMP ] VIEW <viewname> '('target-list ')'
 *			AS <query> [ WITH [ CASCADED | LOCAL ] CHECK OPTION ]
 *
 *****************************************************************************/

ViewStmt: CREATE OptTemp VIEW qualified_name opt_column_list opt_reloptions
				AS SelectStmt opt_check_option
				{
					ViewStmt *n = makeNode(ViewStmt);
					n->view = $4;
					n->view->relpersistence = $2;
					n->aliases = $5;
					n->query = $8;
					n->replace = false;
					n->options = $6;
					$$ = (Node *) n;
				}
		| CREATE OR REPLACE OptTemp VIEW qualified_name opt_column_list opt_reloptions
				AS SelectStmt opt_check_option
				{
					ViewStmt *n = makeNode(ViewStmt);
					n->view = $6;
					n->view->relpersistence = $4;
					n->aliases = $7;
					n->query = $10;
					n->replace = true;
					n->options = $8;
					$$ = (Node *) n;
				}
		| CREATE OptTemp RECURSIVE VIEW qualified_name '(' columnList ')' opt_reloptions
				AS SelectStmt
				{
					ViewStmt *n = makeNode(ViewStmt);
					n->view = $5;
					n->view->relpersistence = $2;
					n->aliases = $7;
					n->query = makeRecursiveViewSelect(n->view->relname, n->aliases, $11);
					n->replace = false;
					n->options = $9;
					$$ = (Node *) n;
				}
		| CREATE OR REPLACE OptTemp RECURSIVE VIEW qualified_name '(' columnList ')' opt_reloptions
				AS SelectStmt
				{
					ViewStmt *n = makeNode(ViewStmt);
					n->view = $7;
					n->view->relpersistence = $4;
					n->aliases = $9;
					n->query = makeRecursiveViewSelect(n->view->relname, n->aliases, $13);
					n->replace = true;
					n->options = $11;
					$$ = (Node *) n;
				}
		;

opt_check_option:
		WITH CHECK OPTION
				{
					ereport(ERROR,
							(errcode(ERRCODE_FEATURE_NOT_SUPPORTED),
							 errmsg("WITH CHECK OPTION is not implemented")));
				}
		| WITH CASCADED CHECK OPTION
				{
					ereport(ERROR,
							(errcode(ERRCODE_FEATURE_NOT_SUPPORTED),
							 errmsg("WITH CHECK OPTION is not implemented")));
				}
		| WITH LOCAL CHECK OPTION
				{
					ereport(ERROR,
							(errcode(ERRCODE_FEATURE_NOT_SUPPORTED),
							 errmsg("WITH CHECK OPTION is not implemented")));
				}
		| /* EMPTY */							{ $$ = NIL; }
		;

/*****************************************************************************
 *
 *		QUERY:
 *				LOAD "filename"
 *
 *****************************************************************************/

LoadStmt:	LOAD file_name
				{
					LoadStmt *n = makeNode(LoadStmt);
					n->filename = $2;
					$$ = (Node *)n;
				}
		;


/*****************************************************************************
 *
 *		CREATE DATABASE
 *
 *****************************************************************************/

CreatedbStmt:
			CREATE DATABASE database_name opt_with createdb_opt_list
				{
					CreatedbStmt *n = makeNode(CreatedbStmt);
					n->dbname = $3;
					n->options = $5;
					$$ = (Node *)n;
				}
		;

createdb_opt_list:
			createdb_opt_list createdb_opt_item		{ $$ = lappend($1, $2); }
			| /* EMPTY */							{ $$ = NIL; }
		;

createdb_opt_item:
			TABLESPACE opt_equal name
				{
					$$ = makeDefElem("tablespace", (Node *)makeString($3));
				}
			| TABLESPACE opt_equal DEFAULT
				{
					$$ = makeDefElem("tablespace", NULL);
				}
			| LOCATION opt_equal Sconst
				{
					$$ = makeDefElem("location", (Node *)makeString($3));
				}
			| LOCATION opt_equal DEFAULT
				{
					$$ = makeDefElem("location", NULL);
				}
			| TEMPLATE opt_equal name
				{
					$$ = makeDefElem("template", (Node *)makeString($3));
				}
			| TEMPLATE opt_equal DEFAULT
				{
					$$ = makeDefElem("template", NULL);
				}
			| ENCODING opt_equal Sconst
				{
					$$ = makeDefElem("encoding", (Node *)makeString($3));
				}
			| ENCODING opt_equal Iconst
				{
					$$ = makeDefElem("encoding", (Node *)makeInteger($3));
				}
			| ENCODING opt_equal DEFAULT
				{
					$$ = makeDefElem("encoding", NULL);
				}
			| LC_COLLATE_P opt_equal Sconst
				{
					$$ = makeDefElem("lc_collate", (Node *)makeString($3));
				}
			| LC_COLLATE_P opt_equal DEFAULT
				{
					$$ = makeDefElem("lc_collate", NULL);
				}
			| LC_CTYPE_P opt_equal Sconst
				{
					$$ = makeDefElem("lc_ctype", (Node *)makeString($3));
				}
			| LC_CTYPE_P opt_equal DEFAULT
				{
					$$ = makeDefElem("lc_ctype", NULL);
				}
			| CONNECTION LIMIT opt_equal SignedIconst
				{
					$$ = makeDefElem("connectionlimit", (Node *)makeInteger($4));
				}
			| OWNER opt_equal name
				{
					$$ = makeDefElem("owner", (Node *)makeString($3));
				}
			| OWNER opt_equal DEFAULT
				{
					$$ = makeDefElem("owner", NULL);
				}
		;

/*
 *	Though the equals sign doesn't match other WITH options, pg_dump uses
 *	equals for backward compatibility, and it doesn't seem worth removing it.
 */
opt_equal:	'='										{}
			| /*EMPTY*/								{}
		;


/*****************************************************************************
 *
 *		ALTER DATABASE
 *
 *****************************************************************************/

AlterDatabaseStmt:
			ALTER DATABASE database_name opt_with alterdb_opt_list
				 {
					AlterDatabaseStmt *n = makeNode(AlterDatabaseStmt);
					n->dbname = $3;
					n->options = $5;
					$$ = (Node *)n;
				 }
			| ALTER DATABASE database_name SET TABLESPACE name
				 {
					AlterDatabaseStmt *n = makeNode(AlterDatabaseStmt);
					n->dbname = $3;
					n->options = list_make1(makeDefElem("tablespace",
													(Node *)makeString($6)));
					$$ = (Node *)n;
				 }
		;

AlterDatabaseSetStmt:
			ALTER DATABASE database_name SetResetClause
				{
					AlterDatabaseSetStmt *n = makeNode(AlterDatabaseSetStmt);
					n->dbname = $3;
					n->setstmt = $4;
					$$ = (Node *)n;
				}
		;


alterdb_opt_list:
			alterdb_opt_list alterdb_opt_item		{ $$ = lappend($1, $2); }
			| /* EMPTY */							{ $$ = NIL; }
		;

alterdb_opt_item:
			CONNECTION LIMIT opt_equal SignedIconst
				{
					$$ = makeDefElem("connectionlimit", (Node *)makeInteger($4));
				}
		;


/*****************************************************************************
 *
 *		DROP DATABASE [ IF EXISTS ]
 *
 * This is implicitly CASCADE, no need for drop behavior
 *****************************************************************************/

DropdbStmt: DROP DATABASE database_name
				{
					DropdbStmt *n = makeNode(DropdbStmt);
					n->dbname = $3;
					n->missing_ok = FALSE;
					$$ = (Node *)n;
				}
			| DROP DATABASE IF_P EXISTS database_name
				{
					DropdbStmt *n = makeNode(DropdbStmt);
					n->dbname = $5;
					n->missing_ok = TRUE;
					$$ = (Node *)n;
				}
		;


/*****************************************************************************
 *
 * Manipulate a domain
 *
 *****************************************************************************/

CreateDomainStmt:
			CREATE DOMAIN_P any_name opt_as Typename ColQualList
				{
					CreateDomainStmt *n = makeNode(CreateDomainStmt);
					n->domainname = $3;
					n->typeName = $5;
					SplitColQualList($6, &n->constraints, &n->collClause,
									 yyscanner);
					$$ = (Node *)n;
				}
		;

AlterDomainStmt:
			/* ALTER DOMAIN <domain> {SET DEFAULT <expr>|DROP DEFAULT} */
			ALTER DOMAIN_P any_name alter_column_default
				{
					AlterDomainStmt *n = makeNode(AlterDomainStmt);
					n->subtype = 'T';
					n->typeName = $3;
					n->def = $4;
					$$ = (Node *)n;
				}
			/* ALTER DOMAIN <domain> DROP NOT NULL */
			| ALTER DOMAIN_P any_name DROP NOT NULL_P
				{
					AlterDomainStmt *n = makeNode(AlterDomainStmt);
					n->subtype = 'N';
					n->typeName = $3;
					$$ = (Node *)n;
				}
			/* ALTER DOMAIN <domain> SET NOT NULL */
			| ALTER DOMAIN_P any_name SET NOT NULL_P
				{
					AlterDomainStmt *n = makeNode(AlterDomainStmt);
					n->subtype = 'O';
					n->typeName = $3;
					$$ = (Node *)n;
				}
			/* ALTER DOMAIN <domain> ADD CONSTRAINT ... */
			| ALTER DOMAIN_P any_name ADD_P TableConstraint
				{
					AlterDomainStmt *n = makeNode(AlterDomainStmt);
					n->subtype = 'C';
					n->typeName = $3;
					n->def = $5;
					$$ = (Node *)n;
				}
			/* ALTER DOMAIN <domain> DROP CONSTRAINT <name> [RESTRICT|CASCADE] */
			| ALTER DOMAIN_P any_name DROP CONSTRAINT name opt_drop_behavior
				{
					AlterDomainStmt *n = makeNode(AlterDomainStmt);
					n->subtype = 'X';
					n->typeName = $3;
					n->name = $6;
					n->behavior = $7;
					n->missing_ok = false;
					$$ = (Node *)n;
				}
			/* ALTER DOMAIN <domain> DROP CONSTRAINT IF EXISTS <name> [RESTRICT|CASCADE] */
			| ALTER DOMAIN_P any_name DROP CONSTRAINT IF_P EXISTS name opt_drop_behavior
				{
					AlterDomainStmt *n = makeNode(AlterDomainStmt);
					n->subtype = 'X';
					n->typeName = $3;
					n->name = $8;
					n->behavior = $9;
					n->missing_ok = true;
					$$ = (Node *)n;
				}
			/* ALTER DOMAIN <domain> VALIDATE CONSTRAINT <name> */
			| ALTER DOMAIN_P any_name VALIDATE CONSTRAINT name
				{
					AlterDomainStmt *n = makeNode(AlterDomainStmt);
					n->subtype = 'V';
					n->typeName = $3;
					n->name = $6;
					$$ = (Node *)n;
				}
			;

opt_as:		AS										{}
			| /* EMPTY */							{}
		;


/*****************************************************************************
 *
 * Manipulate a text search dictionary or configuration
 *
 *****************************************************************************/

AlterTSDictionaryStmt:
			ALTER TEXT_P SEARCH DICTIONARY any_name definition
				{
					AlterTSDictionaryStmt *n = makeNode(AlterTSDictionaryStmt);
					n->dictname = $5;
					n->options = $6;
					$$ = (Node *)n;
				}
		;

AlterTSConfigurationStmt:
			ALTER TEXT_P SEARCH CONFIGURATION any_name ADD_P MAPPING FOR name_list WITH any_name_list
				{
					AlterTSConfigurationStmt *n = makeNode(AlterTSConfigurationStmt);
					n->cfgname = $5;
					n->tokentype = $9;
					n->dicts = $11;
					n->override = false;
					n->replace = false;
					$$ = (Node*)n;
				}
			| ALTER TEXT_P SEARCH CONFIGURATION any_name ALTER MAPPING FOR name_list WITH any_name_list
				{
					AlterTSConfigurationStmt *n = makeNode(AlterTSConfigurationStmt);
					n->cfgname = $5;
					n->tokentype = $9;
					n->dicts = $11;
					n->override = true;
					n->replace = false;
					$$ = (Node*)n;
				}
			| ALTER TEXT_P SEARCH CONFIGURATION any_name ALTER MAPPING REPLACE any_name WITH any_name
				{
					AlterTSConfigurationStmt *n = makeNode(AlterTSConfigurationStmt);
					n->cfgname = $5;
					n->tokentype = NIL;
					n->dicts = list_make2($9,$11);
					n->override = false;
					n->replace = true;
					$$ = (Node*)n;
				}
			| ALTER TEXT_P SEARCH CONFIGURATION any_name ALTER MAPPING FOR name_list REPLACE any_name WITH any_name
				{
					AlterTSConfigurationStmt *n = makeNode(AlterTSConfigurationStmt);
					n->cfgname = $5;
					n->tokentype = $9;
					n->dicts = list_make2($11,$13);
					n->override = false;
					n->replace = true;
					$$ = (Node*)n;
				}
			| ALTER TEXT_P SEARCH CONFIGURATION any_name DROP MAPPING FOR name_list
				{
					AlterTSConfigurationStmt *n = makeNode(AlterTSConfigurationStmt);
					n->cfgname = $5;
					n->tokentype = $9;
					n->missing_ok = false;
					$$ = (Node*)n;
				}
			| ALTER TEXT_P SEARCH CONFIGURATION any_name DROP MAPPING IF_P EXISTS FOR name_list
				{
					AlterTSConfigurationStmt *n = makeNode(AlterTSConfigurationStmt);
					n->cfgname = $5;
					n->tokentype = $11;
					n->missing_ok = true;
					$$ = (Node*)n;
				}
		;


/*****************************************************************************
 *
 * Manipulate a conversion
 *
 *		CREATE [DEFAULT] CONVERSION <conversion_name>
 *		FOR <encoding_name> TO <encoding_name> FROM <func_name>
 *
 *****************************************************************************/

CreateConversionStmt:
			CREATE opt_default CONVERSION_P any_name FOR Sconst
			TO Sconst FROM any_name
			{
				CreateConversionStmt *n = makeNode(CreateConversionStmt);
				n->conversion_name = $4;
				n->for_encoding_name = $6;
				n->to_encoding_name = $8;
				n->func_name = $10;
				n->def = $2;
				$$ = (Node *)n;
			}
		;

/*****************************************************************************
 *
 *		QUERY:
 *				CLUSTER [VERBOSE] <qualified_name> [ USING <index_name> ]
 *				CLUSTER [VERBOSE]
 *				CLUSTER [VERBOSE] <index_name> ON <qualified_name> (for pre-8.3)
 *
 *****************************************************************************/

ClusterStmt:
			CLUSTER opt_verbose qualified_name cluster_index_specification
				{
					ClusterStmt *n = makeNode(ClusterStmt);
					n->relation = $3;
					n->indexname = $4;
					n->verbose = $2;
					$$ = (Node*)n;
				}
			| CLUSTER opt_verbose
				{
					ClusterStmt *n = makeNode(ClusterStmt);
					n->relation = NULL;
					n->indexname = NULL;
					n->verbose = $2;
					$$ = (Node*)n;
				}
			/* kept for pre-8.3 compatibility */
			| CLUSTER opt_verbose index_name ON qualified_name
				{
					ClusterStmt *n = makeNode(ClusterStmt);
					n->relation = $5;
					n->indexname = $3;
					n->verbose = $2;
					$$ = (Node*)n;
				}
		;

cluster_index_specification:
			USING index_name		{ $$ = $2; }
			| /*EMPTY*/				{ $$ = NULL; }
		;


/*****************************************************************************
 *
 *		QUERY:
 *				VACUUM
 *				ANALYZE
 *
 *****************************************************************************/

VacuumStmt: VACUUM opt_full opt_freeze opt_verbose
				{
					VacuumStmt *n = makeNode(VacuumStmt);
					n->options = VACOPT_VACUUM;
					if ($2)
						n->options |= VACOPT_FULL;
					if ($4)
						n->options |= VACOPT_VERBOSE;
					n->freeze_min_age = $3 ? 0 : -1;
					n->freeze_table_age = $3 ? 0 : -1;
					n->relation = NULL;
					n->va_cols = NIL;
					$$ = (Node *)n;
				}
			| VACUUM opt_full opt_freeze opt_verbose qualified_name
				{
					VacuumStmt *n = makeNode(VacuumStmt);
					n->options = VACOPT_VACUUM;
					if ($2)
						n->options |= VACOPT_FULL;
					if ($4)
						n->options |= VACOPT_VERBOSE;
					n->freeze_min_age = $3 ? 0 : -1;
					n->freeze_table_age = $3 ? 0 : -1;
					n->relation = $5;
					n->va_cols = NIL;
					$$ = (Node *)n;
				}
			| VACUUM opt_full opt_freeze opt_verbose AnalyzeStmt
				{
					VacuumStmt *n = (VacuumStmt *) $5;
					n->options |= VACOPT_VACUUM;
					if ($2)
						n->options |= VACOPT_FULL;
					if ($4)
						n->options |= VACOPT_VERBOSE;
					n->freeze_min_age = $3 ? 0 : -1;
					n->freeze_table_age = $3 ? 0 : -1;
					$$ = (Node *)n;
				}
			| VACUUM '(' vacuum_option_list ')'
				{
					VacuumStmt *n = makeNode(VacuumStmt);
					n->options = VACOPT_VACUUM | $3;
					if (n->options & VACOPT_FREEZE)
						n->freeze_min_age = n->freeze_table_age = 0;
					else
						n->freeze_min_age = n->freeze_table_age = -1;
					n->relation = NULL;
					n->va_cols = NIL;
					$$ = (Node *) n;
				}
			| VACUUM '(' vacuum_option_list ')' qualified_name opt_name_list
				{
					VacuumStmt *n = makeNode(VacuumStmt);
					n->options = VACOPT_VACUUM | $3;
					if (n->options & VACOPT_FREEZE)
						n->freeze_min_age = n->freeze_table_age = 0;
					else
						n->freeze_min_age = n->freeze_table_age = -1;
					n->relation = $5;
					n->va_cols = $6;
					if (n->va_cols != NIL)	/* implies analyze */
						n->options |= VACOPT_ANALYZE;
					$$ = (Node *) n;
				}
		;

vacuum_option_list:
			vacuum_option_elem								{ $$ = $1; }
			| vacuum_option_list ',' vacuum_option_elem		{ $$ = $1 | $3; }
		;

vacuum_option_elem:
			analyze_keyword		{ $$ = VACOPT_ANALYZE; }
			| VERBOSE			{ $$ = VACOPT_VERBOSE; }
			| FREEZE			{ $$ = VACOPT_FREEZE; }
			| FULL				{ $$ = VACOPT_FULL; }
		;

AnalyzeStmt:
			analyze_keyword opt_verbose
				{
					VacuumStmt *n = makeNode(VacuumStmt);
					n->options = VACOPT_ANALYZE;
					if ($2)
						n->options |= VACOPT_VERBOSE;
					n->freeze_min_age = -1;
					n->freeze_table_age = -1;
					n->relation = NULL;
					n->va_cols = NIL;
					$$ = (Node *)n;
				}
			| analyze_keyword opt_verbose qualified_name opt_name_list
				{
					VacuumStmt *n = makeNode(VacuumStmt);
					n->options = VACOPT_ANALYZE;
					if ($2)
						n->options |= VACOPT_VERBOSE;
					n->freeze_min_age = -1;
					n->freeze_table_age = -1;
					n->relation = $3;
					n->va_cols = $4;
					$$ = (Node *)n;
				}
		;

analyze_keyword:
			ANALYZE									{}
			| ANALYSE /* British */					{}
		;

opt_verbose:
			VERBOSE									{ $$ = TRUE; }
			| /*EMPTY*/								{ $$ = FALSE; }
		;

opt_full:	FULL									{ $$ = TRUE; }
			| /*EMPTY*/								{ $$ = FALSE; }
		;

opt_freeze: FREEZE									{ $$ = TRUE; }
			| /*EMPTY*/								{ $$ = FALSE; }
		;

opt_name_list:
			'(' name_list ')'						{ $$ = $2; }
			| /*EMPTY*/								{ $$ = NIL; }
		;


/*****************************************************************************
 *
 *		QUERY:
 *				EXPLAIN [ANALYZE] [VERBOSE] query
 *				EXPLAIN ( options ) query
 *
 *****************************************************************************/

ExplainStmt:
		EXPLAIN ExplainableStmt
				{
					ExplainStmt *n = makeNode(ExplainStmt);
					n->query = $2;
					n->options = NIL;
					$$ = (Node *) n;
				}
		| EXPLAIN analyze_keyword opt_verbose ExplainableStmt
				{
					ExplainStmt *n = makeNode(ExplainStmt);
					n->query = $4;
					n->options = list_make1(makeDefElem("analyze", NULL));
					if ($3)
						n->options = lappend(n->options,
											 makeDefElem("verbose", NULL));
					$$ = (Node *) n;
				}
		| EXPLAIN VERBOSE ExplainableStmt
				{
					ExplainStmt *n = makeNode(ExplainStmt);
					n->query = $3;
					n->options = list_make1(makeDefElem("verbose", NULL));
					$$ = (Node *) n;
				}
		| EXPLAIN '(' explain_option_list ')' ExplainableStmt
				{
					ExplainStmt *n = makeNode(ExplainStmt);
					n->query = $5;
					n->options = $3;
					$$ = (Node *) n;
				}
		;

ExplainableStmt:
			SelectStmt
			| InsertStmt
			| UpdateStmt
			| DeleteStmt
			| DeclareCursorStmt
			| CreateAsStmt
			| CreateMatViewStmt
			| RefreshMatViewStmt
			| ExecuteStmt					/* by default all are $$=$1 */
		;

explain_option_list:
			explain_option_elem
				{
					$$ = list_make1($1);
				}
			| explain_option_list ',' explain_option_elem
				{
					$$ = lappend($1, $3);
				}
		;

explain_option_elem:
			explain_option_name explain_option_arg
				{
					$$ = makeDefElem($1, $2);
				}
		;

explain_option_name:
			NonReservedWord			{ $$ = $1; }
			| analyze_keyword		{ $$ = "analyze"; }
		;

explain_option_arg:
			opt_boolean_or_string	{ $$ = (Node *) makeString($1); }
			| NumericOnly			{ $$ = (Node *) $1; }
			| /* EMPTY */			{ $$ = NULL; }
		;

/*****************************************************************************
 *
 *		QUERY:
 *				PREPARE <plan_name> [(args, ...)] AS <query>
 *
 *****************************************************************************/

PrepareStmt: PREPARE name prep_type_clause AS PreparableStmt
				{
					PrepareStmt *n = makeNode(PrepareStmt);
					n->name = $2;
					n->argtypes = $3;
					n->query = $5;
					$$ = (Node *) n;
				}
		;

prep_type_clause: '(' type_list ')'			{ $$ = $2; }
				| /* EMPTY */				{ $$ = NIL; }
		;

PreparableStmt:
			SelectStmt
			| InsertStmt
			| UpdateStmt
			| DeleteStmt					/* by default all are $$=$1 */
		;

/*****************************************************************************
 *
 * EXECUTE <plan_name> [(params, ...)]
 * CREATE TABLE <name> AS EXECUTE <plan_name> [(params, ...)]
 *
 *****************************************************************************/

ExecuteStmt: EXECUTE name execute_param_clause
				{
					ExecuteStmt *n = makeNode(ExecuteStmt);
					n->name = $2;
					n->params = $3;
					$$ = (Node *) n;
				}
			| CREATE OptTemp TABLE create_as_target AS
				EXECUTE name execute_param_clause opt_with_data
				{
					CreateTableAsStmt *ctas = makeNode(CreateTableAsStmt);
					ExecuteStmt *n = makeNode(ExecuteStmt);
					n->name = $7;
					n->params = $8;
					ctas->query = (Node *) n;
					ctas->into = $4;
					ctas->relkind = OBJECT_TABLE;
					ctas->is_select_into = false;
					/* cram additional flags into the IntoClause */
					$4->rel->relpersistence = $2;
					$4->skipData = !($9);
					$$ = (Node *) ctas;
				}
		;

execute_param_clause: '(' expr_list ')'				{ $$ = $2; }
					| /* EMPTY */					{ $$ = NIL; }
					;

/*****************************************************************************
 *
 *		QUERY:
 *				DEALLOCATE [PREPARE] <plan_name>
 *
 *****************************************************************************/

DeallocateStmt: DEALLOCATE name
					{
						DeallocateStmt *n = makeNode(DeallocateStmt);
						n->name = $2;
						$$ = (Node *) n;
					}
				| DEALLOCATE PREPARE name
					{
						DeallocateStmt *n = makeNode(DeallocateStmt);
						n->name = $3;
						$$ = (Node *) n;
					}
				| DEALLOCATE ALL
					{
						DeallocateStmt *n = makeNode(DeallocateStmt);
						n->name = NULL;
						$$ = (Node *) n;
					}
				| DEALLOCATE PREPARE ALL
					{
						DeallocateStmt *n = makeNode(DeallocateStmt);
						n->name = NULL;
						$$ = (Node *) n;
					}
		;

/*****************************************************************************
 *
 *		QUERY:
 *				INSERT STATEMENTS
 *
 *****************************************************************************/

InsertStmt:
			opt_with_clause INSERT INTO qualified_name insert_rest returning_clause
				{
					$5->relation = $4;
					$5->returningList = $6;
					$5->withClause = $1;
					$$ = (Node *) $5;
				}
		;

insert_rest:
			SelectStmt
				{
					$$ = makeNode(InsertStmt);
					$$->cols = NIL;
					$$->selectStmt = $1;
				}
			| '(' insert_column_list ')' SelectStmt
				{
					$$ = makeNode(InsertStmt);
					$$->cols = $2;
					$$->selectStmt = $4;
				}
			| DEFAULT VALUES
				{
					$$ = makeNode(InsertStmt);
					$$->cols = NIL;
					$$->selectStmt = NULL;
				}
		;

insert_column_list:
			insert_column_item
					{ $$ = list_make1($1); }
			| insert_column_list ',' insert_column_item
					{ $$ = lappend($1, $3); }
		;

insert_column_item:
			ColId opt_indirection
				{
					$$ = makeNode(ResTarget);
					$$->name = $1;
					$$->indirection = check_indirection($2, yyscanner);
					$$->val = NULL;
					$$->location = @1;
				}
		;

returning_clause:
			RETURNING target_list		{ $$ = $2; }
			| /* EMPTY */				{ $$ = NIL; }
		;


/*****************************************************************************
 *
 *		QUERY:
 *				DELETE STATEMENTS
 *
 *****************************************************************************/

DeleteStmt: opt_with_clause DELETE_P FROM relation_expr_opt_alias
			using_clause where_or_current_clause returning_clause
				{
					DeleteStmt *n = makeNode(DeleteStmt);
					n->relation = $4;
					n->usingClause = $5;
					n->whereClause = $6;
					n->returningList = $7;
					n->withClause = $1;
					$$ = (Node *)n;
				}
		;

using_clause:
				USING from_list						{ $$ = $2; }
			| /*EMPTY*/								{ $$ = NIL; }
		;


/*****************************************************************************
 *
 *		QUERY:
 *				LOCK TABLE
 *
 *****************************************************************************/

LockStmt:	LOCK_P opt_table relation_expr_list opt_lock opt_nowait
				{
					LockStmt *n = makeNode(LockStmt);

					n->relations = $3;
					n->mode = $4;
					n->nowait = $5;
					$$ = (Node *)n;
				}
		;

opt_lock:	IN_P lock_type MODE				{ $$ = $2; }
			| /*EMPTY*/						{ $$ = AccessExclusiveLock; }
		;

lock_type:	ACCESS SHARE					{ $$ = AccessShareLock; }
			| ROW SHARE						{ $$ = RowShareLock; }
			| ROW EXCLUSIVE					{ $$ = RowExclusiveLock; }
			| SHARE UPDATE EXCLUSIVE		{ $$ = ShareUpdateExclusiveLock; }
			| SHARE							{ $$ = ShareLock; }
			| SHARE ROW EXCLUSIVE			{ $$ = ShareRowExclusiveLock; }
			| EXCLUSIVE						{ $$ = ExclusiveLock; }
			| ACCESS EXCLUSIVE				{ $$ = AccessExclusiveLock; }
		;

opt_nowait:	NOWAIT							{ $$ = TRUE; }
			| /*EMPTY*/						{ $$ = FALSE; }
		;


/*****************************************************************************
 *
 *		QUERY:
 *				UpdateStmt (UPDATE)
 *
 *****************************************************************************/

UpdateStmt: opt_with_clause UPDATE relation_expr_opt_alias
			SET set_clause_list
			from_clause
			where_or_current_clause
			returning_clause
				{
					UpdateStmt *n = makeNode(UpdateStmt);
					n->relation = $3;
					n->targetList = $5;
					n->fromClause = $6;
					n->whereClause = $7;
					n->returningList = $8;
					n->withClause = $1;
					$$ = (Node *)n;
				}
		;

set_clause_list:
			set_clause							{ $$ = $1; }
			| set_clause_list ',' set_clause	{ $$ = list_concat($1,$3); }
		;

set_clause:
			single_set_clause						{ $$ = list_make1($1); }
			| multiple_set_clause					{ $$ = $1; }
		;

single_set_clause:
			set_target '=' ctext_expr
				{
					$$ = $1;
					$$->val = (Node *) $3;
				}
		;

multiple_set_clause:
			'(' set_target_list ')' '=' ctext_row
				{
					ListCell *col_cell;
					ListCell *val_cell;

					/*
					 * Break the ctext_row apart, merge individual expressions
					 * into the destination ResTargets.  XXX this approach
					 * cannot work for general row expressions as sources.
					 */
					if (list_length($2) != list_length($5))
						ereport(ERROR,
								(errcode(ERRCODE_SYNTAX_ERROR),
								 errmsg("number of columns does not match number of values"),
								 parser_errposition(@1)));
					forboth(col_cell, $2, val_cell, $5)
					{
						ResTarget *res_col = (ResTarget *) lfirst(col_cell);
						Node *res_val = (Node *) lfirst(val_cell);

						res_col->val = res_val;
					}

					$$ = $2;
				}
		;

set_target:
			ColId opt_indirection
				{
					$$ = makeNode(ResTarget);
					$$->name = $1;
					$$->indirection = check_indirection($2, yyscanner);
					$$->val = NULL;	/* upper production sets this */
					$$->location = @1;
				}
		;

set_target_list:
			set_target								{ $$ = list_make1($1); }
			| set_target_list ',' set_target		{ $$ = lappend($1,$3); }
		;


/*****************************************************************************
 *
 *		QUERY:
 *				CURSOR STATEMENTS
 *
 *****************************************************************************/
DeclareCursorStmt: DECLARE cursor_name cursor_options CURSOR opt_hold FOR SelectStmt
				{
					DeclareCursorStmt *n = makeNode(DeclareCursorStmt);
					n->portalname = $2;
					/* currently we always set FAST_PLAN option */
					n->options = $3 | $5 | CURSOR_OPT_FAST_PLAN;
					n->query = $7;
					$$ = (Node *)n;
				}
		;

cursor_name:	name						{ $$ = $1; }
		;

cursor_options: /*EMPTY*/					{ $$ = 0; }
			| cursor_options NO SCROLL		{ $$ = $1 | CURSOR_OPT_NO_SCROLL; }
			| cursor_options SCROLL			{ $$ = $1 | CURSOR_OPT_SCROLL; }
			| cursor_options BINARY			{ $$ = $1 | CURSOR_OPT_BINARY; }
			| cursor_options INSENSITIVE	{ $$ = $1 | CURSOR_OPT_INSENSITIVE; }
		;

opt_hold: /* EMPTY */						{ $$ = 0; }
			| WITH HOLD						{ $$ = CURSOR_OPT_HOLD; }
			| WITHOUT HOLD					{ $$ = 0; }
		;

/*****************************************************************************
 *
 *		QUERY:
 *				SELECT STATEMENTS
 *
 *****************************************************************************/

/* A complete SELECT statement looks like this.
 *
 * The rule returns either a single SelectStmt node or a tree of them,
 * representing a set-operation tree.
 *
 * There is an ambiguity when a sub-SELECT is within an a_expr and there
 * are excess parentheses: do the parentheses belong to the sub-SELECT or
 * to the surrounding a_expr?  We don't really care, but bison wants to know.
 * To resolve the ambiguity, we are careful to define the grammar so that
 * the decision is staved off as long as possible: as long as we can keep
 * absorbing parentheses into the sub-SELECT, we will do so, and only when
 * it's no longer possible to do that will we decide that parens belong to
 * the expression.	For example, in "SELECT (((SELECT 2)) + 3)" the extra
 * parentheses are treated as part of the sub-select.  The necessity of doing
 * it that way is shown by "SELECT (((SELECT 2)) UNION SELECT 2)".	Had we
 * parsed "((SELECT 2))" as an a_expr, it'd be too late to go back to the
 * SELECT viewpoint when we see the UNION.
 *
 * This approach is implemented by defining a nonterminal select_with_parens,
 * which represents a SELECT with at least one outer layer of parentheses,
 * and being careful to use select_with_parens, never '(' SelectStmt ')',
 * in the expression grammar.  We will then have shift-reduce conflicts
 * which we can resolve in favor of always treating '(' <select> ')' as
 * a select_with_parens.  To resolve the conflicts, the productions that
 * conflict with the select_with_parens productions are manually given
 * precedences lower than the precedence of ')', thereby ensuring that we
 * shift ')' (and then reduce to select_with_parens) rather than trying to
 * reduce the inner <select> nonterminal to something else.  We use UMINUS
 * precedence for this, which is a fairly arbitrary choice.
 *
 * To be able to define select_with_parens itself without ambiguity, we need
 * a nonterminal select_no_parens that represents a SELECT structure with no
 * outermost parentheses.  This is a little bit tedious, but it works.
 *
 * In non-expression contexts, we use SelectStmt which can represent a SELECT
 * with or without outer parentheses.
 */

SelectStmt: select_no_parens			%prec UMINUS
			| select_with_parens		%prec UMINUS
		;

select_with_parens:
			'(' select_no_parens ')'				{ $$ = $2; }
			| '(' select_with_parens ')'			{ $$ = $2; }
		;

/*
 * This rule parses the equivalent of the standard's <query expression>.
 * The duplicative productions are annoying, but hard to get rid of without
 * creating shift/reduce conflicts.
 *
 *	The locking clause (FOR UPDATE etc) may be before or after LIMIT/OFFSET.
 *	In <=7.2.X, LIMIT/OFFSET had to be after FOR UPDATE
 *	We now support both orderings, but prefer LIMIT/OFFSET before the locking
 * clause.
 *	2002-08-28 bjm
 */
select_no_parens:
			simple_select						{ $$ = $1; }
			| select_clause sort_clause
				{
					insertSelectOptions((SelectStmt *) $1, $2, NIL,
										NULL, NULL, NULL,
										yyscanner);
					$$ = $1;
				}
			| select_clause opt_sort_clause for_locking_clause opt_select_limit
				{
					insertSelectOptions((SelectStmt *) $1, $2, $3,
										list_nth($4, 0), list_nth($4, 1),
										NULL,
										yyscanner);
					$$ = $1;
				}
			| select_clause opt_sort_clause select_limit opt_for_locking_clause
				{
					insertSelectOptions((SelectStmt *) $1, $2, $4,
										list_nth($3, 0), list_nth($3, 1),
										NULL,
										yyscanner);
					$$ = $1;
				}
			| with_clause select_clause
				{
					insertSelectOptions((SelectStmt *) $2, NULL, NIL,
										NULL, NULL,
										$1,
										yyscanner);
					$$ = $2;
				}
			| with_clause select_clause sort_clause
				{
					insertSelectOptions((SelectStmt *) $2, $3, NIL,
										NULL, NULL,
										$1,
										yyscanner);
					$$ = $2;
				}
			| with_clause select_clause opt_sort_clause for_locking_clause opt_select_limit
				{
					insertSelectOptions((SelectStmt *) $2, $3, $4,
										list_nth($5, 0), list_nth($5, 1),
										$1,
										yyscanner);
					$$ = $2;
				}
			| with_clause select_clause opt_sort_clause select_limit opt_for_locking_clause
				{
					insertSelectOptions((SelectStmt *) $2, $3, $5,
										list_nth($4, 0), list_nth($4, 1),
										$1,
										yyscanner);
					$$ = $2;
				}
		;

select_clause:
			simple_select							{ $$ = $1; }
			| select_with_parens					{ $$ = $1; }
		;

/*
 * This rule parses SELECT statements that can appear within set operations,
 * including UNION, INTERSECT and EXCEPT.  '(' and ')' can be used to specify
 * the ordering of the set operations.	Without '(' and ')' we want the
 * operations to be ordered per the precedence specs at the head of this file.
 *
 * As with select_no_parens, simple_select cannot have outer parentheses,
 * but can have parenthesized subclauses.
 *
 * Note that sort clauses cannot be included at this level --- SQL requires
 *		SELECT foo UNION SELECT bar ORDER BY baz
 * to be parsed as
 *		(SELECT foo UNION SELECT bar) ORDER BY baz
 * not
 *		SELECT foo UNION (SELECT bar ORDER BY baz)
 * Likewise for WITH, FOR UPDATE and LIMIT.  Therefore, those clauses are
 * described as part of the select_no_parens production, not simple_select.
 * This does not limit functionality, because you can reintroduce these
 * clauses inside parentheses.
 *
 * NOTE: only the leftmost component SelectStmt should have INTO.
 * However, this is not checked by the grammar; parse analysis must check it.
 */
simple_select:
			SELECT opt_distinct target_list
			into_clause from_clause where_clause
			group_clause having_clause window_clause
				{
					SelectStmt *n = makeNode(SelectStmt);
					n->distinctClause = $2;
					n->targetList = $3;
					n->intoClause = $4;
					n->fromClause = $5;
					n->whereClause = $6;
					n->groupClause = $7;
					n->havingClause = $8;
					n->windowClause = $9;
					$$ = (Node *)n;
				}
			| values_clause							{ $$ = $1; }
			| TABLE relation_expr
				{
					/* same as SELECT * FROM relation_expr */
					ColumnRef *cr = makeNode(ColumnRef);
					ResTarget *rt = makeNode(ResTarget);
					SelectStmt *n = makeNode(SelectStmt);

					cr->fields = list_make1(makeNode(A_Star));
					cr->location = -1;

					rt->name = NULL;
					rt->indirection = NIL;
					rt->val = (Node *)cr;
					rt->location = -1;

					n->targetList = list_make1(rt);
					n->fromClause = list_make1($2);
					$$ = (Node *)n;
				}
			| select_clause UNION opt_all select_clause
				{
					$$ = makeSetOp(SETOP_UNION, $3, $1, $4);
				}
			| select_clause INTERSECT opt_all select_clause
				{
					$$ = makeSetOp(SETOP_INTERSECT, $3, $1, $4);
				}
			| select_clause EXCEPT opt_all select_clause
				{
					$$ = makeSetOp(SETOP_EXCEPT, $3, $1, $4);
				}
		;

/*
 * SQL standard WITH clause looks like:
 *
 * WITH [ RECURSIVE ] <query name> [ (<column>,...) ]
 *		AS (query) [ SEARCH or CYCLE clause ]
 *
 * We don't currently support the SEARCH or CYCLE clause.
 */
with_clause:
		WITH cte_list
			{
				$$ = makeNode(WithClause);
				$$->ctes = $2;
				$$->recursive = false;
				$$->location = @1;
			}
		| WITH RECURSIVE cte_list
			{
				$$ = makeNode(WithClause);
				$$->ctes = $3;
				$$->recursive = true;
				$$->location = @1;
			}
		;

cte_list:
		common_table_expr						{ $$ = list_make1($1); }
		| cte_list ',' common_table_expr		{ $$ = lappend($1, $3); }
		;

common_table_expr:  name opt_name_list AS '(' PreparableStmt ')'
			{
				CommonTableExpr *n = makeNode(CommonTableExpr);
				n->ctename = $1;
				n->aliascolnames = $2;
				n->ctequery = $5;
				n->location = @1;
				$$ = (Node *) n;
			}
		;

opt_with_clause:
		with_clause								{ $$ = $1; }
		| /*EMPTY*/								{ $$ = NULL; }
		;

into_clause:
			INTO OptTempTableName
				{
					$$ = makeNode(IntoClause);
					$$->rel = $2;
					$$->colNames = NIL;
					$$->options = NIL;
					$$->onCommit = ONCOMMIT_NOOP;
					$$->tableSpaceName = NULL;
					$$->viewQuery = NULL;
					$$->skipData = false;
				}
			| /*EMPTY*/
				{ $$ = NULL; }
		;

/*
 * Redundancy here is needed to avoid shift/reduce conflicts,
 * since TEMP is not a reserved word.  See also OptTemp.
 */
OptTempTableName:
			TEMPORARY opt_table qualified_name
				{
					$$ = $3;
					$$->relpersistence = RELPERSISTENCE_TEMP;
				}
			| TEMP opt_table qualified_name
				{
					$$ = $3;
					$$->relpersistence = RELPERSISTENCE_TEMP;
				}
			| LOCAL TEMPORARY opt_table qualified_name
				{
					$$ = $4;
					$$->relpersistence = RELPERSISTENCE_TEMP;
				}
			| LOCAL TEMP opt_table qualified_name
				{
					$$ = $4;
					$$->relpersistence = RELPERSISTENCE_TEMP;
				}
			| GLOBAL TEMPORARY opt_table qualified_name
				{
					ereport(WARNING,
							(errmsg("GLOBAL is deprecated in temporary table creation"),
							 parser_errposition(@1)));
					$$ = $4;
					$$->relpersistence = RELPERSISTENCE_TEMP;
				}
			| GLOBAL TEMP opt_table qualified_name
				{
					ereport(WARNING,
							(errmsg("GLOBAL is deprecated in temporary table creation"),
							 parser_errposition(@1)));
					$$ = $4;
					$$->relpersistence = RELPERSISTENCE_TEMP;
				}
			| UNLOGGED opt_table qualified_name
				{
					$$ = $3;
					$$->relpersistence = RELPERSISTENCE_UNLOGGED;
				}
			| TABLE qualified_name
				{
					$$ = $2;
					$$->relpersistence = RELPERSISTENCE_PERMANENT;
				}
			| qualified_name
				{
					$$ = $1;
					$$->relpersistence = RELPERSISTENCE_PERMANENT;
				}
		;

opt_table:	TABLE									{}
			| /*EMPTY*/								{}
		;

opt_all:	ALL										{ $$ = TRUE; }
			| DISTINCT								{ $$ = FALSE; }
			| /*EMPTY*/								{ $$ = FALSE; }
		;

/* We use (NIL) as a placeholder to indicate that all target expressions
 * should be placed in the DISTINCT list during parsetree analysis.
 */
opt_distinct:
			DISTINCT								{ $$ = list_make1(NIL); }
			| DISTINCT ON '(' expr_list ')'			{ $$ = $4; }
			| ALL									{ $$ = NIL; }
			| /*EMPTY*/								{ $$ = NIL; }
		;

opt_sort_clause:
			sort_clause								{ $$ = $1;}
			| /*EMPTY*/								{ $$ = NIL; }
		;

sort_clause:
			ORDER BY sortby_list					{ $$ = $3; }
		;

sortby_list:
			sortby									{ $$ = list_make1($1); }
			| sortby_list ',' sortby				{ $$ = lappend($1, $3); }
		;

sortby:		a_expr USING qual_all_Op opt_nulls_order
				{
					$$ = makeNode(SortBy);
					$$->node = $1;
					$$->sortby_dir = SORTBY_USING;
					$$->sortby_nulls = $4;
					$$->useOp = $3;
					$$->location = @3;
				}
			| a_expr opt_asc_desc opt_nulls_order
				{
					$$ = makeNode(SortBy);
					$$->node = $1;
					$$->sortby_dir = $2;
					$$->sortby_nulls = $3;
					$$->useOp = NIL;
					$$->location = -1;		/* no operator */
				}
		;


within_group_clause:
			WITHIN GROUP_P '(' sort_clause ')'  { $$ = $4; }
			| /*EMPTY*/                         { $$ = NULL; }
         ;

select_limit:
			limit_clause offset_clause			{ $$ = list_make2($2, $1); }
			| offset_clause limit_clause		{ $$ = list_make2($1, $2); }
			| limit_clause						{ $$ = list_make2(NULL, $1); }
			| offset_clause						{ $$ = list_make2($1, NULL); }
		;

opt_select_limit:
			select_limit						{ $$ = $1; }
			| /* EMPTY */						{ $$ = list_make2(NULL,NULL); }
		;

limit_clause:
			LIMIT select_limit_value
				{ $$ = $2; }
			| LIMIT select_limit_value ',' select_offset_value
				{
					/* Disabled because it was too confusing, bjm 2002-02-18 */
					ereport(ERROR,
							(errcode(ERRCODE_SYNTAX_ERROR),
							 errmsg("LIMIT #,# syntax is not supported"),
							 errhint("Use separate LIMIT and OFFSET clauses."),
							 parser_errposition(@1)));
				}
			/* SQL:2008 syntax */
			| FETCH first_or_next opt_select_fetch_first_value row_or_rows ONLY
				{ $$ = $3; }
		;

offset_clause:
			OFFSET select_offset_value
				{ $$ = $2; }
			/* SQL:2008 syntax */
			| OFFSET select_offset_value2 row_or_rows
				{ $$ = $2; }
		;

select_limit_value:
			a_expr									{ $$ = $1; }
			| ALL
				{
					/* LIMIT ALL is represented as a NULL constant */
					$$ = makeNullAConst(@1);
				}
		;

select_offset_value:
			a_expr									{ $$ = $1; }
		;

/*
 * Allowing full expressions without parentheses causes various parsing
 * problems with the trailing ROW/ROWS key words.  SQL only calls for
 * constants, so we allow the rest only with parentheses.  If omitted,
 * default to 1.
 */
opt_select_fetch_first_value:
			SignedIconst						{ $$ = makeIntConst($1, @1); }
			| '(' a_expr ')'					{ $$ = $2; }
			| /*EMPTY*/							{ $$ = makeIntConst(1, -1); }
		;

/*
 * Again, the trailing ROW/ROWS in this case prevent the full expression
 * syntax.  c_expr is the best we can do.
 */
select_offset_value2:
			c_expr									{ $$ = $1; }
		;

/* noise words */
row_or_rows: ROW									{ $$ = 0; }
			| ROWS									{ $$ = 0; }
		;

first_or_next: FIRST_P								{ $$ = 0; }
			| NEXT									{ $$ = 0; }
		;


group_clause:
			GROUP_P BY expr_list					{ $$ = $3; }
			| /*EMPTY*/								{ $$ = NIL; }
		;

having_clause:
			HAVING a_expr							{ $$ = $2; }
			| /*EMPTY*/								{ $$ = NULL; }
		;

for_locking_clause:
			for_locking_items						{ $$ = $1; }
			| FOR READ ONLY							{ $$ = NIL; }
		;

opt_for_locking_clause:
			for_locking_clause						{ $$ = $1; }
			| /* EMPTY */							{ $$ = NIL; }
		;

for_locking_items:
			for_locking_item						{ $$ = list_make1($1); }
			| for_locking_items for_locking_item	{ $$ = lappend($1, $2); }
		;

for_locking_item:
			for_locking_strength locked_rels_list opt_nowait
				{
					LockingClause *n = makeNode(LockingClause);
					n->lockedRels = $2;
					n->strength = $1;
					n->noWait = $3;
					$$ = (Node *) n;
				}
		;

for_locking_strength:
			FOR UPDATE 							{ $$ = LCS_FORUPDATE; }
			| FOR NO KEY UPDATE 				{ $$ = LCS_FORNOKEYUPDATE; }
			| FOR SHARE 						{ $$ = LCS_FORSHARE; }
			| FOR KEY SHARE 					{ $$ = LCS_FORKEYSHARE; }
		;

locked_rels_list:
			OF qualified_name_list					{ $$ = $2; }
			| /* EMPTY */							{ $$ = NIL; }
		;


values_clause:
			VALUES ctext_row
				{
					SelectStmt *n = makeNode(SelectStmt);
					n->valuesLists = list_make1($2);
					$$ = (Node *) n;
				}
			| values_clause ',' ctext_row
				{
					SelectStmt *n = (SelectStmt *) $1;
					n->valuesLists = lappend(n->valuesLists, $3);
					$$ = (Node *) n;
				}
		;


/*****************************************************************************
 *
 *	clauses common to all Optimizable Stmts:
 *		from_clause		- allow list of both JOIN expressions and table names
 *		where_clause	- qualifications for joins or restrictions
 *
 *****************************************************************************/

from_clause:
			FROM from_list							{ $$ = $2; }
			| /*EMPTY*/								{ $$ = NIL; }
		;

from_list:
			table_ref								{ $$ = list_make1($1); }
			| from_list ',' table_ref				{ $$ = lappend($1, $3); }
		;

/*
 * table_ref is where an alias clause can be attached.
 */
table_ref:	relation_expr opt_alias_clause
				{
					$1->alias = $2;
					$$ = (Node *) $1;
				}
			| func_table func_alias_clause
				{
					RangeFunction *n = makeNode(RangeFunction);
					n->lateral = false;
					n->funccallnode = $1;
					n->alias = linitial($2);
					n->coldeflist = lsecond($2);
					$$ = (Node *) n;
				}
			| LATERAL_P func_table func_alias_clause
				{
					RangeFunction *n = makeNode(RangeFunction);
					n->lateral = true;
					n->funccallnode = $2;
					n->alias = linitial($3);
					n->coldeflist = lsecond($3);
					$$ = (Node *) n;
				}
			| select_with_parens opt_alias_clause
				{
					RangeSubselect *n = makeNode(RangeSubselect);
					n->lateral = false;
					n->subquery = $1;
					n->alias = $2;
					/*
					 * The SQL spec does not permit a subselect
					 * (<derived_table>) without an alias clause,
					 * so we don't either.  This avoids the problem
					 * of needing to invent a unique refname for it.
					 * That could be surmounted if there's sufficient
					 * popular demand, but for now let's just implement
					 * the spec and see if anyone complains.
					 * However, it does seem like a good idea to emit
					 * an error message that's better than "syntax error".
					 */
					if ($2 == NULL)
					{
						if (IsA($1, SelectStmt) &&
							((SelectStmt *) $1)->valuesLists)
							ereport(ERROR,
									(errcode(ERRCODE_SYNTAX_ERROR),
									 errmsg("VALUES in FROM must have an alias"),
									 errhint("For example, FROM (VALUES ...) [AS] foo."),
									 parser_errposition(@1)));
						else
							ereport(ERROR,
									(errcode(ERRCODE_SYNTAX_ERROR),
									 errmsg("subquery in FROM must have an alias"),
									 errhint("For example, FROM (SELECT ...) [AS] foo."),
									 parser_errposition(@1)));
					}
					$$ = (Node *) n;
				}
			| LATERAL_P select_with_parens opt_alias_clause
				{
					RangeSubselect *n = makeNode(RangeSubselect);
					n->lateral = true;
					n->subquery = $2;
					n->alias = $3;
					/* same coment as above */
					if ($3 == NULL)
					{
						if (IsA($2, SelectStmt) &&
							((SelectStmt *) $2)->valuesLists)
							ereport(ERROR,
									(errcode(ERRCODE_SYNTAX_ERROR),
									 errmsg("VALUES in FROM must have an alias"),
									 errhint("For example, FROM (VALUES ...) [AS] foo."),
									 parser_errposition(@2)));
						else
							ereport(ERROR,
									(errcode(ERRCODE_SYNTAX_ERROR),
									 errmsg("subquery in FROM must have an alias"),
									 errhint("For example, FROM (SELECT ...) [AS] foo."),
									 parser_errposition(@2)));
					}
					$$ = (Node *) n;
				}
			| joined_table
				{
					$$ = (Node *) $1;
				}
			| '(' joined_table ')' alias_clause
				{
					$2->alias = $4;
					$$ = (Node *) $2;
				}
		;


/*
 * It may seem silly to separate joined_table from table_ref, but there is
 * method in SQL's madness: if you don't do it this way you get reduce-
 * reduce conflicts, because it's not clear to the parser generator whether
 * to expect alias_clause after ')' or not.  For the same reason we must
 * treat 'JOIN' and 'join_type JOIN' separately, rather than allowing
 * join_type to expand to empty; if we try it, the parser generator can't
 * figure out when to reduce an empty join_type right after table_ref.
 *
 * Note that a CROSS JOIN is the same as an unqualified
 * INNER JOIN, and an INNER JOIN/ON has the same shape
 * but a qualification expression to limit membership.
 * A NATURAL JOIN implicitly matches column names between
 * tables and the shape is determined by which columns are
 * in common. We'll collect columns during the later transformations.
 */

joined_table:
			'(' joined_table ')'
				{
					$$ = $2;
				}
			| table_ref CROSS JOIN table_ref
				{
					/* CROSS JOIN is same as unqualified inner join */
					JoinExpr *n = makeNode(JoinExpr);
					n->jointype = JOIN_INNER;
					n->isNatural = FALSE;
					n->larg = $1;
					n->rarg = $4;
					n->usingClause = NIL;
					n->quals = NULL;
					$$ = n;
				}
			| table_ref join_type JOIN table_ref join_qual
				{
					JoinExpr *n = makeNode(JoinExpr);
					n->jointype = $2;
					n->isNatural = FALSE;
					n->larg = $1;
					n->rarg = $4;
					if ($5 != NULL && IsA($5, List))
						n->usingClause = (List *) $5; /* USING clause */
					else
						n->quals = $5; /* ON clause */
					$$ = n;
				}
			| table_ref JOIN table_ref join_qual
				{
					/* letting join_type reduce to empty doesn't work */
					JoinExpr *n = makeNode(JoinExpr);
					n->jointype = JOIN_INNER;
					n->isNatural = FALSE;
					n->larg = $1;
					n->rarg = $3;
					if ($4 != NULL && IsA($4, List))
						n->usingClause = (List *) $4; /* USING clause */
					else
						n->quals = $4; /* ON clause */
					$$ = n;
				}
			| table_ref NATURAL join_type JOIN table_ref
				{
					JoinExpr *n = makeNode(JoinExpr);
					n->jointype = $3;
					n->isNatural = TRUE;
					n->larg = $1;
					n->rarg = $5;
					n->usingClause = NIL; /* figure out which columns later... */
					n->quals = NULL; /* fill later */
					$$ = n;
				}
			| table_ref NATURAL JOIN table_ref
				{
					/* letting join_type reduce to empty doesn't work */
					JoinExpr *n = makeNode(JoinExpr);
					n->jointype = JOIN_INNER;
					n->isNatural = TRUE;
					n->larg = $1;
					n->rarg = $4;
					n->usingClause = NIL; /* figure out which columns later... */
					n->quals = NULL; /* fill later */
					$$ = n;
				}
		;

alias_clause:
			AS ColId '(' name_list ')'
				{
					$$ = makeNode(Alias);
					$$->aliasname = $2;
					$$->colnames = $4;
				}
			| AS ColId
				{
					$$ = makeNode(Alias);
					$$->aliasname = $2;
				}
			| ColId '(' name_list ')'
				{
					$$ = makeNode(Alias);
					$$->aliasname = $1;
					$$->colnames = $3;
				}
			| ColId
				{
					$$ = makeNode(Alias);
					$$->aliasname = $1;
				}
		;

opt_alias_clause: alias_clause						{ $$ = $1; }
			| /*EMPTY*/								{ $$ = NULL; }
		;

/*
 * func_alias_clause can include both an Alias and a coldeflist, so we make it
 * return a 2-element list that gets disassembled by calling production.
 */
func_alias_clause:
			alias_clause
				{
					$$ = list_make2($1, NIL);
				}
			| AS '(' TableFuncElementList ')'
				{
					$$ = list_make2(NULL, $3);
				}
			| AS ColId '(' TableFuncElementList ')'
				{
					Alias *a = makeNode(Alias);
					a->aliasname = $2;
					$$ = list_make2(a, $4);
				}
			| ColId '(' TableFuncElementList ')'
				{
					Alias *a = makeNode(Alias);
					a->aliasname = $1;
					$$ = list_make2(a, $3);
				}
			| /*EMPTY*/
				{
					$$ = list_make2(NULL, NIL);
				}
		;

join_type:	FULL join_outer							{ $$ = JOIN_FULL; }
			| LEFT join_outer						{ $$ = JOIN_LEFT; }
			| RIGHT join_outer						{ $$ = JOIN_RIGHT; }
			| INNER_P								{ $$ = JOIN_INNER; }
		;

/* OUTER is just noise... */
join_outer: OUTER_P									{ $$ = NULL; }
			| /*EMPTY*/								{ $$ = NULL; }
		;

/* JOIN qualification clauses
 * Possibilities are:
 *	USING ( column list ) allows only unqualified column names,
 *						  which must match between tables.
 *	ON expr allows more general qualifications.
 *
 * We return USING as a List node, while an ON-expr will not be a List.
 */

join_qual:	USING '(' name_list ')'					{ $$ = (Node *) $3; }
			| ON a_expr								{ $$ = $2; }
		;


relation_expr:
			qualified_name
				{
					/* default inheritance */
					$$ = $1;
					$$->inhOpt = INH_DEFAULT;
					$$->alias = NULL;
				}
			| qualified_name '*'
				{
					/* inheritance query */
					$$ = $1;
					$$->inhOpt = INH_YES;
					$$->alias = NULL;
				}
			| ONLY qualified_name
				{
					/* no inheritance */
					$$ = $2;
					$$->inhOpt = INH_NO;
					$$->alias = NULL;
				}
			| ONLY '(' qualified_name ')'
				{
					/* no inheritance, SQL99-style syntax */
					$$ = $3;
					$$->inhOpt = INH_NO;
					$$->alias = NULL;
				}
		;


relation_expr_list:
			relation_expr							{ $$ = list_make1($1); }
			| relation_expr_list ',' relation_expr	{ $$ = lappend($1, $3); }
		;


/*
 * Given "UPDATE foo set set ...", we have to decide without looking any
 * further ahead whether the first "set" is an alias or the UPDATE's SET
 * keyword.  Since "set" is allowed as a column name both interpretations
 * are feasible.  We resolve the shift/reduce conflict by giving the first
 * relation_expr_opt_alias production a higher precedence than the SET token
 * has, causing the parser to prefer to reduce, in effect assuming that the
 * SET is not an alias.
 */
relation_expr_opt_alias: relation_expr					%prec UMINUS
				{
					$$ = $1;
				}
			| relation_expr ColId
				{
					Alias *alias = makeNode(Alias);
					alias->aliasname = $2;
					$1->alias = alias;
					$$ = $1;
				}
			| relation_expr AS ColId
				{
					Alias *alias = makeNode(Alias);
					alias->aliasname = $3;
					$1->alias = alias;
					$$ = $1;
				}
		;

func_table: func_expr_windowless					{ $$ = $1; }
		;


where_clause:
			WHERE a_expr							{ $$ = $2; }
			| /*EMPTY*/								{ $$ = NULL; }
		;

/* variant for UPDATE and DELETE */
where_or_current_clause:
			WHERE a_expr							{ $$ = $2; }
			| WHERE CURRENT_P OF cursor_name
				{
					CurrentOfExpr *n = makeNode(CurrentOfExpr);
					/* cvarno is filled in by parse analysis */
					n->cursor_name = $4;
					n->cursor_param = 0;
					$$ = (Node *) n;
				}
			| /*EMPTY*/								{ $$ = NULL; }
		;


OptTableFuncElementList:
			TableFuncElementList				{ $$ = $1; }
			| /*EMPTY*/							{ $$ = NIL; }
		;

TableFuncElementList:
			TableFuncElement
				{
					$$ = list_make1($1);
				}
			| TableFuncElementList ',' TableFuncElement
				{
					$$ = lappend($1, $3);
				}
		;

TableFuncElement:	ColId Typename opt_collate_clause
				{
					ColumnDef *n = makeNode(ColumnDef);
					n->colname = $1;
					n->typeName = $2;
					n->inhcount = 0;
					n->is_local = true;
					n->is_not_null = false;
					n->is_from_type = false;
					n->storage = 0;
					n->raw_default = NULL;
					n->cooked_default = NULL;
					n->collClause = (CollateClause *) $3;
					n->collOid = InvalidOid;
					n->constraints = NIL;
					$$ = (Node *)n;
				}
		;

/*****************************************************************************
 *
 *	Type syntax
 *		SQL introduces a large amount of type-specific syntax.
 *		Define individual clauses to handle these cases, and use
 *		 the generic case to handle regular type-extensible Postgres syntax.
 *		- thomas 1997-10-10
 *
 *****************************************************************************/

Typename:	SimpleTypename opt_array_bounds
				{
					$$ = $1;
					$$->arrayBounds = $2;
				}
			| SETOF SimpleTypename opt_array_bounds
				{
					$$ = $2;
					$$->arrayBounds = $3;
					$$->setof = TRUE;
				}
			/* SQL standard syntax, currently only one-dimensional */
			| SimpleTypename ARRAY '[' Iconst ']'
				{
					$$ = $1;
					$$->arrayBounds = list_make1(makeInteger($4));
				}
			| SETOF SimpleTypename ARRAY '[' Iconst ']'
				{
					$$ = $2;
					$$->arrayBounds = list_make1(makeInteger($5));
					$$->setof = TRUE;
				}
			| SimpleTypename ARRAY
				{
					$$ = $1;
					$$->arrayBounds = list_make1(makeInteger(-1));
				}
			| SETOF SimpleTypename ARRAY
				{
					$$ = $2;
					$$->arrayBounds = list_make1(makeInteger(-1));
					$$->setof = TRUE;
				}
		;

opt_array_bounds:
			opt_array_bounds '[' ']'
					{  $$ = lappend($1, makeInteger(-1)); }
			| opt_array_bounds '[' Iconst ']'
					{  $$ = lappend($1, makeInteger($3)); }
			| /*EMPTY*/
					{  $$ = NIL; }
		;

SimpleTypename:
			GenericType								{ $$ = $1; }
			| Numeric								{ $$ = $1; }
			| Bit									{ $$ = $1; }
			| Character								{ $$ = $1; }
			| ConstDatetime							{ $$ = $1; }
			| ConstInterval opt_interval
				{
					$$ = $1;
					$$->typmods = $2;
				}
			| ConstInterval '(' Iconst ')' opt_interval
				{
					$$ = $1;
					if ($5 != NIL)
					{
						if (list_length($5) != 1)
							ereport(ERROR,
									(errcode(ERRCODE_SYNTAX_ERROR),
									 errmsg("interval precision specified twice"),
									 parser_errposition(@1)));
						$$->typmods = lappend($5, makeIntConst($3, @3));
					}
					else
						$$->typmods = list_make2(makeIntConst(INTERVAL_FULL_RANGE, -1),
												 makeIntConst($3, @3));
				}
		;

/* We have a separate ConstTypename to allow defaulting fixed-length
 * types such as CHAR() and BIT() to an unspecified length.
 * SQL9x requires that these default to a length of one, but this
 * makes no sense for constructs like CHAR 'hi' and BIT '0101',
 * where there is an obvious better choice to make.
 * Note that ConstInterval is not included here since it must
 * be pushed up higher in the rules to accommodate the postfix
 * options (e.g. INTERVAL '1' YEAR). Likewise, we have to handle
 * the generic-type-name case in AExprConst to avoid premature
 * reduce/reduce conflicts against function names.
 */
ConstTypename:
			Numeric									{ $$ = $1; }
			| ConstBit								{ $$ = $1; }
			| ConstCharacter						{ $$ = $1; }
			| ConstDatetime							{ $$ = $1; }
		;

/*
 * GenericType covers all type names that don't have special syntax mandated
 * by the standard, including qualified names.  We also allow type modifiers.
 * To avoid parsing conflicts against function invocations, the modifiers
 * have to be shown as expr_list here, but parse analysis will only accept
 * constants for them.
 */
GenericType:
			type_function_name opt_type_modifiers
				{
					$$ = makeTypeName($1);
					$$->typmods = $2;
					$$->location = @1;
				}
			| type_function_name attrs opt_type_modifiers
				{
					$$ = makeTypeNameFromNameList(lcons(makeString($1), $2));
					$$->typmods = $3;
					$$->location = @1;
				}
		;

opt_type_modifiers: '(' expr_list ')'				{ $$ = $2; }
					| /* EMPTY */					{ $$ = NIL; }
		;

/*
 * SQL numeric data types
 */
Numeric:	INT_P
				{
					$$ = SystemTypeName("int4");
					$$->location = @1;
				}
			| INTEGER
				{
					$$ = SystemTypeName("int4");
					$$->location = @1;
				}
			| SMALLINT
				{
					$$ = SystemTypeName("int2");
					$$->location = @1;
				}
			| BIGINT
				{
					$$ = SystemTypeName("int8");
					$$->location = @1;
				}
			| REAL
				{
					$$ = SystemTypeName("float4");
					$$->location = @1;
				}
			| FLOAT_P opt_float
				{
					$$ = $2;
					$$->location = @1;
				}
			| DOUBLE_P PRECISION
				{
					$$ = SystemTypeName("float8");
					$$->location = @1;
				}
			| DECIMAL_P opt_type_modifiers
				{
					$$ = SystemTypeName("numeric");
					$$->typmods = $2;
					$$->location = @1;
				}
			| DEC opt_type_modifiers
				{
					$$ = SystemTypeName("numeric");
					$$->typmods = $2;
					$$->location = @1;
				}
			| NUMERIC opt_type_modifiers
				{
					$$ = SystemTypeName("numeric");
					$$->typmods = $2;
					$$->location = @1;
				}
			| BOOLEAN_P
				{
					$$ = SystemTypeName("bool");
					$$->location = @1;
				}
		;

opt_float:	'(' Iconst ')'
				{
					/*
					 * Check FLOAT() precision limits assuming IEEE floating
					 * types - thomas 1997-09-18
					 */
					if ($2 < 1)
						ereport(ERROR,
								(errcode(ERRCODE_INVALID_PARAMETER_VALUE),
								 errmsg("precision for type float must be at least 1 bit"),
								 parser_errposition(@2)));
					else if ($2 <= 24)
						$$ = SystemTypeName("float4");
					else if ($2 <= 53)
						$$ = SystemTypeName("float8");
					else
						ereport(ERROR,
								(errcode(ERRCODE_INVALID_PARAMETER_VALUE),
								 errmsg("precision for type float must be less than 54 bits"),
								 parser_errposition(@2)));
				}
			| /*EMPTY*/
				{
					$$ = SystemTypeName("float8");
				}
		;

/*
 * SQL bit-field data types
 * The following implements BIT() and BIT VARYING().
 */
Bit:		BitWithLength
				{
					$$ = $1;
				}
			| BitWithoutLength
				{
					$$ = $1;
				}
		;

/* ConstBit is like Bit except "BIT" defaults to unspecified length */
/* See notes for ConstCharacter, which addresses same issue for "CHAR" */
ConstBit:	BitWithLength
				{
					$$ = $1;
				}
			| BitWithoutLength
				{
					$$ = $1;
					$$->typmods = NIL;
				}
		;

BitWithLength:
			BIT opt_varying '(' expr_list ')'
				{
					char *typname;

					typname = $2 ? "varbit" : "bit";
					$$ = SystemTypeName(typname);
					$$->typmods = $4;
					$$->location = @1;
				}
		;

BitWithoutLength:
			BIT opt_varying
				{
					/* bit defaults to bit(1), varbit to no limit */
					if ($2)
					{
						$$ = SystemTypeName("varbit");
					}
					else
					{
						$$ = SystemTypeName("bit");
						$$->typmods = list_make1(makeIntConst(1, -1));
					}
					$$->location = @1;
				}
		;


/*
 * SQL character data types
 * The following implements CHAR() and VARCHAR().
 */
Character:  CharacterWithLength
				{
					$$ = $1;
				}
			| CharacterWithoutLength
				{
					$$ = $1;
				}
		;

ConstCharacter:  CharacterWithLength
				{
					$$ = $1;
				}
			| CharacterWithoutLength
				{
					/* Length was not specified so allow to be unrestricted.
					 * This handles problems with fixed-length (bpchar) strings
					 * which in column definitions must default to a length
					 * of one, but should not be constrained if the length
					 * was not specified.
					 */
					$$ = $1;
					$$->typmods = NIL;
				}
		;

CharacterWithLength:  character '(' Iconst ')' opt_charset
				{
					if (($5 != NULL) && (strcmp($5, "sql_text") != 0))
					{
						char *type;

						type = palloc(strlen($1) + 1 + strlen($5) + 1);
						strcpy(type, $1);
						strcat(type, "_");
						strcat(type, $5);
						$1 = type;
					}

					$$ = SystemTypeName($1);
					$$->typmods = list_make1(makeIntConst($3, @3));
					$$->location = @1;
				}
		;

CharacterWithoutLength:	 character opt_charset
				{
					if (($2 != NULL) && (strcmp($2, "sql_text") != 0))
					{
						char *type;

						type = palloc(strlen($1) + 1 + strlen($2) + 1);
						strcpy(type, $1);
						strcat(type, "_");
						strcat(type, $2);
						$1 = type;
					}

					$$ = SystemTypeName($1);

					/* char defaults to char(1), varchar to no limit */
					if (strcmp($1, "bpchar") == 0)
						$$->typmods = list_make1(makeIntConst(1, -1));

					$$->location = @1;
				}
		;

character:	CHARACTER opt_varying
										{ $$ = $2 ? "varchar": "bpchar"; }
			| CHAR_P opt_varying
										{ $$ = $2 ? "varchar": "bpchar"; }
			| VARCHAR
										{ $$ = "varchar"; }
			| NATIONAL CHARACTER opt_varying
										{ $$ = $3 ? "varchar": "bpchar"; }
			| NATIONAL CHAR_P opt_varying
										{ $$ = $3 ? "varchar": "bpchar"; }
			| NCHAR opt_varying
										{ $$ = $2 ? "varchar": "bpchar"; }
		;

opt_varying:
			VARYING									{ $$ = TRUE; }
			| /*EMPTY*/								{ $$ = FALSE; }
		;

opt_charset:
			CHARACTER SET ColId						{ $$ = $3; }
			| /*EMPTY*/								{ $$ = NULL; }
		;

/*
 * SQL date/time types
 */
ConstDatetime:
			TIMESTAMP '(' Iconst ')' opt_timezone
				{
					if ($5)
						$$ = SystemTypeName("timestamptz");
					else
						$$ = SystemTypeName("timestamp");
					$$->typmods = list_make1(makeIntConst($3, @3));
					$$->location = @1;
				}
			| TIMESTAMP opt_timezone
				{
					if ($2)
						$$ = SystemTypeName("timestamptz");
					else
						$$ = SystemTypeName("timestamp");
					$$->location = @1;
				}
			| TIME '(' Iconst ')' opt_timezone
				{
					if ($5)
						$$ = SystemTypeName("timetz");
					else
						$$ = SystemTypeName("time");
					$$->typmods = list_make1(makeIntConst($3, @3));
					$$->location = @1;
				}
			| TIME opt_timezone
				{
					if ($2)
						$$ = SystemTypeName("timetz");
					else
						$$ = SystemTypeName("time");
					$$->location = @1;
				}
		;

ConstInterval:
			INTERVAL
				{
					$$ = SystemTypeName("interval");
					$$->location = @1;
				}
		;

opt_timezone:
			WITH_TIME ZONE							{ $$ = TRUE; }
			| WITHOUT TIME ZONE						{ $$ = FALSE; }
			| /*EMPTY*/								{ $$ = FALSE; }
		;

opt_interval:
			YEAR_P
				{ $$ = list_make1(makeIntConst(INTERVAL_MASK(YEAR), @1)); }
			| MONTH_P
				{ $$ = list_make1(makeIntConst(INTERVAL_MASK(MONTH), @1)); }
			| DAY_P
				{ $$ = list_make1(makeIntConst(INTERVAL_MASK(DAY), @1)); }
			| HOUR_P
				{ $$ = list_make1(makeIntConst(INTERVAL_MASK(HOUR), @1)); }
			| MINUTE_P
				{ $$ = list_make1(makeIntConst(INTERVAL_MASK(MINUTE), @1)); }
			| interval_second
				{ $$ = $1; }
			| YEAR_P TO MONTH_P
				{
					$$ = list_make1(makeIntConst(INTERVAL_MASK(YEAR) |
												 INTERVAL_MASK(MONTH), @1));
				}
			| DAY_P TO HOUR_P
				{
					$$ = list_make1(makeIntConst(INTERVAL_MASK(DAY) |
												 INTERVAL_MASK(HOUR), @1));
				}
			| DAY_P TO MINUTE_P
				{
					$$ = list_make1(makeIntConst(INTERVAL_MASK(DAY) |
												 INTERVAL_MASK(HOUR) |
												 INTERVAL_MASK(MINUTE), @1));
				}
			| DAY_P TO interval_second
				{
					$$ = $3;
					linitial($$) = makeIntConst(INTERVAL_MASK(DAY) |
												INTERVAL_MASK(HOUR) |
												INTERVAL_MASK(MINUTE) |
												INTERVAL_MASK(SECOND), @1);
				}
			| HOUR_P TO MINUTE_P
				{
					$$ = list_make1(makeIntConst(INTERVAL_MASK(HOUR) |
												 INTERVAL_MASK(MINUTE), @1));
				}
			| HOUR_P TO interval_second
				{
					$$ = $3;
					linitial($$) = makeIntConst(INTERVAL_MASK(HOUR) |
												INTERVAL_MASK(MINUTE) |
												INTERVAL_MASK(SECOND), @1);
				}
			| MINUTE_P TO interval_second
				{
					$$ = $3;
					linitial($$) = makeIntConst(INTERVAL_MASK(MINUTE) |
												INTERVAL_MASK(SECOND), @1);
				}
			| /*EMPTY*/
				{ $$ = NIL; }
		;

interval_second:
			SECOND_P
				{
					$$ = list_make1(makeIntConst(INTERVAL_MASK(SECOND), @1));
				}
			| SECOND_P '(' Iconst ')'
				{
					$$ = list_make2(makeIntConst(INTERVAL_MASK(SECOND), @1),
									makeIntConst($3, @3));
				}
		;


/*****************************************************************************
 *
 *	expression grammar
 *
 *****************************************************************************/

/*
 * General expressions
 * This is the heart of the expression syntax.
 *
 * We have two expression types: a_expr is the unrestricted kind, and
 * b_expr is a subset that must be used in some places to avoid shift/reduce
 * conflicts.  For example, we can't do BETWEEN as "BETWEEN a_expr AND a_expr"
 * because that use of AND conflicts with AND as a boolean operator.  So,
 * b_expr is used in BETWEEN and we remove boolean keywords from b_expr.
 *
 * Note that '(' a_expr ')' is a b_expr, so an unrestricted expression can
 * always be used by surrounding it with parens.
 *
 * c_expr is all the productions that are common to a_expr and b_expr;
 * it's factored out just to eliminate redundant coding.
 */
a_expr:		c_expr									{ $$ = $1; }
			| a_expr TYPECAST Typename
					{ $$ = makeTypeCast($1, $3, @2); }
			| a_expr COLLATE any_name
				{
					CollateClause *n = makeNode(CollateClause);
					n->arg = $1;
					n->collname = $3;
					n->location = @2;
					$$ = (Node *) n;
				}
			| a_expr AT TIME ZONE a_expr			%prec AT
				{
					$$ = (Node *) makeFuncCall(SystemFuncName("timezone"),
											   list_make2($5, $1),
											   @2);
				}
		/*
		 * These operators must be called out explicitly in order to make use
		 * of bison's automatic operator-precedence handling.  All other
		 * operator names are handled by the generic productions using "Op",
		 * below; and all those operators will have the same precedence.
		 *
		 * If you add more explicitly-known operators, be sure to add them
		 * also to b_expr and to the MathOp list above.
		 */
			| '+' a_expr					%prec UMINUS
				{ $$ = (Node *) makeSimpleA_Expr(AEXPR_OP, "+", NULL, $2, @1); }
			| '-' a_expr					%prec UMINUS
				{ $$ = doNegate($2, @1); }
			| a_expr '+' a_expr
				{ $$ = (Node *) makeSimpleA_Expr(AEXPR_OP, "+", $1, $3, @2); }
			| a_expr '-' a_expr
				{ $$ = (Node *) makeSimpleA_Expr(AEXPR_OP, "-", $1, $3, @2); }
			| a_expr '*' a_expr
				{ $$ = (Node *) makeSimpleA_Expr(AEXPR_OP, "*", $1, $3, @2); }
			| a_expr '/' a_expr
				{ $$ = (Node *) makeSimpleA_Expr(AEXPR_OP, "/", $1, $3, @2); }
			| a_expr '%' a_expr
				{ $$ = (Node *) makeSimpleA_Expr(AEXPR_OP, "%", $1, $3, @2); }
			| a_expr '^' a_expr
				{ $$ = (Node *) makeSimpleA_Expr(AEXPR_OP, "^", $1, $3, @2); }
			| a_expr '<' a_expr
				{ $$ = (Node *) makeSimpleA_Expr(AEXPR_OP, "<", $1, $3, @2); }
			| a_expr '>' a_expr
				{ $$ = (Node *) makeSimpleA_Expr(AEXPR_OP, ">", $1, $3, @2); }
			| a_expr '=' a_expr
				{ $$ = (Node *) makeSimpleA_Expr(AEXPR_OP, "=", $1, $3, @2); }

			| a_expr qual_Op a_expr				%prec Op
				{ $$ = (Node *) makeA_Expr(AEXPR_OP, $2, $1, $3, @2); }
			| qual_Op a_expr					%prec Op
				{ $$ = (Node *) makeA_Expr(AEXPR_OP, $1, NULL, $2, @1); }
			| a_expr qual_Op					%prec POSTFIXOP
				{ $$ = (Node *) makeA_Expr(AEXPR_OP, $2, $1, NULL, @2); }

			| a_expr AND a_expr
				{ $$ = (Node *) makeA_Expr(AEXPR_AND, NIL, $1, $3, @2); }
			| a_expr OR a_expr
				{ $$ = (Node *) makeA_Expr(AEXPR_OR, NIL, $1, $3, @2); }
			| NOT a_expr
				{ $$ = (Node *) makeA_Expr(AEXPR_NOT, NIL, NULL, $2, @1); }

			| a_expr LIKE a_expr
				{ $$ = (Node *) makeSimpleA_Expr(AEXPR_OP, "~~", $1, $3, @2); }
			| a_expr LIKE a_expr ESCAPE a_expr
				{
					FuncCall *n = makeFuncCall(SystemFuncName("like_escape"),
											   list_make2($3, $5),
											   @2);
					$$ = (Node *) makeSimpleA_Expr(AEXPR_OP, "~~", $1, (Node *) n, @2);
				}
			| a_expr NOT LIKE a_expr
				{ $$ = (Node *) makeSimpleA_Expr(AEXPR_OP, "!~~", $1, $4, @2); }
			| a_expr NOT LIKE a_expr ESCAPE a_expr
				{
					FuncCall *n = makeFuncCall(SystemFuncName("like_escape"),
											   list_make2($4, $6),
											   @2);
					$$ = (Node *) makeSimpleA_Expr(AEXPR_OP, "!~~", $1, (Node *) n, @2);
				}
			| a_expr ILIKE a_expr
				{ $$ = (Node *) makeSimpleA_Expr(AEXPR_OP, "~~*", $1, $3, @2); }
			| a_expr ILIKE a_expr ESCAPE a_expr
				{
					FuncCall *n = makeFuncCall(SystemFuncName("like_escape"),
											   list_make2($3, $5),
											   @2);
					$$ = (Node *) makeSimpleA_Expr(AEXPR_OP, "~~*", $1, (Node *) n, @2);
				}
			| a_expr NOT ILIKE a_expr
				{ $$ = (Node *) makeSimpleA_Expr(AEXPR_OP, "!~~*", $1, $4, @2); }
			| a_expr NOT ILIKE a_expr ESCAPE a_expr
				{
					FuncCall *n = makeFuncCall(SystemFuncName("like_escape"),
											   list_make2($4, $6),
											   @2);
					$$ = (Node *) makeSimpleA_Expr(AEXPR_OP, "!~~*", $1, (Node *) n, @2);
				}

			| a_expr SIMILAR TO a_expr				%prec SIMILAR
				{
					FuncCall *n = makeFuncCall(SystemFuncName("similar_escape"),
											   list_make2($4, makeNullAConst(-1)),
											   @2);
					$$ = (Node *) makeSimpleA_Expr(AEXPR_OP, "~", $1, (Node *) n, @2);
				}
			| a_expr SIMILAR TO a_expr ESCAPE a_expr
				{
					FuncCall *n = makeFuncCall(SystemFuncName("similar_escape"),
											   list_make2($4, $6),
											   @2);
					$$ = (Node *) makeSimpleA_Expr(AEXPR_OP, "~", $1, (Node *) n, @2);
				}
			| a_expr NOT SIMILAR TO a_expr			%prec SIMILAR
				{
					FuncCall *n = makeFuncCall(SystemFuncName("similar_escape"),
											   list_make2($5, makeNullAConst(-1)),
											   @2);
					$$ = (Node *) makeSimpleA_Expr(AEXPR_OP, "!~", $1, (Node *) n, @2);
				}
			| a_expr NOT SIMILAR TO a_expr ESCAPE a_expr
				{
					FuncCall *n = makeFuncCall(SystemFuncName("similar_escape"),
											   list_make2($5, $7),
											   @2);
					$$ = (Node *) makeSimpleA_Expr(AEXPR_OP, "!~", $1, (Node *) n, @2);
				}

			/* NullTest clause
			 * Define SQL-style Null test clause.
			 * Allow two forms described in the standard:
			 *	a IS NULL
			 *	a IS NOT NULL
			 * Allow two SQL extensions
			 *	a ISNULL
			 *	a NOTNULL
			 */
			| a_expr IS NULL_P							%prec IS
				{
					NullTest *n = makeNode(NullTest);
					n->arg = (Expr *) $1;
					n->nulltesttype = IS_NULL;
					$$ = (Node *)n;
				}
			| a_expr ISNULL
				{
					NullTest *n = makeNode(NullTest);
					n->arg = (Expr *) $1;
					n->nulltesttype = IS_NULL;
					$$ = (Node *)n;
				}
			| a_expr IS NOT NULL_P						%prec IS
				{
					NullTest *n = makeNode(NullTest);
					n->arg = (Expr *) $1;
					n->nulltesttype = IS_NOT_NULL;
					$$ = (Node *)n;
				}
			| a_expr NOTNULL
				{
					NullTest *n = makeNode(NullTest);
					n->arg = (Expr *) $1;
					n->nulltesttype = IS_NOT_NULL;
					$$ = (Node *)n;
				}
			| row OVERLAPS row
				{
					$$ = (Node *)makeOverlaps($1, $3, @2, yyscanner);
				}
			| a_expr IS TRUE_P							%prec IS
				{
					BooleanTest *b = makeNode(BooleanTest);
					b->arg = (Expr *) $1;
					b->booltesttype = IS_TRUE;
					$$ = (Node *)b;
				}
			| a_expr IS NOT TRUE_P						%prec IS
				{
					BooleanTest *b = makeNode(BooleanTest);
					b->arg = (Expr *) $1;
					b->booltesttype = IS_NOT_TRUE;
					$$ = (Node *)b;
				}
			| a_expr IS FALSE_P							%prec IS
				{
					BooleanTest *b = makeNode(BooleanTest);
					b->arg = (Expr *) $1;
					b->booltesttype = IS_FALSE;
					$$ = (Node *)b;
				}
			| a_expr IS NOT FALSE_P						%prec IS
				{
					BooleanTest *b = makeNode(BooleanTest);
					b->arg = (Expr *) $1;
					b->booltesttype = IS_NOT_FALSE;
					$$ = (Node *)b;
				}
			| a_expr IS UNKNOWN							%prec IS
				{
					BooleanTest *b = makeNode(BooleanTest);
					b->arg = (Expr *) $1;
					b->booltesttype = IS_UNKNOWN;
					$$ = (Node *)b;
				}
			| a_expr IS NOT UNKNOWN						%prec IS
				{
					BooleanTest *b = makeNode(BooleanTest);
					b->arg = (Expr *) $1;
					b->booltesttype = IS_NOT_UNKNOWN;
					$$ = (Node *)b;
				}
			| a_expr IS DISTINCT FROM a_expr			%prec IS
				{
					$$ = (Node *) makeSimpleA_Expr(AEXPR_DISTINCT, "=", $1, $5, @2);
				}
			| a_expr IS NOT DISTINCT FROM a_expr		%prec IS
				{
					$$ = (Node *) makeA_Expr(AEXPR_NOT, NIL, NULL,
									(Node *) makeSimpleA_Expr(AEXPR_DISTINCT,
															  "=", $1, $6, @2),
											 @2);

				}
			| a_expr IS OF '(' type_list ')'			%prec IS
				{
					$$ = (Node *) makeSimpleA_Expr(AEXPR_OF, "=", $1, (Node *) $5, @2);
				}
			| a_expr IS NOT OF '(' type_list ')'		%prec IS
				{
					$$ = (Node *) makeSimpleA_Expr(AEXPR_OF, "<>", $1, (Node *) $6, @2);
				}
			/*
			 *	Ideally we would not use hard-wired operators below but
			 *	instead use opclasses.  However, mixed data types and other
			 *	issues make this difficult:
			 *	http://archives.postgresql.org/pgsql-hackers/2008-08/msg01142.php
			 */
			| a_expr BETWEEN opt_asymmetric b_expr AND b_expr		%prec BETWEEN
				{
					$$ = (Node *) makeA_Expr(AEXPR_AND, NIL,
						(Node *) makeSimpleA_Expr(AEXPR_OP, ">=", $1, $4, @2),
						(Node *) makeSimpleA_Expr(AEXPR_OP, "<=", $1, $6, @2),
											 @2);
				}
			| a_expr NOT BETWEEN opt_asymmetric b_expr AND b_expr	%prec BETWEEN
				{
					$$ = (Node *) makeA_Expr(AEXPR_OR, NIL,
						(Node *) makeSimpleA_Expr(AEXPR_OP, "<", $1, $5, @2),
						(Node *) makeSimpleA_Expr(AEXPR_OP, ">", $1, $7, @2),
											 @2);
				}
			| a_expr BETWEEN SYMMETRIC b_expr AND b_expr			%prec BETWEEN
				{
					$$ = (Node *) makeA_Expr(AEXPR_OR, NIL,
						(Node *) makeA_Expr(AEXPR_AND, NIL,
							(Node *) makeSimpleA_Expr(AEXPR_OP, ">=", $1, $4, @2),
							(Node *) makeSimpleA_Expr(AEXPR_OP, "<=", $1, $6, @2),
											@2),
						(Node *) makeA_Expr(AEXPR_AND, NIL,
							(Node *) makeSimpleA_Expr(AEXPR_OP, ">=", $1, $6, @2),
							(Node *) makeSimpleA_Expr(AEXPR_OP, "<=", $1, $4, @2),
											@2),
											 @2);
				}
			| a_expr NOT BETWEEN SYMMETRIC b_expr AND b_expr		%prec BETWEEN
				{
					$$ = (Node *) makeA_Expr(AEXPR_AND, NIL,
						(Node *) makeA_Expr(AEXPR_OR, NIL,
							(Node *) makeSimpleA_Expr(AEXPR_OP, "<", $1, $5, @2),
							(Node *) makeSimpleA_Expr(AEXPR_OP, ">", $1, $7, @2),
											@2),
						(Node *) makeA_Expr(AEXPR_OR, NIL,
							(Node *) makeSimpleA_Expr(AEXPR_OP, "<", $1, $7, @2),
							(Node *) makeSimpleA_Expr(AEXPR_OP, ">", $1, $5, @2),
											@2),
											 @2);
				}
			| a_expr IN_P in_expr
				{
					/* in_expr returns a SubLink or a list of a_exprs */
					if (IsA($3, SubLink))
					{
						/* generate foo = ANY (subquery) */
						SubLink *n = (SubLink *) $3;
						n->subLinkType = ANY_SUBLINK;
						n->testexpr = $1;
						n->operName = list_make1(makeString("="));
						n->location = @2;
						$$ = (Node *)n;
					}
					else
					{
						/* generate scalar IN expression */
						$$ = (Node *) makeSimpleA_Expr(AEXPR_IN, "=", $1, $3, @2);
					}
				}
			| a_expr NOT IN_P in_expr
				{
					/* in_expr returns a SubLink or a list of a_exprs */
					if (IsA($4, SubLink))
					{
						/* generate NOT (foo = ANY (subquery)) */
						/* Make an = ANY node */
						SubLink *n = (SubLink *) $4;
						n->subLinkType = ANY_SUBLINK;
						n->testexpr = $1;
						n->operName = list_make1(makeString("="));
						n->location = @3;
						/* Stick a NOT on top */
						$$ = (Node *) makeA_Expr(AEXPR_NOT, NIL, NULL, (Node *) n, @2);
					}
					else
					{
						/* generate scalar NOT IN expression */
						$$ = (Node *) makeSimpleA_Expr(AEXPR_IN, "<>", $1, $4, @2);
					}
				}
			| a_expr subquery_Op sub_type select_with_parens	%prec Op
				{
					SubLink *n = makeNode(SubLink);
					n->subLinkType = $3;
					n->testexpr = $1;
					n->operName = $2;
					n->subselect = $4;
					n->location = @2;
					$$ = (Node *)n;
				}
			| a_expr subquery_Op sub_type '(' a_expr ')'		%prec Op
				{
					if ($3 == ANY_SUBLINK)
						$$ = (Node *) makeA_Expr(AEXPR_OP_ANY, $2, $1, $5, @2);
					else
						$$ = (Node *) makeA_Expr(AEXPR_OP_ALL, $2, $1, $5, @2);
				}
			| UNIQUE select_with_parens
				{
					/* Not sure how to get rid of the parentheses
					 * but there are lots of shift/reduce errors without them.
					 *
					 * Should be able to implement this by plopping the entire
					 * select into a node, then transforming the target expressions
					 * from whatever they are into count(*), and testing the
					 * entire result equal to one.
					 * But, will probably implement a separate node in the executor.
					 */
					ereport(ERROR,
							(errcode(ERRCODE_FEATURE_NOT_SUPPORTED),
							 errmsg("UNIQUE predicate is not yet implemented"),
							 parser_errposition(@1)));
				}
			| a_expr IS DOCUMENT_P					%prec IS
				{
					$$ = makeXmlExpr(IS_DOCUMENT, NULL, NIL,
									 list_make1($1), @2);
				}
			| a_expr IS NOT DOCUMENT_P				%prec IS
				{
					$$ = (Node *) makeA_Expr(AEXPR_NOT, NIL, NULL,
											 makeXmlExpr(IS_DOCUMENT, NULL, NIL,
														 list_make1($1), @2),
											 @2);
				}
		;

/*
 * Restricted expressions
 *
 * b_expr is a subset of the complete expression syntax defined by a_expr.
 *
 * Presently, AND, NOT, IS, and IN are the a_expr keywords that would
 * cause trouble in the places where b_expr is used.  For simplicity, we
 * just eliminate all the boolean-keyword-operator productions from b_expr.
 */
b_expr:		c_expr
				{ $$ = $1; }
			| b_expr TYPECAST Typename
				{ $$ = makeTypeCast($1, $3, @2); }
			| '+' b_expr					%prec UMINUS
				{ $$ = (Node *) makeSimpleA_Expr(AEXPR_OP, "+", NULL, $2, @1); }
			| '-' b_expr					%prec UMINUS
				{ $$ = doNegate($2, @1); }
			| b_expr '+' b_expr
				{ $$ = (Node *) makeSimpleA_Expr(AEXPR_OP, "+", $1, $3, @2); }
			| b_expr '-' b_expr
				{ $$ = (Node *) makeSimpleA_Expr(AEXPR_OP, "-", $1, $3, @2); }
			| b_expr '*' b_expr
				{ $$ = (Node *) makeSimpleA_Expr(AEXPR_OP, "*", $1, $3, @2); }
			| b_expr '/' b_expr
				{ $$ = (Node *) makeSimpleA_Expr(AEXPR_OP, "/", $1, $3, @2); }
			| b_expr '%' b_expr
				{ $$ = (Node *) makeSimpleA_Expr(AEXPR_OP, "%", $1, $3, @2); }
			| b_expr '^' b_expr
				{ $$ = (Node *) makeSimpleA_Expr(AEXPR_OP, "^", $1, $3, @2); }
			| b_expr '<' b_expr
				{ $$ = (Node *) makeSimpleA_Expr(AEXPR_OP, "<", $1, $3, @2); }
			| b_expr '>' b_expr
				{ $$ = (Node *) makeSimpleA_Expr(AEXPR_OP, ">", $1, $3, @2); }
			| b_expr '=' b_expr
				{ $$ = (Node *) makeSimpleA_Expr(AEXPR_OP, "=", $1, $3, @2); }
			| b_expr qual_Op b_expr				%prec Op
				{ $$ = (Node *) makeA_Expr(AEXPR_OP, $2, $1, $3, @2); }
			| qual_Op b_expr					%prec Op
				{ $$ = (Node *) makeA_Expr(AEXPR_OP, $1, NULL, $2, @1); }
			| b_expr qual_Op					%prec POSTFIXOP
				{ $$ = (Node *) makeA_Expr(AEXPR_OP, $2, $1, NULL, @2); }
			| b_expr IS DISTINCT FROM b_expr		%prec IS
				{
					$$ = (Node *) makeSimpleA_Expr(AEXPR_DISTINCT, "=", $1, $5, @2);
				}
			| b_expr IS NOT DISTINCT FROM b_expr	%prec IS
				{
					$$ = (Node *) makeA_Expr(AEXPR_NOT, NIL,
						NULL, (Node *) makeSimpleA_Expr(AEXPR_DISTINCT, "=", $1, $6, @2), @2);
				}
			| b_expr IS OF '(' type_list ')'		%prec IS
				{
					$$ = (Node *) makeSimpleA_Expr(AEXPR_OF, "=", $1, (Node *) $5, @2);
				}
			| b_expr IS NOT OF '(' type_list ')'	%prec IS
				{
					$$ = (Node *) makeSimpleA_Expr(AEXPR_OF, "<>", $1, (Node *) $6, @2);
				}
			| b_expr IS DOCUMENT_P					%prec IS
				{
					$$ = makeXmlExpr(IS_DOCUMENT, NULL, NIL,
									 list_make1($1), @2);
				}
			| b_expr IS NOT DOCUMENT_P				%prec IS
				{
					$$ = (Node *) makeA_Expr(AEXPR_NOT, NIL, NULL,
											 makeXmlExpr(IS_DOCUMENT, NULL, NIL,
														 list_make1($1), @2),
											 @2);
				}
		;

/*
 * Productions that can be used in both a_expr and b_expr.
 *
 * Note: productions that refer recursively to a_expr or b_expr mostly
 * cannot appear here.	However, it's OK to refer to a_exprs that occur
 * inside parentheses, such as function arguments; that cannot introduce
 * ambiguity to the b_expr syntax.
 */
c_expr:		columnref								{ $$ = $1; }
			| AexprConst							{ $$ = $1; }
			| PARAM opt_indirection
				{
					ParamRef *p = makeNode(ParamRef);
					p->number = $1;
					p->location = @1;
					if ($2)
					{
						A_Indirection *n = makeNode(A_Indirection);
						n->arg = (Node *) p;
						n->indirection = check_indirection($2, yyscanner);
						$$ = (Node *) n;
					}
					else
						$$ = (Node *) p;
				}
			| '(' a_expr ')' opt_indirection
				{
					if ($4)
					{
						A_Indirection *n = makeNode(A_Indirection);
						n->arg = $2;
						n->indirection = check_indirection($4, yyscanner);
						$$ = (Node *)n;
					}
					else
						$$ = $2;
				}
			| case_expr
				{ $$ = $1; }
			| func_expr
				{ $$ = $1; }
			| select_with_parens			%prec UMINUS
				{
					SubLink *n = makeNode(SubLink);
					n->subLinkType = EXPR_SUBLINK;
					n->testexpr = NULL;
					n->operName = NIL;
					n->subselect = $1;
					n->location = @1;
					$$ = (Node *)n;
				}
			| select_with_parens indirection
				{
					/*
					 * Because the select_with_parens nonterminal is designed
					 * to "eat" as many levels of parens as possible, the
					 * '(' a_expr ')' opt_indirection production above will
					 * fail to match a sub-SELECT with indirection decoration;
					 * the sub-SELECT won't be regarded as an a_expr as long
					 * as there are parens around it.  To support applying
					 * subscripting or field selection to a sub-SELECT result,
					 * we need this redundant-looking production.
					 */
					SubLink *n = makeNode(SubLink);
					A_Indirection *a = makeNode(A_Indirection);
					n->subLinkType = EXPR_SUBLINK;
					n->testexpr = NULL;
					n->operName = NIL;
					n->subselect = $1;
					n->location = @1;
					a->arg = (Node *)n;
					a->indirection = check_indirection($2, yyscanner);
					$$ = (Node *)a;
				}
			| EXISTS select_with_parens
				{
					SubLink *n = makeNode(SubLink);
					n->subLinkType = EXISTS_SUBLINK;
					n->testexpr = NULL;
					n->operName = NIL;
					n->subselect = $2;
					n->location = @1;
					$$ = (Node *)n;
				}
			| ARRAY select_with_parens
				{
					SubLink *n = makeNode(SubLink);
					n->subLinkType = ARRAY_SUBLINK;
					n->testexpr = NULL;
					n->operName = NIL;
					n->subselect = $2;
					n->location = @1;
					$$ = (Node *)n;
				}
			| ARRAY array_expr
				{
					A_ArrayExpr *n = (A_ArrayExpr *) $2;
					Assert(IsA(n, A_ArrayExpr));
					/* point outermost A_ArrayExpr to the ARRAY keyword */
					n->location = @1;
					$$ = (Node *)n;
				}
			| row
				{
					RowExpr *r = makeNode(RowExpr);
					r->args = $1;
					r->row_typeid = InvalidOid;	/* not analyzed yet */
					r->colnames = NIL;	/* to be filled in during analysis */
					r->location = @1;
					$$ = (Node *)r;
				}
		;

<<<<<<< HEAD
/*
 * func_expr is split out from c_expr just so that we have a classification
 * for "everything that is a function call or looks like one".  This isn't
 * very important, but it saves us having to document which variants are
 * legal in the backwards-compatible functional-index syntax for CREATE INDEX.
 * (Note that many of the special SQL functions wouldn't actually make any
 * sense as functional index entries, but we ignore that consideration here.)
 */
func_expr:	func_name '(' ')' within_group_clause filter_clause over_clause
				{
					FuncCall *n = makeNode(FuncCall);
					n->funcname = $1;
					n->args = NIL;
					n->agg_order = $4;
					n->agg_star = FALSE;
					n->agg_distinct = FALSE;
					n->func_variadic = FALSE;
					n->has_within_group = $4 ? TRUE: FALSE;
					n->agg_filter = $5;
					n->over = $6;
					n->location = @1;
					$$ = (Node *)n;
				}
			| func_name '(' func_arg_list ')' within_group_clause filter_clause over_clause
				{
					FuncCall *n = makeNode(FuncCall);
					n->funcname = $1;
					n->args = $3;
					n->agg_order = $5;
					n->agg_star = FALSE;
					n->agg_distinct = FALSE;
					n->func_variadic = FALSE;
					n->has_within_group = $5 ? TRUE : FALSE;
					n->agg_filter = $6;
					n->over = $7;
					n->location = @1;
					$$ = (Node *)n;
				}
			| func_name '(' VARIADIC func_arg_expr ')' within_group_clause filter_clause over_clause
				{
					FuncCall *n = makeNode(FuncCall);
					n->funcname = $1;
					n->args = list_make1($4);
					n->agg_order = $6;
					n->agg_star = FALSE;
					n->agg_distinct = FALSE;
					n->func_variadic = TRUE;
					n->has_within_group = $6 ? TRUE: FALSE;
					n->agg_filter = $7;
					n->over = $8;
					n->location = @1;
					$$ = (Node *)n;
				}
			| func_name '(' func_arg_list ',' VARIADIC func_arg_expr ')' within_group_clause filter_clause over_clause
				{
					FuncCall *n = makeNode(FuncCall);
					n->funcname = $1;
					n->args = lappend($3, $6);
					n->agg_order = $8;
					n->agg_star = FALSE;
					n->agg_distinct = FALSE;
					n->func_variadic = TRUE;
					n->has_within_group = $8 ? TRUE: FALSE;
					n->agg_filter = $9;
					n->over = $10;
					n->location = @1;
					$$ = (Node *)n;
				}
			| func_name '(' func_arg_list sort_clause ')' within_group_clause filter_clause over_clause
				{
					FuncCall *n = makeNode(FuncCall);
					if($4 && $6)
					{
						ereport(ERROR,
						(errcode(ERRCODE_SYNTAX_ERROR),
						errmsg("Cannot have multiple ORDER BY clauses in WITHIN GROUP"),
							parser_errposition(@4)));
					}
					n->funcname = $1;
					n->args = $3;
					n->agg_order = $4;
					n->agg_star = FALSE;
					n->agg_distinct = FALSE;
					n->func_variadic = FALSE;
					n->has_within_group = $6 ? TRUE: FALSE;
					n->agg_filter = $7;
					n->over = $8;
					n->location = @1;
					$$ = (Node *)n;
				}
			| func_name '(' ALL func_arg_list opt_sort_clause ')' within_group_clause filter_clause over_clause
				{
					FuncCall *n = makeNode(FuncCall);
					if($5 && $7)
					{
						ereport(ERROR,
						(errcode(ERRCODE_SYNTAX_ERROR),
						errmsg("Cannot have WITHIN GROUP and ORDER BY together"),
							parser_errposition(@4)));
					}
					n->funcname = $1;
					n->args = $4;
					n->agg_order = $5 ? $5 : $7;
					n->agg_star = FALSE;
					n->agg_distinct = FALSE;
=======
func_application: func_name '(' ')'
				{
					$$ = (Node *) makeFuncCall($1, NIL, @1);
				}
			| func_name '(' func_arg_list ')'
				{
					$$ = (Node *) makeFuncCall($1, $3, @1);
				}
			| func_name '(' VARIADIC func_arg_expr ')'
				{
					FuncCall *n = makeFuncCall($1, list_make1($4), @1);
					n->func_variadic = TRUE;
					$$ = (Node *)n;
				}
			| func_name '(' func_arg_list ',' VARIADIC func_arg_expr ')'
				{
					FuncCall *n = makeFuncCall($1, lappend($3, $6), @1);
					n->func_variadic = TRUE;
					$$ = (Node *)n;
				}
			| func_name '(' func_arg_list sort_clause ')'
				{
					FuncCall *n = makeFuncCall($1, $3, @1);
					n->agg_order = $4;
					$$ = (Node *)n;
				}
			| func_name '(' ALL func_arg_list opt_sort_clause ')'
				{
					FuncCall *n = makeFuncCall($1, $4, @1);
					n->agg_order = $5;
>>>>>>> daa86cfb
					/* Ideally we'd mark the FuncCall node to indicate
					 * "must be an aggregate", but there's no provision
					 * for that in FuncCall at the moment.
					 */
<<<<<<< HEAD
					n->func_variadic = FALSE;
					n->has_within_group = $7 ? TRUE: FALSE;
					n->agg_filter = $8;
					n->over = $9;
					n->location = @1;
					$$ = (Node *)n;
				}
			| func_name '(' DISTINCT func_arg_list opt_sort_clause ')' within_group_clause filter_clause over_clause
				{
					FuncCall *n = makeNode(FuncCall);
					if ($7)
					{
						ereport(ERROR,
						(errcode(ERRCODE_SYNTAX_ERROR),
						errmsg("Cannot have DISTINCT and WITHIN GROUP together"),
							parser_errposition(@5)));
					}
					n->funcname = $1;
					n->args = $4;
					n->agg_order = $5 ? $5 : $7;
					n->agg_star = FALSE;
					n->agg_distinct = TRUE;
					n->func_variadic = FALSE;
					n->has_within_group = $7 ? TRUE: FALSE;
					n->agg_filter = $8;
					n->over = $9;
					n->location = @1;
					$$ = (Node *)n;
				}
			| func_name '(' '*' ')' within_group_clause filter_clause over_clause
=======
					$$ = (Node *)n;
				}
			| func_name '(' DISTINCT func_arg_list opt_sort_clause ')'
				{
					FuncCall *n = makeFuncCall($1, $4, @1);
					n->agg_order = $5;
					n->agg_distinct = TRUE;
					$$ = (Node *)n;
				}
			| func_name '(' '*' ')'
>>>>>>> daa86cfb
				{
					/*
					 * We consider AGGREGATE(*) to invoke a parameterless
					 * aggregate.  This does the right thing for COUNT(*),
					 * and there are no other aggregates in SQL that accept
					 * '*' as parameter.
					 *
					 * The FuncCall node is also marked agg_star = true,
					 * so that later processing can detect what the argument
					 * really was.
					 */
<<<<<<< HEAD
					FuncCall *n = makeNode(FuncCall);
					n->funcname = $1;
					n->args = NIL;
					n->agg_order = $5;
					n->agg_star = TRUE;
					n->agg_distinct = FALSE;
					n->func_variadic = FALSE;
					n->has_within_group = $5 ? TRUE: FALSE;
					n->agg_filter = $6;
					n->over = $7;
					n->location = @1;
=======
					FuncCall *n = makeFuncCall($1, NIL, @1);
					n->agg_star = TRUE;
>>>>>>> daa86cfb
					$$ = (Node *)n;
				}
        ;


/*
 * func_expr and its cousin func_expr_windowless is split out from c_expr just 
 * so that we have classifications for "everything that is a function call or 
 * looks like one".  This isn't very important, but it saves us having to document 
 * which variants are legal in the backwards-compatible functional-index syntax 
 * for CREATE INDEX.
 * (Note that many of the special SQL functions wouldn't actually make any
 * sense as functional index entries, but we ignore that consideration here.)
 */
func_expr: func_application filter_clause over_clause 
				{
              		FuncCall *n = (FuncCall*)$1;
					n->agg_filter = $2;
					n->over = $3;
					$$ = (Node*)n;
				} 
			| func_expr_common_subexpr
				{ $$ = $1; }
		;

/* 
 * As func_expr but does not accept WINDOW functions directly (they
 * can still be contained in arguments for functions etc.)
 * Use this when window expressions are not allowed, so to disambiguate 
 * the grammar. (e.g. in CREATE INDEX)
 */
func_expr_windowless: 
			func_application						{ $$ = $1; }
			| func_expr_common_subexpr 				{ $$ = $1; }
		;

/*
 * Special expression 
 */
func_expr_common_subexpr:	
			COLLATION FOR '(' a_expr ')'
				{
					$$ = (Node *) makeFuncCall(SystemFuncName("pg_collation_for"),
											   list_make1($4),
											   @1);
				}
			| CURRENT_DATE
				{
					/*
					 * Translate as "'now'::text::date".
					 *
					 * We cannot use "'now'::date" because coerce_type() will
					 * immediately reduce that to a constant representing
					 * today's date.  We need to delay the conversion until
					 * runtime, else the wrong things will happen when
					 * CURRENT_DATE is used in a column default value or rule.
					 *
					 * This could be simplified if we had a way to generate
					 * an expression tree representing runtime application
					 * of type-input conversion functions.  (As of PG 7.3
					 * that is actually possible, but not clear that we want
					 * to rely on it.)
					 */
					Node *n;
					n = makeStringConstCast("now", @1, SystemTypeName("text"));
					$$ = makeTypeCast(n, SystemTypeName("date"), -1);
				}
			| CURRENT_TIME
				{
					/*
					 * Translate as "'now'::text::timetz".
					 * See comments for CURRENT_DATE.
					 */
					Node *n;
					n = makeStringConstCast("now", @1, SystemTypeName("text"));
					$$ = makeTypeCast(n, SystemTypeName("timetz"), -1);
				}
			| CURRENT_TIME '(' Iconst ')'
				{
					/*
					 * Translate as "'now'::text::timetz(n)".
					 * See comments for CURRENT_DATE.
					 */
					Node *n;
					TypeName *d;
					n = makeStringConstCast("now", @1, SystemTypeName("text"));
					d = SystemTypeName("timetz");
					d->typmods = list_make1(makeIntConst($3, @3));
					$$ = makeTypeCast(n, d, -1);
				}
			| CURRENT_TIMESTAMP
				{
					/*
					 * Translate as "now()", since we have a function that
					 * does exactly what is needed.
					 */
					$$ = (Node *) makeFuncCall(SystemFuncName("now"), NIL, @1);
				}
			| CURRENT_TIMESTAMP '(' Iconst ')'
				{
					/*
					 * Translate as "'now'::text::timestamptz(n)".
					 * See comments for CURRENT_DATE.
					 */
					Node *n;
					TypeName *d;
					n = makeStringConstCast("now", @1, SystemTypeName("text"));
					d = SystemTypeName("timestamptz");
					d->typmods = list_make1(makeIntConst($3, @3));
					$$ = makeTypeCast(n, d, -1);
				}
			| LOCALTIME
				{
					/*
					 * Translate as "'now'::text::time".
					 * See comments for CURRENT_DATE.
					 */
					Node *n;
					n = makeStringConstCast("now", @1, SystemTypeName("text"));
					$$ = makeTypeCast((Node *)n, SystemTypeName("time"), -1);
				}
			| LOCALTIME '(' Iconst ')'
				{
					/*
					 * Translate as "'now'::text::time(n)".
					 * See comments for CURRENT_DATE.
					 */
					Node *n;
					TypeName *d;
					n = makeStringConstCast("now", @1, SystemTypeName("text"));
					d = SystemTypeName("time");
					d->typmods = list_make1(makeIntConst($3, @3));
					$$ = makeTypeCast((Node *)n, d, -1);
				}
			| LOCALTIMESTAMP
				{
					/*
					 * Translate as "'now'::text::timestamp".
					 * See comments for CURRENT_DATE.
					 */
					Node *n;
					n = makeStringConstCast("now", @1, SystemTypeName("text"));
					$$ = makeTypeCast(n, SystemTypeName("timestamp"), -1);
				}
			| LOCALTIMESTAMP '(' Iconst ')'
				{
					/*
					 * Translate as "'now'::text::timestamp(n)".
					 * See comments for CURRENT_DATE.
					 */
					Node *n;
					TypeName *d;
					n = makeStringConstCast("now", @1, SystemTypeName("text"));
					d = SystemTypeName("timestamp");
					d->typmods = list_make1(makeIntConst($3, @3));
					$$ = makeTypeCast(n, d, -1);
				}
			| CURRENT_ROLE
				{
					$$ = (Node *) makeFuncCall(SystemFuncName("current_user"), NIL, @1);
				}
			| CURRENT_USER
				{
					$$ = (Node *) makeFuncCall(SystemFuncName("current_user"), NIL, @1);
				}
			| SESSION_USER
				{
					$$ = (Node *) makeFuncCall(SystemFuncName("session_user"), NIL, @1);
				}
			| USER
				{
					$$ = (Node *) makeFuncCall(SystemFuncName("current_user"), NIL, @1);
				}
			| CURRENT_CATALOG
				{
					$$ = (Node *) makeFuncCall(SystemFuncName("current_database"), NIL, @1);
				}
			| CURRENT_SCHEMA
				{
					$$ = (Node *) makeFuncCall(SystemFuncName("current_schema"), NIL, @1);
				}
			| CAST '(' a_expr AS Typename ')'
				{ $$ = makeTypeCast($3, $5, @1); }
			| EXTRACT '(' extract_list ')'
				{
					$$ = (Node *) makeFuncCall(SystemFuncName("date_part"), $3, @1);
				}
			| OVERLAY '(' overlay_list ')'
				{
					/* overlay(A PLACING B FROM C FOR D) is converted to
					 * overlay(A, B, C, D)
					 * overlay(A PLACING B FROM C) is converted to
					 * overlay(A, B, C)
					 */
					$$ = (Node *) makeFuncCall(SystemFuncName("overlay"), $3, @1);
				}
			| POSITION '(' position_list ')'
				{
					/* position(A in B) is converted to position(B, A) */
					$$ = (Node *) makeFuncCall(SystemFuncName("position"), $3, @1);
				}
			| SUBSTRING '(' substr_list ')'
				{
					/* substring(A from B for C) is converted to
					 * substring(A, B, C) - thomas 2000-11-28
					 */
					$$ = (Node *) makeFuncCall(SystemFuncName("substring"), $3, @1);
				}
			| TREAT '(' a_expr AS Typename ')'
				{
					/* TREAT(expr AS target) converts expr of a particular type to target,
					 * which is defined to be a subtype of the original expression.
					 * In SQL99, this is intended for use with structured UDTs,
					 * but let's make this a generally useful form allowing stronger
					 * coercions than are handled by implicit casting.
					 *
					 * Convert SystemTypeName() to SystemFuncName() even though
					 * at the moment they result in the same thing.
					 */
					$$ = (Node *) makeFuncCall(SystemFuncName(((Value *)llast($5->names))->val.str),
											    list_make1($3),
											    @1);
				}
			| TRIM '(' BOTH trim_list ')'
				{
					/* various trim expressions are defined in SQL
					 * - thomas 1997-07-19
					 */
					$$ = (Node *) makeFuncCall(SystemFuncName("btrim"), $4, @1);
				}
			| TRIM '(' LEADING trim_list ')'
				{
					$$ = (Node *) makeFuncCall(SystemFuncName("ltrim"), $4, @1);
				}
			| TRIM '(' TRAILING trim_list ')'
				{
					$$ = (Node *) makeFuncCall(SystemFuncName("rtrim"), $4, @1);
				}
			| TRIM '(' trim_list ')'
				{
					$$ = (Node *) makeFuncCall(SystemFuncName("btrim"), $3, @1);
				}
			| NULLIF '(' a_expr ',' a_expr ')'
				{
					$$ = (Node *) makeSimpleA_Expr(AEXPR_NULLIF, "=", $3, $5, @1);
				}
			| COALESCE '(' expr_list ')'
				{
					CoalesceExpr *c = makeNode(CoalesceExpr);
					c->args = $3;
					c->location = @1;
					$$ = (Node *)c;
				}
			| GREATEST '(' expr_list ')'
				{
					MinMaxExpr *v = makeNode(MinMaxExpr);
					v->args = $3;
					v->op = IS_GREATEST;
					v->location = @1;
					$$ = (Node *)v;
				}
			| LEAST '(' expr_list ')'
				{
					MinMaxExpr *v = makeNode(MinMaxExpr);
					v->args = $3;
					v->op = IS_LEAST;
					v->location = @1;
					$$ = (Node *)v;
				}
			| XMLCONCAT '(' expr_list ')'
				{
					$$ = makeXmlExpr(IS_XMLCONCAT, NULL, NIL, $3, @1);
				}
			| XMLELEMENT '(' NAME_P ColLabel ')'
				{
					$$ = makeXmlExpr(IS_XMLELEMENT, $4, NIL, NIL, @1);
				}
			| XMLELEMENT '(' NAME_P ColLabel ',' xml_attributes ')'
				{
					$$ = makeXmlExpr(IS_XMLELEMENT, $4, $6, NIL, @1);
				}
			| XMLELEMENT '(' NAME_P ColLabel ',' expr_list ')'
				{
					$$ = makeXmlExpr(IS_XMLELEMENT, $4, NIL, $6, @1);
				}
			| XMLELEMENT '(' NAME_P ColLabel ',' xml_attributes ',' expr_list ')'
				{
					$$ = makeXmlExpr(IS_XMLELEMENT, $4, $6, $8, @1);
				}
			| XMLEXISTS '(' c_expr xmlexists_argument ')'
				{
					/* xmlexists(A PASSING [BY REF] B [BY REF]) is
					 * converted to xmlexists(A, B)*/
					$$ = (Node *) makeFuncCall(SystemFuncName("xmlexists"), list_make2($3, $4), @1);
				}
			| XMLFOREST '(' xml_attribute_list ')'
				{
					$$ = makeXmlExpr(IS_XMLFOREST, NULL, $3, NIL, @1);
				}
			| XMLPARSE '(' document_or_content a_expr xml_whitespace_option ')'
				{
					XmlExpr *x = (XmlExpr *)
						makeXmlExpr(IS_XMLPARSE, NULL, NIL,
									list_make2($4, makeBoolAConst($5, -1)),
									@1);
					x->xmloption = $3;
					$$ = (Node *)x;
				}
			| XMLPI '(' NAME_P ColLabel ')'
				{
					$$ = makeXmlExpr(IS_XMLPI, $4, NULL, NIL, @1);
				}
			| XMLPI '(' NAME_P ColLabel ',' a_expr ')'
				{
					$$ = makeXmlExpr(IS_XMLPI, $4, NULL, list_make1($6), @1);
				}
			| XMLROOT '(' a_expr ',' xml_root_version opt_xml_root_standalone ')'
				{
					$$ = makeXmlExpr(IS_XMLROOT, NULL, NIL,
									 list_make3($3, $5, $6), @1);
				}
			| XMLSERIALIZE '(' document_or_content a_expr AS SimpleTypename ')'
				{
					XmlSerialize *n = makeNode(XmlSerialize);
					n->xmloption = $3;
					n->expr = $4;
					n->typeName = $6;
					n->location = @1;
					$$ = (Node *)n;
				}
		;

/*
 * SQL/XML support
 */
xml_root_version: VERSION_P a_expr
				{ $$ = $2; }
			| VERSION_P NO VALUE_P
				{ $$ = makeNullAConst(-1); }
		;

opt_xml_root_standalone: ',' STANDALONE_P YES_P
				{ $$ = makeIntConst(XML_STANDALONE_YES, -1); }
			| ',' STANDALONE_P NO
				{ $$ = makeIntConst(XML_STANDALONE_NO, -1); }
			| ',' STANDALONE_P NO VALUE_P
				{ $$ = makeIntConst(XML_STANDALONE_NO_VALUE, -1); }
			| /*EMPTY*/
				{ $$ = makeIntConst(XML_STANDALONE_OMITTED, -1); }
		;

xml_attributes: XMLATTRIBUTES '(' xml_attribute_list ')'	{ $$ = $3; }
		;

xml_attribute_list:	xml_attribute_el					{ $$ = list_make1($1); }
			| xml_attribute_list ',' xml_attribute_el	{ $$ = lappend($1, $3); }
		;

xml_attribute_el: a_expr AS ColLabel
				{
					$$ = makeNode(ResTarget);
					$$->name = $3;
					$$->indirection = NIL;
					$$->val = (Node *) $1;
					$$->location = @1;
				}
			| a_expr
				{
					$$ = makeNode(ResTarget);
					$$->name = NULL;
					$$->indirection = NIL;
					$$->val = (Node *) $1;
					$$->location = @1;
				}
		;

document_or_content: DOCUMENT_P						{ $$ = XMLOPTION_DOCUMENT; }
			| CONTENT_P								{ $$ = XMLOPTION_CONTENT; }
		;

xml_whitespace_option: PRESERVE WHITESPACE_P		{ $$ = TRUE; }
			| STRIP_P WHITESPACE_P					{ $$ = FALSE; }
			| /*EMPTY*/								{ $$ = FALSE; }
		;

/* We allow several variants for SQL and other compatibility. */
xmlexists_argument:
			PASSING c_expr
				{
					$$ = $2;
				}
			| PASSING c_expr BY REF
				{
					$$ = $2;
				}
			| PASSING BY REF c_expr
				{
					$$ = $4;
				}
			| PASSING BY REF c_expr BY REF
				{
					$$ = $4;
				}
		;


/*
 * Window Definitions
 */
window_clause:
			WINDOW window_definition_list			{ $$ = $2; }
			| /*EMPTY*/								{ $$ = NIL; }
		;

window_definition_list:
			window_definition						{ $$ = list_make1($1); }
			| window_definition_list ',' window_definition
													{ $$ = lappend($1, $3); }
		;

window_definition:
			ColId AS window_specification
				{
					WindowDef *n = $3;
					n->name = $1;
					$$ = n;
				}
		;

filter_clause:
             FILTER '(' WHERE a_expr ')'            { $$ = $4; }
             | /*EMPTY*/                            { $$ = NULL; }
         ;

over_clause: OVER window_specification
				{ $$ = $2; }
			| OVER ColId
				{
					WindowDef *n = makeNode(WindowDef);
					n->name = $2;
					n->refname = NULL;
					n->partitionClause = NIL;
					n->orderClause = NIL;
					n->frameOptions = FRAMEOPTION_DEFAULTS;
					n->startOffset = NULL;
					n->endOffset = NULL;
					n->location = @2;
					$$ = n;
				}
			| /*EMPTY*/
				{ $$ = NULL; }
		;

window_specification: '(' opt_existing_window_name opt_partition_clause
						opt_sort_clause opt_frame_clause ')'
				{
					WindowDef *n = makeNode(WindowDef);
					n->name = NULL;
					n->refname = $2;
					n->partitionClause = $3;
					n->orderClause = $4;
					/* copy relevant fields of opt_frame_clause */
					n->frameOptions = $5->frameOptions;
					n->startOffset = $5->startOffset;
					n->endOffset = $5->endOffset;
					n->location = @1;
					$$ = n;
				}
		;

/*
 * If we see PARTITION, RANGE, or ROWS as the first token after the '('
 * of a window_specification, we want the assumption to be that there is
 * no existing_window_name; but those keywords are unreserved and so could
 * be ColIds.  We fix this by making them have the same precedence as IDENT
 * and giving the empty production here a slightly higher precedence, so
 * that the shift/reduce conflict is resolved in favor of reducing the rule.
 * These keywords are thus precluded from being an existing_window_name but
 * are not reserved for any other purpose.
 */
opt_existing_window_name: ColId						{ $$ = $1; }
			| /*EMPTY*/				%prec Op		{ $$ = NULL; }
		;

opt_partition_clause: PARTITION BY expr_list		{ $$ = $3; }
			| /*EMPTY*/								{ $$ = NIL; }
		;

/*
 * For frame clauses, we return a WindowDef, but only some fields are used:
 * frameOptions, startOffset, and endOffset.
 *
 * This is only a subset of the full SQL:2008 frame_clause grammar.
 * We don't support <window frame exclusion> yet.
 */
opt_frame_clause:
			RANGE frame_extent
				{
					WindowDef *n = $2;
					n->frameOptions |= FRAMEOPTION_NONDEFAULT | FRAMEOPTION_RANGE;
					if (n->frameOptions & (FRAMEOPTION_START_VALUE_PRECEDING |
										   FRAMEOPTION_END_VALUE_PRECEDING))
						ereport(ERROR,
								(errcode(ERRCODE_FEATURE_NOT_SUPPORTED),
								 errmsg("RANGE PRECEDING is only supported with UNBOUNDED"),
								 parser_errposition(@1)));
					if (n->frameOptions & (FRAMEOPTION_START_VALUE_FOLLOWING |
										   FRAMEOPTION_END_VALUE_FOLLOWING))
						ereport(ERROR,
								(errcode(ERRCODE_FEATURE_NOT_SUPPORTED),
								 errmsg("RANGE FOLLOWING is only supported with UNBOUNDED"),
								 parser_errposition(@1)));
					$$ = n;
				}
			| ROWS frame_extent
				{
					WindowDef *n = $2;
					n->frameOptions |= FRAMEOPTION_NONDEFAULT | FRAMEOPTION_ROWS;
					$$ = n;
				}
			| /*EMPTY*/
				{
					WindowDef *n = makeNode(WindowDef);
					n->frameOptions = FRAMEOPTION_DEFAULTS;
					n->startOffset = NULL;
					n->endOffset = NULL;
					$$ = n;
				}
		;

frame_extent: frame_bound
				{
					WindowDef *n = $1;
					/* reject invalid cases */
					if (n->frameOptions & FRAMEOPTION_START_UNBOUNDED_FOLLOWING)
						ereport(ERROR,
								(errcode(ERRCODE_WINDOWING_ERROR),
								 errmsg("frame start cannot be UNBOUNDED FOLLOWING"),
								 parser_errposition(@1)));
					if (n->frameOptions & FRAMEOPTION_START_VALUE_FOLLOWING)
						ereport(ERROR,
								(errcode(ERRCODE_WINDOWING_ERROR),
								 errmsg("frame starting from following row cannot end with current row"),
								 parser_errposition(@1)));
					n->frameOptions |= FRAMEOPTION_END_CURRENT_ROW;
					$$ = n;
				}
			| BETWEEN frame_bound AND frame_bound
				{
					WindowDef *n1 = $2;
					WindowDef *n2 = $4;
					/* form merged options */
					int		frameOptions = n1->frameOptions;
					/* shift converts START_ options to END_ options */
					frameOptions |= n2->frameOptions << 1;
					frameOptions |= FRAMEOPTION_BETWEEN;
					/* reject invalid cases */
					if (frameOptions & FRAMEOPTION_START_UNBOUNDED_FOLLOWING)
						ereport(ERROR,
								(errcode(ERRCODE_WINDOWING_ERROR),
								 errmsg("frame start cannot be UNBOUNDED FOLLOWING"),
								 parser_errposition(@2)));
					if (frameOptions & FRAMEOPTION_END_UNBOUNDED_PRECEDING)
						ereport(ERROR,
								(errcode(ERRCODE_WINDOWING_ERROR),
								 errmsg("frame end cannot be UNBOUNDED PRECEDING"),
								 parser_errposition(@4)));
					if ((frameOptions & FRAMEOPTION_START_CURRENT_ROW) &&
						(frameOptions & FRAMEOPTION_END_VALUE_PRECEDING))
						ereport(ERROR,
								(errcode(ERRCODE_WINDOWING_ERROR),
								 errmsg("frame starting from current row cannot have preceding rows"),
								 parser_errposition(@4)));
					if ((frameOptions & FRAMEOPTION_START_VALUE_FOLLOWING) &&
						(frameOptions & (FRAMEOPTION_END_VALUE_PRECEDING |
										 FRAMEOPTION_END_CURRENT_ROW)))
						ereport(ERROR,
								(errcode(ERRCODE_WINDOWING_ERROR),
								 errmsg("frame starting from following row cannot have preceding rows"),
								 parser_errposition(@4)));
					n1->frameOptions = frameOptions;
					n1->endOffset = n2->startOffset;
					$$ = n1;
				}
		;

/*
 * This is used for both frame start and frame end, with output set up on
 * the assumption it's frame start; the frame_extent productions must reject
 * invalid cases.
 */
frame_bound:
			UNBOUNDED PRECEDING
				{
					WindowDef *n = makeNode(WindowDef);
					n->frameOptions = FRAMEOPTION_START_UNBOUNDED_PRECEDING;
					n->startOffset = NULL;
					n->endOffset = NULL;
					$$ = n;
				}
			| UNBOUNDED FOLLOWING
				{
					WindowDef *n = makeNode(WindowDef);
					n->frameOptions = FRAMEOPTION_START_UNBOUNDED_FOLLOWING;
					n->startOffset = NULL;
					n->endOffset = NULL;
					$$ = n;
				}
			| CURRENT_P ROW
				{
					WindowDef *n = makeNode(WindowDef);
					n->frameOptions = FRAMEOPTION_START_CURRENT_ROW;
					n->startOffset = NULL;
					n->endOffset = NULL;
					$$ = n;
				}
			| a_expr PRECEDING
				{
					WindowDef *n = makeNode(WindowDef);
					n->frameOptions = FRAMEOPTION_START_VALUE_PRECEDING;
					n->startOffset = $1;
					n->endOffset = NULL;
					$$ = n;
				}
			| a_expr FOLLOWING
				{
					WindowDef *n = makeNode(WindowDef);
					n->frameOptions = FRAMEOPTION_START_VALUE_FOLLOWING;
					n->startOffset = $1;
					n->endOffset = NULL;
					$$ = n;
				}
		;


/*
 * Supporting nonterminals for expressions.
 */

/* Explicit row production.
 *
 * SQL99 allows an optional ROW keyword, so we can now do single-element rows
 * without conflicting with the parenthesized a_expr production.  Without the
 * ROW keyword, there must be more than one a_expr inside the parens.
 */
row:		ROW '(' expr_list ')'					{ $$ = $3; }
			| ROW '(' ')'							{ $$ = NIL; }
			| '(' expr_list ',' a_expr ')'			{ $$ = lappend($2, $4); }
		;

sub_type:	ANY										{ $$ = ANY_SUBLINK; }
			| SOME									{ $$ = ANY_SUBLINK; }
			| ALL									{ $$ = ALL_SUBLINK; }
		;

all_Op:		Op										{ $$ = $1; }
			| MathOp								{ $$ = $1; }
		;

MathOp:		 '+'									{ $$ = "+"; }
			| '-'									{ $$ = "-"; }
			| '*'									{ $$ = "*"; }
			| '/'									{ $$ = "/"; }
			| '%'									{ $$ = "%"; }
			| '^'									{ $$ = "^"; }
			| '<'									{ $$ = "<"; }
			| '>'									{ $$ = ">"; }
			| '='									{ $$ = "="; }
		;

qual_Op:	Op
					{ $$ = list_make1(makeString($1)); }
			| OPERATOR '(' any_operator ')'
					{ $$ = $3; }
		;

qual_all_Op:
			all_Op
					{ $$ = list_make1(makeString($1)); }
			| OPERATOR '(' any_operator ')'
					{ $$ = $3; }
		;

subquery_Op:
			all_Op
					{ $$ = list_make1(makeString($1)); }
			| OPERATOR '(' any_operator ')'
					{ $$ = $3; }
			| LIKE
					{ $$ = list_make1(makeString("~~")); }
			| NOT LIKE
					{ $$ = list_make1(makeString("!~~")); }
			| ILIKE
					{ $$ = list_make1(makeString("~~*")); }
			| NOT ILIKE
					{ $$ = list_make1(makeString("!~~*")); }
/* cannot put SIMILAR TO here, because SIMILAR TO is a hack.
 * the regular expression is preprocessed by a function (similar_escape),
 * and the ~ operator for posix regular expressions is used.
 *        x SIMILAR TO y     ->    x ~ similar_escape(y)
 * this transformation is made on the fly by the parser upwards.
 * however the SubLink structure which handles any/some/all stuff
 * is not ready for such a thing.
 */
			;

expr_list:	a_expr
				{
					$$ = list_make1($1);
				}
			| expr_list ',' a_expr
				{
					$$ = lappend($1, $3);
				}
		;

/* function arguments can have names */
func_arg_list:  func_arg_expr
				{
					$$ = list_make1($1);
				}
			| func_arg_list ',' func_arg_expr
				{
					$$ = lappend($1, $3);
				}
		;

func_arg_expr:  a_expr
				{
					$$ = $1;
				}
			| param_name COLON_EQUALS a_expr
				{
					NamedArgExpr *na = makeNode(NamedArgExpr);
					na->name = $1;
					na->arg = (Expr *) $3;
					na->argnumber = -1;		/* until determined */
					na->location = @1;
					$$ = (Node *) na;
				}
		;

type_list:	Typename								{ $$ = list_make1($1); }
			| type_list ',' Typename				{ $$ = lappend($1, $3); }
		;

array_expr: '[' expr_list ']'
				{
					$$ = makeAArrayExpr($2, @1);
				}
			| '[' array_expr_list ']'
				{
					$$ = makeAArrayExpr($2, @1);
				}
			| '[' ']'
				{
					$$ = makeAArrayExpr(NIL, @1);
				}
		;

array_expr_list: array_expr							{ $$ = list_make1($1); }
			| array_expr_list ',' array_expr		{ $$ = lappend($1, $3); }
		;


extract_list:
			extract_arg FROM a_expr
				{
					$$ = list_make2(makeStringConst($1, @1), $3);
				}
			| /*EMPTY*/								{ $$ = NIL; }
		;

/* Allow delimited string Sconst in extract_arg as an SQL extension.
 * - thomas 2001-04-12
 */
extract_arg:
			IDENT									{ $$ = $1; }
			| YEAR_P								{ $$ = "year"; }
			| MONTH_P								{ $$ = "month"; }
			| DAY_P									{ $$ = "day"; }
			| HOUR_P								{ $$ = "hour"; }
			| MINUTE_P								{ $$ = "minute"; }
			| SECOND_P								{ $$ = "second"; }
			| Sconst								{ $$ = $1; }
		;

/* OVERLAY() arguments
 * SQL99 defines the OVERLAY() function:
 * o overlay(text placing text from int for int)
 * o overlay(text placing text from int)
 * and similarly for binary strings
 */
overlay_list:
			a_expr overlay_placing substr_from substr_for
				{
					$$ = list_make4($1, $2, $3, $4);
				}
			| a_expr overlay_placing substr_from
				{
					$$ = list_make3($1, $2, $3);
				}
		;

overlay_placing:
			PLACING a_expr
				{ $$ = $2; }
		;

/* position_list uses b_expr not a_expr to avoid conflict with general IN */

position_list:
			b_expr IN_P b_expr						{ $$ = list_make2($3, $1); }
			| /*EMPTY*/								{ $$ = NIL; }
		;

/* SUBSTRING() arguments
 * SQL9x defines a specific syntax for arguments to SUBSTRING():
 * o substring(text from int for int)
 * o substring(text from int) get entire string from starting point "int"
 * o substring(text for int) get first "int" characters of string
 * o substring(text from pattern) get entire string matching pattern
 * o substring(text from pattern for escape) same with specified escape char
 * We also want to support generic substring functions which accept
 * the usual generic list of arguments. So we will accept both styles
 * here, and convert the SQL9x style to the generic list for further
 * processing. - thomas 2000-11-28
 */
substr_list:
			a_expr substr_from substr_for
				{
					$$ = list_make3($1, $2, $3);
				}
			| a_expr substr_for substr_from
				{
					/* not legal per SQL99, but might as well allow it */
					$$ = list_make3($1, $3, $2);
				}
			| a_expr substr_from
				{
					$$ = list_make2($1, $2);
				}
			| a_expr substr_for
				{
					/*
					 * Since there are no cases where this syntax allows
					 * a textual FOR value, we forcibly cast the argument
					 * to int4.  The possible matches in pg_proc are
					 * substring(text,int4) and substring(text,text),
					 * and we don't want the parser to choose the latter,
					 * which it is likely to do if the second argument
					 * is unknown or doesn't have an implicit cast to int4.
					 */
					$$ = list_make3($1, makeIntConst(1, -1),
									makeTypeCast($2,
												 SystemTypeName("int4"), -1));
				}
			| expr_list
				{
					$$ = $1;
				}
			| /*EMPTY*/
				{ $$ = NIL; }
		;

substr_from:
			FROM a_expr								{ $$ = $2; }
		;

substr_for: FOR a_expr								{ $$ = $2; }
		;

trim_list:	a_expr FROM expr_list					{ $$ = lappend($3, $1); }
			| FROM expr_list						{ $$ = $2; }
			| expr_list								{ $$ = $1; }
		;

in_expr:	select_with_parens
				{
					SubLink *n = makeNode(SubLink);
					n->subselect = $1;
					/* other fields will be filled later */
					$$ = (Node *)n;
				}
			| '(' expr_list ')'						{ $$ = (Node *)$2; }
		;

/*
 * Define SQL-style CASE clause.
 * - Full specification
 *	CASE WHEN a = b THEN c ... ELSE d END
 * - Implicit argument
 *	CASE a WHEN b THEN c ... ELSE d END
 */
case_expr:	CASE case_arg when_clause_list case_default END_P
				{
					CaseExpr *c = makeNode(CaseExpr);
					c->casetype = InvalidOid; /* not analyzed yet */
					c->arg = (Expr *) $2;
					c->args = $3;
					c->defresult = (Expr *) $4;
					c->location = @1;
					$$ = (Node *)c;
				}
		;

when_clause_list:
			/* There must be at least one */
			when_clause								{ $$ = list_make1($1); }
			| when_clause_list when_clause			{ $$ = lappend($1, $2); }
		;

when_clause:
			WHEN a_expr THEN a_expr
				{
					CaseWhen *w = makeNode(CaseWhen);
					w->expr = (Expr *) $2;
					w->result = (Expr *) $4;
					w->location = @1;
					$$ = (Node *)w;
				}
		;

case_default:
			ELSE a_expr								{ $$ = $2; }
			| /*EMPTY*/								{ $$ = NULL; }
		;

case_arg:	a_expr									{ $$ = $1; }
			| /*EMPTY*/								{ $$ = NULL; }
		;

columnref:	ColId
				{
					$$ = makeColumnRef($1, NIL, @1, yyscanner);
				}
			| ColId indirection
				{
					$$ = makeColumnRef($1, $2, @1, yyscanner);
				}
		;

indirection_el:
			'.' attr_name
				{
					$$ = (Node *) makeString($2);
				}
			| '.' '*'
				{
					$$ = (Node *) makeNode(A_Star);
				}
			| '[' a_expr ']'
				{
					A_Indices *ai = makeNode(A_Indices);
					ai->lidx = NULL;
					ai->uidx = $2;
					$$ = (Node *) ai;
				}
			| '[' a_expr ':' a_expr ']'
				{
					A_Indices *ai = makeNode(A_Indices);
					ai->lidx = $2;
					ai->uidx = $4;
					$$ = (Node *) ai;
				}
		;

indirection:
			indirection_el							{ $$ = list_make1($1); }
			| indirection indirection_el			{ $$ = lappend($1, $2); }
		;

opt_indirection:
			/*EMPTY*/								{ $$ = NIL; }
			| opt_indirection indirection_el		{ $$ = lappend($1, $2); }
		;

opt_asymmetric: ASYMMETRIC
			| /*EMPTY*/
		;

/*
 * The SQL spec defines "contextually typed value expressions" and
 * "contextually typed row value constructors", which for our purposes
 * are the same as "a_expr" and "row" except that DEFAULT can appear at
 * the top level.
 */

ctext_expr:
			a_expr					{ $$ = (Node *) $1; }
			| DEFAULT
				{
					SetToDefault *n = makeNode(SetToDefault);
					n->location = @1;
					$$ = (Node *) n;
				}
		;

ctext_expr_list:
			ctext_expr								{ $$ = list_make1($1); }
			| ctext_expr_list ',' ctext_expr		{ $$ = lappend($1, $3); }
		;

/*
 * We should allow ROW '(' ctext_expr_list ')' too, but that seems to require
 * making VALUES a fully reserved word, which will probably break more apps
 * than allowing the noise-word is worth.
 */
ctext_row: '(' ctext_expr_list ')'					{ $$ = $2; }
		;


/*****************************************************************************
 *
 *	target list for SELECT
 *
 *****************************************************************************/

target_list:
			target_el								{ $$ = list_make1($1); }
			| target_list ',' target_el				{ $$ = lappend($1, $3); }
		;

target_el:	a_expr AS ColLabel
				{
					$$ = makeNode(ResTarget);
					$$->name = $3;
					$$->indirection = NIL;
					$$->val = (Node *)$1;
					$$->location = @1;
				}
			/*
			 * We support omitting AS only for column labels that aren't
			 * any known keyword.  There is an ambiguity against postfix
			 * operators: is "a ! b" an infix expression, or a postfix
			 * expression and a column label?  We prefer to resolve this
			 * as an infix expression, which we accomplish by assigning
			 * IDENT a precedence higher than POSTFIXOP.
			 */
			| a_expr IDENT
				{
					$$ = makeNode(ResTarget);
					$$->name = $2;
					$$->indirection = NIL;
					$$->val = (Node *)$1;
					$$->location = @1;
				}
			| a_expr
				{
					$$ = makeNode(ResTarget);
					$$->name = NULL;
					$$->indirection = NIL;
					$$->val = (Node *)$1;
					$$->location = @1;
				}
			| '*'
				{
					ColumnRef *n = makeNode(ColumnRef);
					n->fields = list_make1(makeNode(A_Star));
					n->location = @1;

					$$ = makeNode(ResTarget);
					$$->name = NULL;
					$$->indirection = NIL;
					$$->val = (Node *)n;
					$$->location = @1;
				}
		;


/*****************************************************************************
 *
 *	Names and constants
 *
 *****************************************************************************/

qualified_name_list:
			qualified_name							{ $$ = list_make1($1); }
			| qualified_name_list ',' qualified_name { $$ = lappend($1, $3); }
		;

/*
 * The production for a qualified relation name has to exactly match the
 * production for a qualified func_name, because in a FROM clause we cannot
 * tell which we are parsing until we see what comes after it ('(' for a
 * func_name, something else for a relation). Therefore we allow 'indirection'
 * which may contain subscripts, and reject that case in the C code.
 */
qualified_name:
			ColId
				{
					$$ = makeRangeVar(NULL, $1, @1);
				}
			| ColId indirection
				{
					check_qualified_name($2, yyscanner);
					$$ = makeRangeVar(NULL, NULL, @1);
					switch (list_length($2))
					{
						case 1:
							$$->catalogname = NULL;
							$$->schemaname = $1;
							$$->relname = strVal(linitial($2));
							break;
						case 2:
							$$->catalogname = $1;
							$$->schemaname = strVal(linitial($2));
							$$->relname = strVal(lsecond($2));
							break;
						default:
							ereport(ERROR,
									(errcode(ERRCODE_SYNTAX_ERROR),
									 errmsg("improper qualified name (too many dotted names): %s",
											NameListToString(lcons(makeString($1), $2))),
									 parser_errposition(@1)));
							break;
					}
				}
		;

name_list:	name
					{ $$ = list_make1(makeString($1)); }
			| name_list ',' name
					{ $$ = lappend($1, makeString($3)); }
		;


name:		ColId									{ $$ = $1; };

database_name:
			ColId									{ $$ = $1; };

access_method:
			ColId									{ $$ = $1; };

attr_name:	ColLabel								{ $$ = $1; };

index_name: ColId									{ $$ = $1; };

file_name:	Sconst									{ $$ = $1; };

/*
 * The production for a qualified func_name has to exactly match the
 * production for a qualified columnref, because we cannot tell which we
 * are parsing until we see what comes after it ('(' or Sconst for a func_name,
 * anything else for a columnref).  Therefore we allow 'indirection' which
 * may contain subscripts, and reject that case in the C code.  (If we
 * ever implement SQL99-like methods, such syntax may actually become legal!)
 */
func_name:	type_function_name
					{ $$ = list_make1(makeString($1)); }
			| ColId indirection
					{
						$$ = check_func_name(lcons(makeString($1), $2),
											 yyscanner);
					}
		;


/*
 * Constants
 */
AexprConst: Iconst
				{
					$$ = makeIntConst($1, @1);
				}
			| FCONST
				{
					$$ = makeFloatConst($1, @1);
				}
			| Sconst
				{
					$$ = makeStringConst($1, @1);
				}
			| BCONST
				{
					$$ = makeBitStringConst($1, @1);
				}
			| XCONST
				{
					/* This is a bit constant per SQL99:
					 * Without Feature F511, "BIT data type",
					 * a <general literal> shall not be a
					 * <bit string literal> or a <hex string literal>.
					 */
					$$ = makeBitStringConst($1, @1);
				}
			| func_name Sconst
				{
					/* generic type 'literal' syntax */
					TypeName *t = makeTypeNameFromNameList($1);
					t->location = @1;
					$$ = makeStringConstCast($2, @2, t);
				}
			| func_name '(' func_arg_list ')' Sconst
				{
					/* generic syntax with a type modifier */
					TypeName *t = makeTypeNameFromNameList($1);
					ListCell *lc;

					/*
					 * We must use func_arg_list in the production to avoid
					 * reduce/reduce conflicts, but we don't actually wish
					 * to allow NamedArgExpr in this context.
					 */
					foreach(lc, $3)
					{
						NamedArgExpr *arg = (NamedArgExpr *) lfirst(lc);

						if (IsA(arg, NamedArgExpr))
							ereport(ERROR,
									(errcode(ERRCODE_SYNTAX_ERROR),
									 errmsg("type modifier cannot have parameter name"),
									 parser_errposition(arg->location)));
					}
					t->typmods = $3;
					t->location = @1;
					$$ = makeStringConstCast($5, @5, t);
				}
			| ConstTypename Sconst
				{
					$$ = makeStringConstCast($2, @2, $1);
				}
			| ConstInterval Sconst opt_interval
				{
					TypeName *t = $1;
					t->typmods = $3;
					$$ = makeStringConstCast($2, @2, t);
				}
			| ConstInterval '(' Iconst ')' Sconst opt_interval
				{
					TypeName *t = $1;
					if ($6 != NIL)
					{
						if (list_length($6) != 1)
							ereport(ERROR,
									(errcode(ERRCODE_SYNTAX_ERROR),
									 errmsg("interval precision specified twice"),
									 parser_errposition(@1)));
						t->typmods = lappend($6, makeIntConst($3, @3));
					}
					else
						t->typmods = list_make2(makeIntConst(INTERVAL_FULL_RANGE, -1),
												makeIntConst($3, @3));
					$$ = makeStringConstCast($5, @5, t);
				}
			| TRUE_P
				{
					$$ = makeBoolAConst(TRUE, @1);
				}
			| FALSE_P
				{
					$$ = makeBoolAConst(FALSE, @1);
				}
			| NULL_P
				{
					$$ = makeNullAConst(@1);
				}
		;

Iconst:		ICONST									{ $$ = $1; };
Sconst:		SCONST									{ $$ = $1; };
RoleId:		NonReservedWord							{ $$ = $1; };

SignedIconst: Iconst								{ $$ = $1; }
			| '+' Iconst							{ $$ = + $2; }
			| '-' Iconst							{ $$ = - $2; }
		;

/*
 * Name classification hierarchy.
 *
 * IDENT is the lexeme returned by the lexer for identifiers that match
 * no known keyword.  In most cases, we can accept certain keywords as
 * names, not only IDENTs.	We prefer to accept as many such keywords
 * as possible to minimize the impact of "reserved words" on programmers.
 * So, we divide names into several possible classes.  The classification
 * is chosen in part to make keywords acceptable as names wherever possible.
 */

/* Column identifier --- names that can be column, table, etc names.
 */
ColId:		IDENT									{ $$ = $1; }
			| unreserved_keyword					{ $$ = pstrdup($1); }
			| col_name_keyword						{ $$ = pstrdup($1); }
		;

/* Type/function identifier --- names that can be type or function names.
 */
type_function_name:	IDENT							{ $$ = $1; }
			| unreserved_keyword					{ $$ = pstrdup($1); }
			| type_func_name_keyword				{ $$ = pstrdup($1); }
		;

/* Any not-fully-reserved word --- these names can be, eg, role names.
 */
NonReservedWord:	IDENT							{ $$ = $1; }
			| unreserved_keyword					{ $$ = pstrdup($1); }
			| col_name_keyword						{ $$ = pstrdup($1); }
			| type_func_name_keyword				{ $$ = pstrdup($1); }
		;

/* Column label --- allowed labels in "AS" clauses.
 * This presently includes *all* Postgres keywords.
 */
ColLabel:	IDENT									{ $$ = $1; }
			| unreserved_keyword					{ $$ = pstrdup($1); }
			| col_name_keyword						{ $$ = pstrdup($1); }
			| type_func_name_keyword				{ $$ = pstrdup($1); }
			| reserved_keyword						{ $$ = pstrdup($1); }
		;


/*
 * Keyword category lists.  Generally, every keyword present in
 * the Postgres grammar should appear in exactly one of these lists.
 *
 * Put a new keyword into the first list that it can go into without causing
 * shift or reduce conflicts.  The earlier lists define "less reserved"
 * categories of keywords.
 *
 * Make sure that each keyword's category in kwlist.h matches where
 * it is listed here.  (Someday we may be able to generate these lists and
 * kwlist.h's table from a common master list.)
 */

/* "Unreserved" keywords --- available for use as any kind of name.
 */
unreserved_keyword:
			  ABORT_P
			| ABSOLUTE_P
			| ACCESS
			| ACTION
			| ADD_P
			| ADMIN
			| AFTER
			| AGGREGATE
			| ALSO
			| ALTER
			| ALWAYS
			| ASSERTION
			| ASSIGNMENT
			| AT
			| ATTRIBUTE
			| BACKWARD
			| BEFORE
			| BEGIN_P
			| BY
			| CACHE
			| CALLED
			| CASCADE
			| CASCADED
			| CATALOG_P
			| CHAIN
			| CHARACTERISTICS
			| CHECKPOINT
			| CLASS
			| CLOSE
			| CLUSTER
			| COMMENT
			| COMMENTS
			| COMMIT
			| COMMITTED
			| CONFIGURATION
			| CONNECTION
			| CONSTRAINTS
			| CONTENT_P
			| CONTINUE_P
			| CONVERSION_P
			| COPY
			| COST
			| CSV
			| CURRENT_P
			| CURSOR
			| CYCLE
			| DATA_P
			| DATABASE
			| DAY_P
			| DEALLOCATE
			| DECLARE
			| DEFAULTS
			| DEFERRED
			| DEFINER
			| DELETE_P
			| DELIMITER
			| DELIMITERS
			| DICTIONARY
			| DISABLE_P
			| DISCARD
			| DOCUMENT_P
			| DOMAIN_P
			| DOUBLE_P
			| DROP
			| EACH
			| ENABLE_P
			| ENCODING
			| ENCRYPTED
			| ENUM_P
			| ESCAPE
			| EVENT
			| EXCLUDE
			| EXCLUDING
			| EXCLUSIVE
			| EXECUTE
			| EXPLAIN
			| EXTENSION
			| EXTERNAL
			| FAMILY
			| FILTER
			| FIRST_P
			| FOLLOWING
			| FORCE
			| FORWARD
			| FUNCTION
			| FUNCTIONS
			| GLOBAL
			| GRANTED
			| HANDLER
			| HEADER_P
			| HOLD
			| HOUR_P
			| IDENTITY_P
			| IF_P
			| IMMEDIATE
			| IMMUTABLE
			| IMPLICIT_P
			| INCLUDING
			| INCREMENT
			| INDEX
			| INDEXES
			| INHERIT
			| INHERITS
			| INLINE_P
			| INPUT_P
			| INSENSITIVE
			| INSERT
			| INSTEAD
			| INVOKER
			| ISOLATION
			| KEY
			| LABEL
			| LANGUAGE
			| LARGE_P
			| LAST_P
			| LC_COLLATE_P
			| LC_CTYPE_P
			| LEAKPROOF
			| LEVEL
			| LISTEN
			| LOAD
			| LOCAL
			| LOCATION
			| LOCK_P
			| MAPPING
			| MATCH
			| MATERIALIZED
			| MAXVALUE
			| MINUTE_P
			| MINVALUE
			| MODE
			| MONTH_P
			| MOVE
			| NAME_P
			| NAMES
			| NEXT
			| NO
			| NOTHING
			| NOTIFY
			| NOWAIT
			| NULLS_P
			| OBJECT_P
			| OF
			| OFF
			| OIDS
			| OPERATOR
			| OPTION
			| OPTIONS
			| OVER
			| OWNED
			| OWNER
			| PARSER
			| PARTIAL
			| PARTITION
			| PASSING
			| PASSWORD
			| PLANS
			| PRECEDING
			| PREPARE
			| PREPARED
			| PRESERVE
			| PRIOR
			| PRIVILEGES
			| PROCEDURAL
			| PROCEDURE
			| PROGRAM
			| QUOTE
			| RANGE
			| READ
			| REASSIGN
			| RECHECK
			| RECURSIVE
			| REF
			| REFRESH
			| REINDEX
			| RELATIVE_P
			| RELEASE
			| RENAME
			| REPEATABLE
			| REPLACE
			| REPLICA
			| RESET
			| RESTART
			| RESTRICT
			| RETURNS
			| REVOKE
			| ROLE
			| ROLLBACK
			| ROWS
			| RULE
			| SAVEPOINT
			| SCHEMA
			| SCROLL
			| SEARCH
			| SECOND_P
			| SECURITY
			| SEQUENCE
			| SEQUENCES
			| SERIALIZABLE
			| SERVER
			| SESSION
			| SET
			| SHARE
			| SHOW
			| SIMPLE
			| SNAPSHOT
			| STABLE
			| STANDALONE_P
			| START
			| STATEMENT
			| STATISTICS
			| STDIN
			| STDOUT
			| STORAGE
			| STRICT_P
			| STRIP_P
			| SYSID
			| SYSTEM_P
			| TABLES
			| TABLESPACE
			| TEMP
			| TEMPLATE
			| TEMPORARY
			| TEXT_P
			| TRANSACTION
			| TRIGGER
			| TRUNCATE
			| TRUSTED
			| TYPE_P
			| TYPES_P
			| UNBOUNDED
			| UNCOMMITTED
			| UNENCRYPTED
			| UNKNOWN
			| UNLISTEN
			| UNLOGGED
			| UNTIL
			| UPDATE
			| VACUUM
			| VALID
			| VALIDATE
			| VALIDATOR
			| VALUE_P
			| VARYING
			| VERSION_P
			| VIEW
			| VOLATILE
			| WHITESPACE_P
			| WITHOUT
			| WORK
			| WRAPPER
			| WRITE
			| XML_P
			| YEAR_P
			| YES_P
			| ZONE
		;

/* Column identifier --- keywords that can be column, table, etc names.
 *
 * Many of these keywords will in fact be recognized as type or function
 * names too; but they have special productions for the purpose, and so
 * can't be treated as "generic" type or function names.
 *
 * The type names appearing here are not usable as function names
 * because they can be followed by '(' in typename productions, which
 * looks too much like a function call for an LR(1) parser.
 */
col_name_keyword:
			  BETWEEN
			| BIGINT
			| BIT
			| BOOLEAN_P
			| CHAR_P
			| CHARACTER
			| COALESCE
			| DEC
			| DECIMAL_P
			| EXISTS
			| EXTRACT
			| FLOAT_P
			| GREATEST
			| INOUT
			| INT_P
			| INTEGER
			| INTERVAL
			| LEAST
			| NATIONAL
			| NCHAR
			| NONE
			| NULLIF
			| NUMERIC
			| OUT_P
			| OVERLAY
			| POSITION
			| PRECISION
			| REAL
			| ROW
			| SETOF
			| SMALLINT
			| SUBSTRING
			| TIME
			| TIMESTAMP
			| TREAT
			| TRIM
			| VALUES
			| VARCHAR
			| XMLATTRIBUTES
			| XMLCONCAT
			| XMLELEMENT
			| XMLEXISTS
			| XMLFOREST
			| XMLPARSE
			| XMLPI
			| XMLROOT
			| XMLSERIALIZE
		;

/* Type/function identifier --- keywords that can be type or function names.
 *
 * Most of these are keywords that are used as operators in expressions;
 * in general such keywords can't be column names because they would be
 * ambiguous with variables, but they are unambiguous as function identifiers.
 *
 * Do not include POSITION, SUBSTRING, etc here since they have explicit
 * productions in a_expr to support the goofy SQL9x argument syntax.
 * - thomas 2000-11-28
 */
type_func_name_keyword:
			  AUTHORIZATION
			| BINARY
			| COLLATION
			| CONCURRENTLY
			| CROSS
			| CURRENT_SCHEMA
			| FREEZE
			| FULL
			| ILIKE
			| INNER_P
			| IS
			| ISNULL
			| JOIN
			| LEFT
			| LIKE
			| NATURAL
			| NOTNULL
			| OUTER_P
			| OVERLAPS
			| RIGHT
			| SIMILAR
			| VERBOSE
			| WITHIN
		;

/* Reserved keyword --- these keywords are usable only as a ColLabel.
 *
 * Keywords appear here if they could not be distinguished from variable,
 * type, or function names in some contexts.  Don't put things here unless
 * forced to.
 */
reserved_keyword:
			  ALL
			| ANALYSE
			| ANALYZE
			| AND
			| ANY
			| ARRAY
			| AS
			| ASC
			| ASYMMETRIC
			| BOTH
			| CASE
			| CAST
			| CHECK
			| COLLATE
			| COLUMN
			| CONSTRAINT
			| CREATE
			| CURRENT_CATALOG
			| CURRENT_DATE
			| CURRENT_ROLE
			| CURRENT_TIME
			| CURRENT_TIMESTAMP
			| CURRENT_USER
			| DEFAULT
			| DEFERRABLE
			| DESC
			| DISTINCT
			| DO
			| ELSE
			| END_P
			| EXCEPT
			| FALSE_P
			| FETCH
			| FOR
			| FOREIGN
			| FROM
			| GRANT
			| GROUP_P
			| HAVING
			| IN_P
			| INITIALLY
			| INTERSECT
			| INTO
			| LATERAL_P
			| LEADING
			| LIMIT
			| LOCALTIME
			| LOCALTIMESTAMP
			| NOT
			| NULL_P
			| OFFSET
			| ON
			| ONLY
			| OR
			| ORDER
			| PLACING
			| PRIMARY
			| REFERENCES
			| RETURNING
			| SELECT
			| SESSION_USER
			| SOME
			| SYMMETRIC
			| TABLE
			| THEN
			| TO
			| TRAILING
			| TRUE_P
			| UNION
			| UNIQUE
			| USER
			| USING
			| VARIADIC
			| WHEN
			| WHERE
			| WINDOW
			| WITH
		;

%%

/*
 * The signature of this function is required by bison.  However, we
 * ignore the passed yylloc and instead use the last token position
 * available from the scanner.
 */
static void
base_yyerror(YYLTYPE *yylloc, core_yyscan_t yyscanner, const char *msg)
{
	parser_yyerror(msg);
}

static Node *
makeColumnRef(char *colname, List *indirection,
			  int location, core_yyscan_t yyscanner)
{
	/*
	 * Generate a ColumnRef node, with an A_Indirection node added if there
	 * is any subscripting in the specified indirection list.  However,
	 * any field selection at the start of the indirection list must be
	 * transposed into the "fields" part of the ColumnRef node.
	 */
	ColumnRef  *c = makeNode(ColumnRef);
	int		nfields = 0;
	ListCell *l;

	c->location = location;
	foreach(l, indirection)
	{
		if (IsA(lfirst(l), A_Indices))
		{
			A_Indirection *i = makeNode(A_Indirection);

			if (nfields == 0)
			{
				/* easy case - all indirection goes to A_Indirection */
				c->fields = list_make1(makeString(colname));
				i->indirection = check_indirection(indirection, yyscanner);
			}
			else
			{
				/* got to split the list in two */
				i->indirection = check_indirection(list_copy_tail(indirection,
																  nfields),
												   yyscanner);
				indirection = list_truncate(indirection, nfields);
				c->fields = lcons(makeString(colname), indirection);
			}
			i->arg = (Node *) c;
			return (Node *) i;
		}
		else if (IsA(lfirst(l), A_Star))
		{
			/* We only allow '*' at the end of a ColumnRef */
			if (lnext(l) != NULL)
				parser_yyerror("improper use of \"*\"");
		}
		nfields++;
	}
	/* No subscripting, so all indirection gets added to field list */
	c->fields = lcons(makeString(colname), indirection);
	return (Node *) c;
}

static Node *
makeTypeCast(Node *arg, TypeName *typename, int location)
{
	TypeCast *n = makeNode(TypeCast);
	n->arg = arg;
	n->typeName = typename;
	n->location = location;
	return (Node *) n;
}

static Node *
makeStringConst(char *str, int location)
{
	A_Const *n = makeNode(A_Const);

	n->val.type = T_String;
	n->val.val.str = str;
	n->location = location;

	return (Node *)n;
}

static Node *
makeStringConstCast(char *str, int location, TypeName *typename)
{
	Node *s = makeStringConst(str, location);

	return makeTypeCast(s, typename, -1);
}

static Node *
makeIntConst(int val, int location)
{
	A_Const *n = makeNode(A_Const);

	n->val.type = T_Integer;
	n->val.val.ival = val;
	n->location = location;

	return (Node *)n;
}

static Node *
makeFloatConst(char *str, int location)
{
	A_Const *n = makeNode(A_Const);

	n->val.type = T_Float;
	n->val.val.str = str;
	n->location = location;

	return (Node *)n;
}

static Node *
makeBitStringConst(char *str, int location)
{
	A_Const *n = makeNode(A_Const);

	n->val.type = T_BitString;
	n->val.val.str = str;
	n->location = location;

	return (Node *)n;
}

static Node *
makeNullAConst(int location)
{
	A_Const *n = makeNode(A_Const);

	n->val.type = T_Null;
	n->location = location;

	return (Node *)n;
}

static Node *
makeAConst(Value *v, int location)
{
	Node *n;

	switch (v->type)
	{
		case T_Float:
			n = makeFloatConst(v->val.str, location);
			break;

		case T_Integer:
			n = makeIntConst(v->val.ival, location);
			break;

		case T_String:
		default:
			n = makeStringConst(v->val.str, location);
			break;
	}

	return n;
}

/* makeBoolAConst()
 * Create an A_Const string node and put it inside a boolean cast.
 */
static Node *
makeBoolAConst(bool state, int location)
{
	A_Const *n = makeNode(A_Const);

	n->val.type = T_String;
	n->val.val.str = (state ? "t" : "f");
	n->location = location;

	return makeTypeCast((Node *)n, SystemTypeName("bool"), -1);
}

/* makeOverlaps()
 * Create and populate a FuncCall node to support the OVERLAPS operator.
 */
static FuncCall *
makeOverlaps(List *largs, List *rargs, int location, core_yyscan_t yyscanner)
{
	FuncCall *n;
	if (list_length(largs) == 1)
		largs = lappend(largs, largs);
	else if (list_length(largs) != 2)
		ereport(ERROR,
				(errcode(ERRCODE_SYNTAX_ERROR),
				 errmsg("wrong number of parameters on left side of OVERLAPS expression"),
				 parser_errposition(location)));
	if (list_length(rargs) == 1)
		rargs = lappend(rargs, rargs);
	else if (list_length(rargs) != 2)
		ereport(ERROR,
				(errcode(ERRCODE_SYNTAX_ERROR),
				 errmsg("wrong number of parameters on right side of OVERLAPS expression"),
				 parser_errposition(location)));
	n = makeFuncCall(SystemFuncName("overlaps"), list_concat(largs, rargs), location);
	return n;
}

/* check_qualified_name --- check the result of qualified_name production
 *
 * It's easiest to let the grammar production for qualified_name allow
 * subscripts and '*', which we then must reject here.
 */
static void
check_qualified_name(List *names, core_yyscan_t yyscanner)
{
	ListCell   *i;

	foreach(i, names)
	{
		if (!IsA(lfirst(i), String))
			parser_yyerror("syntax error");
	}
}

/* check_func_name --- check the result of func_name production
 *
 * It's easiest to let the grammar production for func_name allow subscripts
 * and '*', which we then must reject here.
 */
static List *
check_func_name(List *names, core_yyscan_t yyscanner)
{
	ListCell   *i;

	foreach(i, names)
	{
		if (!IsA(lfirst(i), String))
			parser_yyerror("syntax error");
	}
	return names;
}

/* check_indirection --- check the result of indirection production
 *
 * We only allow '*' at the end of the list, but it's hard to enforce that
 * in the grammar, so do it here.
 */
static List *
check_indirection(List *indirection, core_yyscan_t yyscanner)
{
	ListCell *l;

	foreach(l, indirection)
	{
		if (IsA(lfirst(l), A_Star))
		{
			if (lnext(l) != NULL)
				parser_yyerror("improper use of \"*\"");
		}
	}
	return indirection;
}

/* extractArgTypes()
 * Given a list of FunctionParameter nodes, extract a list of just the
 * argument types (TypeNames) for input parameters only.  This is what
 * is needed to look up an existing function, which is what is wanted by
 * the productions that use this call.
 */
static List *
extractArgTypes(List *parameters)
{
	List	   *result = NIL;
	ListCell   *i;

	foreach(i, parameters)
	{
		FunctionParameter *p = (FunctionParameter *) lfirst(i);

		if (p->mode != FUNC_PARAM_OUT && p->mode != FUNC_PARAM_TABLE)
			result = lappend(result, p->argType);
	}
	return result;
}

/* insertSelectOptions()
 * Insert ORDER BY, etc into an already-constructed SelectStmt.
 *
 * This routine is just to avoid duplicating code in SelectStmt productions.
 */
static void
insertSelectOptions(SelectStmt *stmt,
					List *sortClause, List *lockingClause,
					Node *limitOffset, Node *limitCount,
					WithClause *withClause,
					core_yyscan_t yyscanner)
{
	Assert(IsA(stmt, SelectStmt));

	/*
	 * Tests here are to reject constructs like
	 *	(SELECT foo ORDER BY bar) ORDER BY baz
	 */
	if (sortClause)
	{
		if (stmt->sortClause)
			ereport(ERROR,
					(errcode(ERRCODE_SYNTAX_ERROR),
					 errmsg("multiple ORDER BY clauses not allowed"),
					 parser_errposition(exprLocation((Node *) sortClause))));
		stmt->sortClause = sortClause;
	}
	/* We can handle multiple locking clauses, though */
	stmt->lockingClause = list_concat(stmt->lockingClause, lockingClause);
	if (limitOffset)
	{
		if (stmt->limitOffset)
			ereport(ERROR,
					(errcode(ERRCODE_SYNTAX_ERROR),
					 errmsg("multiple OFFSET clauses not allowed"),
					 parser_errposition(exprLocation(limitOffset))));
		stmt->limitOffset = limitOffset;
	}
	if (limitCount)
	{
		if (stmt->limitCount)
			ereport(ERROR,
					(errcode(ERRCODE_SYNTAX_ERROR),
					 errmsg("multiple LIMIT clauses not allowed"),
					 parser_errposition(exprLocation(limitCount))));
		stmt->limitCount = limitCount;
	}
	if (withClause)
	{
		if (stmt->withClause)
			ereport(ERROR,
					(errcode(ERRCODE_SYNTAX_ERROR),
					 errmsg("multiple WITH clauses not allowed"),
					 parser_errposition(exprLocation((Node *) withClause))));
		stmt->withClause = withClause;
	}
}

static Node *
makeSetOp(SetOperation op, bool all, Node *larg, Node *rarg)
{
	SelectStmt *n = makeNode(SelectStmt);

	n->op = op;
	n->all = all;
	n->larg = (SelectStmt *) larg;
	n->rarg = (SelectStmt *) rarg;
	return (Node *) n;
}

/* SystemFuncName()
 * Build a properly-qualified reference to a built-in function.
 */
List *
SystemFuncName(char *name)
{
	return list_make2(makeString("pg_catalog"), makeString(name));
}

/* SystemTypeName()
 * Build a properly-qualified reference to a built-in type.
 *
 * typmod is defaulted, but may be changed afterwards by caller.
 * Likewise for the location.
 */
TypeName *
SystemTypeName(char *name)
{
	return makeTypeNameFromNameList(list_make2(makeString("pg_catalog"),
											   makeString(name)));
}

/* doNegate()
 * Handle negation of a numeric constant.
 *
 * Formerly, we did this here because the optimizer couldn't cope with
 * indexquals that looked like "var = -4" --- it wants "var = const"
 * and a unary minus operator applied to a constant didn't qualify.
 * As of Postgres 7.0, that problem doesn't exist anymore because there
 * is a constant-subexpression simplifier in the optimizer.  However,
 * there's still a good reason for doing this here, which is that we can
 * postpone committing to a particular internal representation for simple
 * negative constants.	It's better to leave "-123.456" in string form
 * until we know what the desired type is.
 */
static Node *
doNegate(Node *n, int location)
{
	if (IsA(n, A_Const))
	{
		A_Const *con = (A_Const *)n;

		/* report the constant's location as that of the '-' sign */
		con->location = location;

		if (con->val.type == T_Integer)
		{
			con->val.val.ival = -con->val.val.ival;
			return n;
		}
		if (con->val.type == T_Float)
		{
			doNegateFloat(&con->val);
			return n;
		}
	}

	return (Node *) makeSimpleA_Expr(AEXPR_OP, "-", NULL, n, location);
}

static void
doNegateFloat(Value *v)
{
	char   *oldval = v->val.str;

	Assert(IsA(v, Float));
	if (*oldval == '+')
		oldval++;
	if (*oldval == '-')
		v->val.str = oldval+1;	/* just strip the '-' */
	else
	{
		char   *newval = (char *) palloc(strlen(oldval) + 2);

		*newval = '-';
		strcpy(newval+1, oldval);
		v->val.str = newval;
	}
}

static Node *
makeAArrayExpr(List *elements, int location)
{
	A_ArrayExpr *n = makeNode(A_ArrayExpr);

	n->elements = elements;
	n->location = location;
	return (Node *) n;
}

static Node *
makeXmlExpr(XmlExprOp op, char *name, List *named_args, List *args,
			int location)
{
	XmlExpr		*x = makeNode(XmlExpr);

	x->op = op;
	x->name = name;
	/*
	 * named_args is a list of ResTarget; it'll be split apart into separate
	 * expression and name lists in transformXmlExpr().
	 */
	x->named_args = named_args;
	x->arg_names = NIL;
	x->args = args;
	/* xmloption, if relevant, must be filled in by caller */
	/* type and typmod will be filled in during parse analysis */
	x->type = InvalidOid;			/* marks the node as not analyzed */
	x->location = location;
	return (Node *) x;
}

/*
 * Merge the input and output parameters of a table function.
 */
static List *
mergeTableFuncParameters(List *func_args, List *columns)
{
	ListCell   *lc;

	/* Explicit OUT and INOUT parameters shouldn't be used in this syntax */
	foreach(lc, func_args)
	{
		FunctionParameter *p = (FunctionParameter *) lfirst(lc);

		if (p->mode != FUNC_PARAM_IN && p->mode != FUNC_PARAM_VARIADIC)
			ereport(ERROR,
					(errcode(ERRCODE_SYNTAX_ERROR),
					 errmsg("OUT and INOUT arguments aren't allowed in TABLE functions")));
	}

	return list_concat(func_args, columns);
}

/*
 * Determine return type of a TABLE function.  A single result column
 * returns setof that column's type; otherwise return setof record.
 */
static TypeName *
TableFuncTypeName(List *columns)
{
	TypeName *result;

	if (list_length(columns) == 1)
	{
		FunctionParameter *p = (FunctionParameter *) linitial(columns);

		result = (TypeName *) copyObject(p->argType);
	}
	else
		result = SystemTypeName("record");

	result->setof = true;

	return result;
}

/*
 * Convert a list of (dotted) names to a RangeVar (like
 * makeRangeVarFromNameList, but with position support).  The
 * "AnyName" refers to the any_name production in the grammar.
 */
static RangeVar *
makeRangeVarFromAnyName(List *names, int position, core_yyscan_t yyscanner)
{
	RangeVar *r = makeNode(RangeVar);

	switch (list_length(names))
	{
		case 1:
			r->catalogname = NULL;
			r->schemaname = NULL;
			r->relname = strVal(linitial(names));
			break;
		case 2:
			r->catalogname = NULL;
			r->schemaname = strVal(linitial(names));
			r->relname = strVal(lsecond(names));
			break;
		case 3:
			r->catalogname = strVal(linitial(names));;
			r->schemaname = strVal(lsecond(names));
			r->relname = strVal(lthird(names));
			break;
		default:
			ereport(ERROR,
					(errcode(ERRCODE_SYNTAX_ERROR),
					 errmsg("improper qualified name (too many dotted names): %s",
							NameListToString(names)),
					 parser_errposition(position)));
			break;
	}

	r->relpersistence = RELPERSISTENCE_PERMANENT;
	r->location = position;

	return r;
}

/* Separate Constraint nodes from COLLATE clauses in a ColQualList */
static void
SplitColQualList(List *qualList,
				 List **constraintList, CollateClause **collClause,
				 core_yyscan_t yyscanner)
{
	ListCell   *cell;
	ListCell   *prev;
	ListCell   *next;

	*collClause = NULL;
	prev = NULL;
	for (cell = list_head(qualList); cell; cell = next)
	{
		Node   *n = (Node *) lfirst(cell);

		next = lnext(cell);
		if (IsA(n, Constraint))
		{
			/* keep it in list */
			prev = cell;
			continue;
		}
		if (IsA(n, CollateClause))
		{
			CollateClause *c = (CollateClause *) n;

			if (*collClause)
				ereport(ERROR,
						(errcode(ERRCODE_SYNTAX_ERROR),
						 errmsg("multiple COLLATE clauses not allowed"),
						 parser_errposition(c->location)));
			*collClause = c;
		}
		else
			elog(ERROR, "unexpected node type %d", (int) n->type);
		/* remove non-Constraint nodes from qualList */
		qualList = list_delete_cell(qualList, cell, prev);
	}
	*constraintList = qualList;
}

/*
 * Process result of ConstraintAttributeSpec, and set appropriate bool flags
 * in the output command node.  Pass NULL for any flags the particular
 * command doesn't support.
 */
static void
processCASbits(int cas_bits, int location, const char *constrType,
			   bool *deferrable, bool *initdeferred, bool *not_valid,
			   bool *no_inherit, core_yyscan_t yyscanner)
{
	/* defaults */
	if (deferrable)
		*deferrable = false;
	if (initdeferred)
		*initdeferred = false;
	if (not_valid)
		*not_valid = false;

	if (cas_bits & (CAS_DEFERRABLE | CAS_INITIALLY_DEFERRED))
	{
		if (deferrable)
			*deferrable = true;
		else
			ereport(ERROR,
					(errcode(ERRCODE_FEATURE_NOT_SUPPORTED),
					 /* translator: %s is CHECK, UNIQUE, or similar */
					 errmsg("%s constraints cannot be marked DEFERRABLE",
							constrType),
					 parser_errposition(location)));
	}

	if (cas_bits & CAS_INITIALLY_DEFERRED)
	{
		if (initdeferred)
			*initdeferred = true;
		else
			ereport(ERROR,
					(errcode(ERRCODE_FEATURE_NOT_SUPPORTED),
					 /* translator: %s is CHECK, UNIQUE, or similar */
					 errmsg("%s constraints cannot be marked DEFERRABLE",
							constrType),
					 parser_errposition(location)));
	}

	if (cas_bits & CAS_NOT_VALID)
	{
		if (not_valid)
			*not_valid = true;
		else
			ereport(ERROR,
					(errcode(ERRCODE_FEATURE_NOT_SUPPORTED),
					 /* translator: %s is CHECK, UNIQUE, or similar */
					 errmsg("%s constraints cannot be marked NOT VALID",
							constrType),
					 parser_errposition(location)));
	}

	if (cas_bits & CAS_NO_INHERIT)
	{
		if (no_inherit)
			*no_inherit = true;
		else
			ereport(ERROR,
					(errcode(ERRCODE_FEATURE_NOT_SUPPORTED),
					 /* translator: %s is CHECK, UNIQUE, or similar */
					 errmsg("%s constraints cannot be marked NO INHERIT",
							constrType),
					 parser_errposition(location)));
	}
}

/*----------
 * Recursive view transformation
 *
 * Convert
 *
 *     CREATE RECURSIVE VIEW relname (aliases) AS query
 *
 * to
 *
 *     CREATE VIEW relname (aliases) AS
 *         WITH RECURSIVE relname (aliases) AS (query)
 *         SELECT aliases FROM relname
 *
 * Actually, just the WITH ... part, which is then inserted into the original
 * view definition as the query.
 * ----------
 */
static Node *
makeRecursiveViewSelect(char *relname, List *aliases, Node *query)
{
	SelectStmt *s = makeNode(SelectStmt);
	WithClause *w = makeNode(WithClause);
	CommonTableExpr *cte = makeNode(CommonTableExpr);
	List	   *tl = NIL;
	ListCell   *lc;

	/* create common table expression */
	cte->ctename = relname;
	cte->aliascolnames = aliases;
	cte->ctequery = query;
	cte->location = -1;

	/* create WITH clause and attach CTE */
	w->recursive = true;
	w->ctes = list_make1(cte);
	w->location = -1;

	/* create target list for the new SELECT from the alias list of the
	 * recursive view specification */
	foreach (lc, aliases)
	{
		ResTarget *rt = makeNode(ResTarget);

		rt->name = NULL;
		rt->indirection = NIL;
		rt->val = makeColumnRef(strVal(lfirst(lc)), NIL, -1, 0);
		rt->location = -1;

		tl = lappend(tl, rt);
	}

	/* create new SELECT combining WITH clause, target list, and fake FROM
	 * clause */
	s->withClause = w;
	s->targetList = tl;
	s->fromClause = list_make1(makeRangeVar(NULL, relname, -1));

	return (Node *) s;
}

/* parser_init()
 * Initialize to parse one query string
 */
void
parser_init(base_yy_extra_type *yyext)
{
	yyext->parsetree = NIL;		/* in case grammar forgets to set it */
}

/*
 * Must undefine this stuff before including scan.c, since it has different
 * definitions for these macros.
 */
#undef yyerror
#undef yylval
#undef yylloc

#include "scan.c"<|MERGE_RESOLUTION|>--- conflicted
+++ resolved
@@ -11047,113 +11047,6 @@
 				}
 		;
 
-<<<<<<< HEAD
-/*
- * func_expr is split out from c_expr just so that we have a classification
- * for "everything that is a function call or looks like one".  This isn't
- * very important, but it saves us having to document which variants are
- * legal in the backwards-compatible functional-index syntax for CREATE INDEX.
- * (Note that many of the special SQL functions wouldn't actually make any
- * sense as functional index entries, but we ignore that consideration here.)
- */
-func_expr:	func_name '(' ')' within_group_clause filter_clause over_clause
-				{
-					FuncCall *n = makeNode(FuncCall);
-					n->funcname = $1;
-					n->args = NIL;
-					n->agg_order = $4;
-					n->agg_star = FALSE;
-					n->agg_distinct = FALSE;
-					n->func_variadic = FALSE;
-					n->has_within_group = $4 ? TRUE: FALSE;
-					n->agg_filter = $5;
-					n->over = $6;
-					n->location = @1;
-					$$ = (Node *)n;
-				}
-			| func_name '(' func_arg_list ')' within_group_clause filter_clause over_clause
-				{
-					FuncCall *n = makeNode(FuncCall);
-					n->funcname = $1;
-					n->args = $3;
-					n->agg_order = $5;
-					n->agg_star = FALSE;
-					n->agg_distinct = FALSE;
-					n->func_variadic = FALSE;
-					n->has_within_group = $5 ? TRUE : FALSE;
-					n->agg_filter = $6;
-					n->over = $7;
-					n->location = @1;
-					$$ = (Node *)n;
-				}
-			| func_name '(' VARIADIC func_arg_expr ')' within_group_clause filter_clause over_clause
-				{
-					FuncCall *n = makeNode(FuncCall);
-					n->funcname = $1;
-					n->args = list_make1($4);
-					n->agg_order = $6;
-					n->agg_star = FALSE;
-					n->agg_distinct = FALSE;
-					n->func_variadic = TRUE;
-					n->has_within_group = $6 ? TRUE: FALSE;
-					n->agg_filter = $7;
-					n->over = $8;
-					n->location = @1;
-					$$ = (Node *)n;
-				}
-			| func_name '(' func_arg_list ',' VARIADIC func_arg_expr ')' within_group_clause filter_clause over_clause
-				{
-					FuncCall *n = makeNode(FuncCall);
-					n->funcname = $1;
-					n->args = lappend($3, $6);
-					n->agg_order = $8;
-					n->agg_star = FALSE;
-					n->agg_distinct = FALSE;
-					n->func_variadic = TRUE;
-					n->has_within_group = $8 ? TRUE: FALSE;
-					n->agg_filter = $9;
-					n->over = $10;
-					n->location = @1;
-					$$ = (Node *)n;
-				}
-			| func_name '(' func_arg_list sort_clause ')' within_group_clause filter_clause over_clause
-				{
-					FuncCall *n = makeNode(FuncCall);
-					if($4 && $6)
-					{
-						ereport(ERROR,
-						(errcode(ERRCODE_SYNTAX_ERROR),
-						errmsg("Cannot have multiple ORDER BY clauses in WITHIN GROUP"),
-							parser_errposition(@4)));
-					}
-					n->funcname = $1;
-					n->args = $3;
-					n->agg_order = $4;
-					n->agg_star = FALSE;
-					n->agg_distinct = FALSE;
-					n->func_variadic = FALSE;
-					n->has_within_group = $6 ? TRUE: FALSE;
-					n->agg_filter = $7;
-					n->over = $8;
-					n->location = @1;
-					$$ = (Node *)n;
-				}
-			| func_name '(' ALL func_arg_list opt_sort_clause ')' within_group_clause filter_clause over_clause
-				{
-					FuncCall *n = makeNode(FuncCall);
-					if($5 && $7)
-					{
-						ereport(ERROR,
-						(errcode(ERRCODE_SYNTAX_ERROR),
-						errmsg("Cannot have WITHIN GROUP and ORDER BY together"),
-							parser_errposition(@4)));
-					}
-					n->funcname = $1;
-					n->args = $4;
-					n->agg_order = $5 ? $5 : $7;
-					n->agg_star = FALSE;
-					n->agg_distinct = FALSE;
-=======
 func_application: func_name '(' ')'
 				{
 					$$ = (Node *) makeFuncCall($1, NIL, @1);
@@ -11184,43 +11077,10 @@
 				{
 					FuncCall *n = makeFuncCall($1, $4, @1);
 					n->agg_order = $5;
->>>>>>> daa86cfb
 					/* Ideally we'd mark the FuncCall node to indicate
 					 * "must be an aggregate", but there's no provision
 					 * for that in FuncCall at the moment.
 					 */
-<<<<<<< HEAD
-					n->func_variadic = FALSE;
-					n->has_within_group = $7 ? TRUE: FALSE;
-					n->agg_filter = $8;
-					n->over = $9;
-					n->location = @1;
-					$$ = (Node *)n;
-				}
-			| func_name '(' DISTINCT func_arg_list opt_sort_clause ')' within_group_clause filter_clause over_clause
-				{
-					FuncCall *n = makeNode(FuncCall);
-					if ($7)
-					{
-						ereport(ERROR,
-						(errcode(ERRCODE_SYNTAX_ERROR),
-						errmsg("Cannot have DISTINCT and WITHIN GROUP together"),
-							parser_errposition(@5)));
-					}
-					n->funcname = $1;
-					n->args = $4;
-					n->agg_order = $5 ? $5 : $7;
-					n->agg_star = FALSE;
-					n->agg_distinct = TRUE;
-					n->func_variadic = FALSE;
-					n->has_within_group = $7 ? TRUE: FALSE;
-					n->agg_filter = $8;
-					n->over = $9;
-					n->location = @1;
-					$$ = (Node *)n;
-				}
-			| func_name '(' '*' ')' within_group_clause filter_clause over_clause
-=======
 					$$ = (Node *)n;
 				}
 			| func_name '(' DISTINCT func_arg_list opt_sort_clause ')'
@@ -11231,7 +11091,6 @@
 					$$ = (Node *)n;
 				}
 			| func_name '(' '*' ')'
->>>>>>> daa86cfb
 				{
 					/*
 					 * We consider AGGREGATE(*) to invoke a parameterless
@@ -11243,22 +11102,8 @@
 					 * so that later processing can detect what the argument
 					 * really was.
 					 */
-<<<<<<< HEAD
-					FuncCall *n = makeNode(FuncCall);
-					n->funcname = $1;
-					n->args = NIL;
-					n->agg_order = $5;
-					n->agg_star = TRUE;
-					n->agg_distinct = FALSE;
-					n->func_variadic = FALSE;
-					n->has_within_group = $5 ? TRUE: FALSE;
-					n->agg_filter = $6;
-					n->over = $7;
-					n->location = @1;
-=======
 					FuncCall *n = makeFuncCall($1, NIL, @1);
 					n->agg_star = TRUE;
->>>>>>> daa86cfb
 					$$ = (Node *)n;
 				}
         ;
@@ -11273,11 +11118,34 @@
  * (Note that many of the special SQL functions wouldn't actually make any
  * sense as functional index entries, but we ignore that consideration here.)
  */
-func_expr: func_application filter_clause over_clause 
+func_expr: func_application within_group_clause filter_clause over_clause 
 				{
               		FuncCall *n = (FuncCall*)$1;
-					n->agg_filter = $2;
-					n->over = $3;
+					/*
+					 * the order clause for WITHIN GROUP and the one
+					 * for aggregate ORDER BY share a field, so we
+					 * have to check here that at most one is present.
+					 * We check for DISTINCT here to give a better
+					 * error position.  Other consistency checks are
+					 * deferred to parse_func.c or parse_agg.c
+					 */
+					if ($2)
+					{
+						if (n->agg_order)
+							ereport(ERROR,
+									(errcode(ERRCODE_SYNTAX_ERROR),
+									 errmsg("Cannot have multiple ORDER BY clauses with WITHIN GROUP"),
+									 parser_errposition(@2)));
+						if (n->agg_distinct)
+							ereport(ERROR,
+									(errcode(ERRCODE_SYNTAX_ERROR),
+									 errmsg("Cannot have DISTINCT and WITHIN GROUP together"),
+									 parser_errposition(@2)));
+						n->agg_order = $2;
+						n->has_within_group = TRUE;
+					}
+					n->agg_filter = $3;
+					n->over = $4;
 					$$ = (Node*)n;
 				} 
 			| func_expr_common_subexpr
@@ -12836,6 +12704,7 @@
 			| VIEW
 			| VOLATILE
 			| WHITESPACE_P
+			| WITHIN
 			| WITHOUT
 			| WORK
 			| WRAPPER
@@ -12939,7 +12808,6 @@
 			| RIGHT
 			| SIMILAR
 			| VERBOSE
-			| WITHIN
 		;
 
 /* Reserved keyword --- these keywords are usable only as a ColLabel.
