/*-------------------------------------------------------------------------
 *
 * parse_func.h
 *
 *
 *
 * Portions Copyright (c) 1996-2013, PostgreSQL Global Development Group
 * Portions Copyright (c) 1994, Regents of the University of California
 *
 * src/include/parser/parse_func.h
 *
 *-------------------------------------------------------------------------
 */
#ifndef PARSER_FUNC_H
#define PARSER_FUNC_H

#include "catalog/namespace.h"
#include "parser/parse_node.h"


/*
 *	This structure is used to explore the inheritance hierarchy above
 *	nodes in the type tree in order to disambiguate among polymorphic
 *	functions.
 */
typedef struct _InhPaths
{
	int			nsupers;		/* number of superclasses */
	Oid			self;			/* this class */
	Oid		   *supervec;		/* vector of superclasses */
}	InhPaths;

/* Result codes for func_get_detail */
typedef enum
{
	FUNCDETAIL_NOTFOUND,		/* no matching function */
	FUNCDETAIL_MULTIPLE,		/* too many matching functions */
	FUNCDETAIL_NORMAL,			/* found a matching regular function */
	FUNCDETAIL_AGGREGATE,		/* found a matching aggregate function */
	FUNCDETAIL_WINDOWFUNC,		/* found a matching window function */
	FUNCDETAIL_COERCION,			/* it's a type coercion request */
	FUNCDETAIL_ORDERED		/* ordered function */
} FuncDetailCode;


<<<<<<< HEAD
extern Node *ParseFuncOrColumn(ParseState *pstate,
				  List *funcname, List *fargs,
				  List *agg_order, bool agg_star, bool agg_distinct,
				  bool func_variadic, bool agg_within_group,
				  Expr *agg_filter, WindowDef *over, bool is_column, int location);
=======
extern Node *ParseFuncOrColumn(ParseState *pstate, List *funcname, List *fargs,
				  List *agg_order, Expr *agg_filter,
				  bool agg_star, bool agg_distinct, bool func_variadic,
				  WindowDef *over, bool is_column, int location);
>>>>>>> c86b4b37

extern FuncDetailCode func_get_detail(List *funcname,
				List *fargs, List *fargnames,
				int nargs, Oid *argtypes,
				bool expand_variadic, bool expand_defaults,
				Oid *funcid, Oid *rettype,
				bool *retset, int *nvargs, Oid **true_typeids,
				List **argdefaults);

extern int func_match_argtypes(int nargs,
					Oid *input_typeids,
					FuncCandidateList raw_candidates,
					FuncCandidateList *candidates);

extern FuncCandidateList func_select_candidate(int nargs,
					  Oid *input_typeids,
					  FuncCandidateList candidates);

extern void make_fn_arguments(ParseState *pstate,
				  List *fargs,
				  List *agg_order,
				  Oid *actual_arg_types,
				  Oid *declared_arg_types);

extern const char *funcname_signature_string(const char *funcname, int nargs,
						  List *argnames, const Oid *argtypes);
extern const char *func_signature_string(List *funcname, int nargs,
					  List *argnames, const Oid *argtypes);

extern Oid LookupFuncName(List *funcname, int nargs, const Oid *argtypes,
			   bool noError);
extern Oid LookupFuncNameTypeNames(List *funcname, List *argtypes,
						bool noError);
extern Oid LookupAggNameTypeNames(List *aggname, List *argtypes,
					   bool noError);

#endif   /* PARSE_FUNC_H */<|MERGE_RESOLUTION|>--- conflicted
+++ resolved
@@ -42,19 +42,10 @@
 	FUNCDETAIL_ORDERED		/* ordered function */
 } FuncDetailCode;
 
-
-<<<<<<< HEAD
-extern Node *ParseFuncOrColumn(ParseState *pstate,
-				  List *funcname, List *fargs,
-				  List *agg_order, bool agg_star, bool agg_distinct,
-				  bool func_variadic, bool agg_within_group,
-				  Expr *agg_filter, WindowDef *over, bool is_column, int location);
-=======
 extern Node *ParseFuncOrColumn(ParseState *pstate, List *funcname, List *fargs,
 				  List *agg_order, Expr *agg_filter,
 				  bool agg_star, bool agg_distinct, bool func_variadic,
-				  WindowDef *over, bool is_column, int location);
->>>>>>> c86b4b37
+				  bool agg_within_group, WindowDef *over, bool is_column, int location);
 
 extern FuncDetailCode func_get_detail(List *funcname,
 				List *fargs, List *fargnames,
