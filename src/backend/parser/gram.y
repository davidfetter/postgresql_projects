--- conflicted
+++ resolved
@@ -11096,19 +11096,7 @@
 				}
 		;
 
-<<<<<<< HEAD
-/*
- * func_expr is split out from c_expr just so that we have a classification
- * for "everything that is a function call or looks like one".  This isn't
- * very important, but it saves us having to document which variants are
- * legal in the backwards-compatible functional-index syntax for CREATE INDEX.
- * (Note that many of the special SQL functions wouldn't actually make any
- * sense as functional index entries, but we ignore that consideration here.)
- */
-func_expr:	func_name '(' ')' filter_clause over_clause
-=======
 func_application: func_name '(' ')'
->>>>>>> 14a85031
 				{
 					FuncCall *n = makeNode(FuncCall);
 					n->funcname = $1;
@@ -11117,20 +11105,12 @@
 					n->agg_star = FALSE;
 					n->agg_distinct = FALSE;
 					n->func_variadic = FALSE;
-<<<<<<< HEAD
-					n->agg_filter = $4;
-					n->over = $5;
-					n->location = @1;
-					$$ = (Node *)n;
-				}
-			| func_name '(' func_arg_list ')' filter_clause over_clause
-=======
+					n->agg_filter = NULL;
 					n->over = NULL;
 					n->location = @1;
 					$$ = (Node *)n;
 				}
 			| func_name '(' func_arg_list ')'
->>>>>>> 14a85031
 				{
 					FuncCall *n = makeNode(FuncCall);
 					n->funcname = $1;
@@ -11139,20 +11119,12 @@
 					n->agg_star = FALSE;
 					n->agg_distinct = FALSE;
 					n->func_variadic = FALSE;
-<<<<<<< HEAD
-					n->agg_filter = $5;
-					n->over = $6;
-					n->location = @1;
-					$$ = (Node *)n;
-				}
-			| func_name '(' VARIADIC func_arg_expr ')' filter_clause over_clause
-=======
+					n->agg_filter = NULL;
 					n->over = NULL;
 					n->location = @1;
 					$$ = (Node *)n;
 				}
 			| func_name '(' VARIADIC func_arg_expr ')'
->>>>>>> 14a85031
 				{
 					FuncCall *n = makeNode(FuncCall);
 					n->funcname = $1;
@@ -11161,20 +11133,12 @@
 					n->agg_star = FALSE;
 					n->agg_distinct = FALSE;
 					n->func_variadic = TRUE;
-<<<<<<< HEAD
-					n->agg_filter = $6;
-					n->over = $7;
-					n->location = @1;
-					$$ = (Node *)n;
-				}
-			| func_name '(' func_arg_list ',' VARIADIC func_arg_expr ')' filter_clause over_clause
-=======
+					n->agg_filter = NULL;
 					n->over = NULL;
 					n->location = @1;
 					$$ = (Node *)n;
 				}
 			| func_name '(' func_arg_list ',' VARIADIC func_arg_expr ')'
->>>>>>> 14a85031
 				{
 					FuncCall *n = makeNode(FuncCall);
 					n->funcname = $1;
@@ -11183,20 +11147,12 @@
 					n->agg_star = FALSE;
 					n->agg_distinct = FALSE;
 					n->func_variadic = TRUE;
-<<<<<<< HEAD
-					n->agg_filter = $8;
-					n->over = $9;
-					n->location = @1;
-					$$ = (Node *)n;
-				}
-			| func_name '(' func_arg_list sort_clause ')' filter_clause over_clause
-=======
+					n->agg_filter = NULL;
 					n->over = NULL;
 					n->location = @1;
 					$$ = (Node *)n;
 				}
 			| func_name '(' func_arg_list sort_clause ')'
->>>>>>> 14a85031
 				{
 					FuncCall *n = makeNode(FuncCall);
 					n->funcname = $1;
@@ -11205,20 +11161,12 @@
 					n->agg_star = FALSE;
 					n->agg_distinct = FALSE;
 					n->func_variadic = FALSE;
-<<<<<<< HEAD
-					n->agg_filter = $6;
-					n->over = $7;
-					n->location = @1;
-					$$ = (Node *)n;
-				}
-			| func_name '(' ALL func_arg_list opt_sort_clause ')' filter_clause over_clause
-=======
+					n->agg_filter = NULL;
 					n->over = NULL;
 					n->location = @1;
 					$$ = (Node *)n;
 				}
 			| func_name '(' ALL func_arg_list opt_sort_clause ')'
->>>>>>> 14a85031
 				{
 					FuncCall *n = makeNode(FuncCall);
 					n->funcname = $1;
@@ -11231,20 +11179,12 @@
 					 * for that in FuncCall at the moment.
 					 */
 					n->func_variadic = FALSE;
-<<<<<<< HEAD
-					n->agg_filter = $7;
-					n->over = $8;
-					n->location = @1;
-					$$ = (Node *)n;
-				}
-			| func_name '(' DISTINCT func_arg_list opt_sort_clause ')' filter_clause over_clause
-=======
+					n->agg_filter = NULL;
 					n->over = NULL;
 					n->location = @1;
 					$$ = (Node *)n;
 				}
 			| func_name '(' DISTINCT func_arg_list opt_sort_clause ')'
->>>>>>> 14a85031
 				{
 					FuncCall *n = makeNode(FuncCall);
 					n->funcname = $1;
@@ -11253,20 +11193,12 @@
 					n->agg_star = FALSE;
 					n->agg_distinct = TRUE;
 					n->func_variadic = FALSE;
-<<<<<<< HEAD
-					n->agg_filter = $7;
-					n->over = $8;
-					n->location = @1;
-					$$ = (Node *)n;
-				}
-			| func_name '(' '*' ')' filter_clause over_clause
-=======
+					n->agg_filter = NULL;
 					n->over = NULL;
 					n->location = @1;
 					$$ = (Node *)n;
 				}
 			| func_name '(' '*' ')'
->>>>>>> 14a85031
 				{
 					/*
 					 * We consider AGGREGATE(*) to invoke a parameterless
@@ -11285,12 +11217,8 @@
 					n->agg_star = TRUE;
 					n->agg_distinct = FALSE;
 					n->func_variadic = FALSE;
-<<<<<<< HEAD
-					n->agg_filter = $5;
-					n->over = $6;
-=======
+					n->agg_filter = NULL;
 					n->over = NULL;
->>>>>>> 14a85031
 					n->location = @1;
 					$$ = (Node *)n;
 				}
@@ -11306,10 +11234,11 @@
  * (Note that many of the special SQL functions wouldn't actually make any
  * sense as functional index entries, but we ignore that consideration here.)
  */
-func_expr: func_application over_clause 
+func_expr: func_application filter_clause over_clause 
 				{
               		FuncCall *n = (FuncCall*)$1;
-					n->over = $2;
+					n->agg_filter = $2;
+					n->over = $3;
 					$$ = (Node*)n;
 				} 
 			| func_expr_common_subexpr
