--- conflicted
+++ resolved
@@ -644,11 +644,7 @@
 
 	WRITE_LONG_FIELD(numGroups);
 
-<<<<<<< HEAD
-	WRITE_BOOL_FIELD(hasRollup);
-=======
 	WRITE_NODE_FIELD(groupingSets);
->>>>>>> 00a23d0d
 }
 
 static void
@@ -924,10 +920,7 @@
 
 	WRITE_NODE_FIELD(args);
 	WRITE_NODE_FIELD(refs);
-<<<<<<< HEAD
-=======
 	WRITE_NODE_FIELD(cols);
->>>>>>> 00a23d0d
 	WRITE_LOCATION_FIELD(location);
 	WRITE_INT_FIELD(agglevelsup);
 }
@@ -2963,15 +2956,6 @@
 			case T_Var:
 				_outVar(str, obj);
 				break;
-<<<<<<< HEAD
-		    case T_GroupedVar:
-				_outGroupedVar(str, obj);
-				break;
-            case T_Grouping:
-				_outGrouping(str, obj);
-				break;
-            case T_GroupingSet:
-=======
 			case T_GroupedVar:
 				_outGroupedVar(str, obj);
 				break;
@@ -2979,7 +2963,6 @@
 				_outGrouping(str, obj);
 				break;
 			case T_GroupingSet:
->>>>>>> 00a23d0d
 				_outGroupingSet(str, obj);
 				break;
 			case T_Const:
