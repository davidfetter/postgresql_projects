/*-------------------------------------------------------------------------
 *
 * outfuncs.c
 *	  Output functions for Postgres tree nodes.
 *
 * Portions Copyright (c) 1996-2017, PostgreSQL Global Development Group
 * Portions Copyright (c) 1994, Regents of the University of California
 *
 *
 * IDENTIFICATION
 *	  src/backend/nodes/outfuncs.c
 *
 * NOTES
 *	  Every node type that can appear in stored rules' parsetrees *must*
 *	  have an output function defined here (as well as an input function
 *	  in readfuncs.c).  In addition, plan nodes should have input and
 *	  output functions so that they can be sent to parallel workers.
 *	  For use in debugging, we also provide output functions for nodes
 *	  that appear in raw parsetrees and path.  These nodes however need
 *	  not have input functions.
 *
 *-------------------------------------------------------------------------
 */
#include "postgres.h"

#include <ctype.h>

#include "lib/stringinfo.h"
#include "nodes/extensible.h"
#include "nodes/plannodes.h"
#include "nodes/relation.h"
#include "utils/datum.h"
#include "utils/rel.h"


/*
 * Macros to simplify output of different kinds of fields.  Use these
 * wherever possible to reduce the chance for silly typos.  Note that these
 * hard-wire conventions about the names of the local variables in an Out
 * routine.
 */

/* Write the label for the node type */
#define WRITE_NODE_TYPE(nodelabel) \
	appendStringInfoString(str, nodelabel)

/* Write an integer field (anything written as ":fldname %d") */
#define WRITE_INT_FIELD(fldname) \
	appendStringInfo(str, " :" CppAsString(fldname) " %d", node->fldname)

/* Write an unsigned integer field (anything written as ":fldname %u") */
#define WRITE_UINT_FIELD(fldname) \
	appendStringInfo(str, " :" CppAsString(fldname) " %u", node->fldname)

/* Write an OID field (don't hard-wire assumption that OID is same as uint) */
#define WRITE_OID_FIELD(fldname) \
	appendStringInfo(str, " :" CppAsString(fldname) " %u", node->fldname)

/* Write a long-integer field */
#define WRITE_LONG_FIELD(fldname) \
	appendStringInfo(str, " :" CppAsString(fldname) " %ld", node->fldname)

/* Write a char field (ie, one ascii character) */
#define WRITE_CHAR_FIELD(fldname) \
	appendStringInfo(str, " :" CppAsString(fldname) " %c", node->fldname)

/* Write an enumerated-type field as an integer code */
#define WRITE_ENUM_FIELD(fldname, enumtype) \
	appendStringInfo(str, " :" CppAsString(fldname) " %d", \
					 (int) node->fldname)

/* Write a float field --- caller must give format to define precision */
#define WRITE_FLOAT_FIELD(fldname,format) \
	appendStringInfo(str, " :" CppAsString(fldname) " " format, node->fldname)

/* Write a boolean field */
#define WRITE_BOOL_FIELD(fldname) \
	appendStringInfo(str, " :" CppAsString(fldname) " %s", \
					 booltostr(node->fldname))

/* Write a character-string (possibly NULL) field */
#define WRITE_STRING_FIELD(fldname) \
	(appendStringInfo(str, " :" CppAsString(fldname) " "), \
	 outToken(str, node->fldname))

/* Write a parse location field (actually same as INT case) */
#define WRITE_LOCATION_FIELD(fldname) \
	appendStringInfo(str, " :" CppAsString(fldname) " %d", node->fldname)

/* Write a Node field */
#define WRITE_NODE_FIELD(fldname) \
	(appendStringInfo(str, " :" CppAsString(fldname) " "), \
	 outNode(str, node->fldname))

/* Write a bitmapset field */
#define WRITE_BITMAPSET_FIELD(fldname) \
	(appendStringInfo(str, " :" CppAsString(fldname) " "), \
	 outBitmapset(str, node->fldname))


#define booltostr(x)  ((x) ? "true" : "false")


/*
 * outToken
 *	  Convert an ordinary string (eg, an identifier) into a form that
 *	  will be decoded back to a plain token by read.c's functions.
 *
 *	  If a null or empty string is given, it is encoded as "<>".
 */
void
outToken(StringInfo str, const char *s)
{
	if (s == NULL || *s == '\0')
	{
		appendStringInfoString(str, "<>");
		return;
	}

	/*
	 * Look for characters or patterns that are treated specially by read.c
	 * (either in pg_strtok() or in nodeRead()), and therefore need a
	 * protective backslash.
	 */
	/* These characters only need to be quoted at the start of the string */
	if (*s == '<' ||
		*s == '"' ||
		isdigit((unsigned char) *s) ||
		((*s == '+' || *s == '-') &&
		 (isdigit((unsigned char) s[1]) || s[1] == '.')))
		appendStringInfoChar(str, '\\');
	while (*s)
	{
		/* These chars must be backslashed anywhere in the string */
		if (*s == ' ' || *s == '\n' || *s == '\t' ||
			*s == '(' || *s == ')' || *s == '{' || *s == '}' ||
			*s == '\\')
			appendStringInfoChar(str, '\\');
		appendStringInfoChar(str, *s++);
	}
}

static void
_outList(StringInfo str, const List *node)
{
	const ListCell *lc;

	appendStringInfoChar(str, '(');

	if (IsA(node, IntList))
		appendStringInfoChar(str, 'i');
	else if (IsA(node, OidList))
		appendStringInfoChar(str, 'o');

	foreach(lc, node)
	{
		/*
		 * For the sake of backward compatibility, we emit a slightly
		 * different whitespace format for lists of nodes vs. other types of
		 * lists. XXX: is this necessary?
		 */
		if (IsA(node, List))
		{
			outNode(str, lfirst(lc));
			if (lnext(lc))
				appendStringInfoChar(str, ' ');
		}
		else if (IsA(node, IntList))
			appendStringInfo(str, " %d", lfirst_int(lc));
		else if (IsA(node, OidList))
			appendStringInfo(str, " %u", lfirst_oid(lc));
		else
			elog(ERROR, "unrecognized list node type: %d",
				 (int) node->type);
	}

	appendStringInfoChar(str, ')');
}

/*
 * outBitmapset -
 *	   converts a bitmap set of integers
 *
 * Note: the output format is "(b int int ...)", similar to an integer List.
 */
void
outBitmapset(StringInfo str, const Bitmapset *bms)
{
	int			x;

	appendStringInfoChar(str, '(');
	appendStringInfoChar(str, 'b');
	x = -1;
	while ((x = bms_next_member(bms, x)) >= 0)
		appendStringInfo(str, " %d", x);
	appendStringInfoChar(str, ')');
}

/*
 * Print the value of a Datum given its type.
 */
void
outDatum(StringInfo str, Datum value, int typlen, bool typbyval)
{
	Size		length,
				i;
	char	   *s;

	length = datumGetSize(value, typbyval, typlen);

	if (typbyval)
	{
		s = (char *) (&value);
		appendStringInfo(str, "%u [ ", (unsigned int) length);
		for (i = 0; i < (Size) sizeof(Datum); i++)
			appendStringInfo(str, "%d ", (int) (s[i]));
		appendStringInfoChar(str, ']');
	}
	else
	{
		s = (char *) DatumGetPointer(value);
		if (!PointerIsValid(s))
			appendStringInfoString(str, "0 [ ]");
		else
		{
			appendStringInfo(str, "%u [ ", (unsigned int) length);
			for (i = 0; i < length; i++)
				appendStringInfo(str, "%d ", (int) (s[i]));
			appendStringInfoChar(str, ']');
		}
	}
}


/*
 *	Stuff from plannodes.h
 */

static void
_outPlannedStmt(StringInfo str, const PlannedStmt *node)
{
	WRITE_NODE_TYPE("PLANNEDSTMT");

	WRITE_ENUM_FIELD(commandType, CmdType);
	WRITE_UINT_FIELD(queryId);
	WRITE_BOOL_FIELD(hasReturning);
	WRITE_BOOL_FIELD(hasModifyingCTE);
	WRITE_BOOL_FIELD(canSetTag);
	WRITE_BOOL_FIELD(transientPlan);
	WRITE_BOOL_FIELD(dependsOnRole);
	WRITE_BOOL_FIELD(parallelModeNeeded);
	WRITE_NODE_FIELD(planTree);
	WRITE_NODE_FIELD(rtable);
	WRITE_NODE_FIELD(resultRelations);
	WRITE_NODE_FIELD(nonleafResultRelations);
	WRITE_NODE_FIELD(subplans);
	WRITE_BITMAPSET_FIELD(rewindPlanIDs);
	WRITE_NODE_FIELD(rowMarks);
	WRITE_NODE_FIELD(relationOids);
	WRITE_NODE_FIELD(invalItems);
	WRITE_INT_FIELD(nParamExec);
	WRITE_NODE_FIELD(utilityStmt);
	WRITE_LOCATION_FIELD(stmt_location);
	WRITE_LOCATION_FIELD(stmt_len);
}

/*
 * print the basic stuff of all nodes that inherit from Plan
 */
static void
_outPlanInfo(StringInfo str, const Plan *node)
{
	WRITE_FLOAT_FIELD(startup_cost, "%.2f");
	WRITE_FLOAT_FIELD(total_cost, "%.2f");
	WRITE_FLOAT_FIELD(plan_rows, "%.0f");
	WRITE_INT_FIELD(plan_width);
	WRITE_BOOL_FIELD(parallel_aware);
	WRITE_INT_FIELD(plan_node_id);
	WRITE_NODE_FIELD(targetlist);
	WRITE_NODE_FIELD(qual);
	WRITE_NODE_FIELD(lefttree);
	WRITE_NODE_FIELD(righttree);
	WRITE_NODE_FIELD(initPlan);
	WRITE_BITMAPSET_FIELD(extParam);
	WRITE_BITMAPSET_FIELD(allParam);
}

/*
 * print the basic stuff of all nodes that inherit from Scan
 */
static void
_outScanInfo(StringInfo str, const Scan *node)
{
	_outPlanInfo(str, (const Plan *) node);

	WRITE_UINT_FIELD(scanrelid);
}

/*
 * print the basic stuff of all nodes that inherit from Join
 */
static void
_outJoinPlanInfo(StringInfo str, const Join *node)
{
	_outPlanInfo(str, (const Plan *) node);

	WRITE_ENUM_FIELD(jointype, JoinType);
	WRITE_NODE_FIELD(joinqual);
}


static void
_outPlan(StringInfo str, const Plan *node)
{
	WRITE_NODE_TYPE("PLAN");

	_outPlanInfo(str, (const Plan *) node);
}

static void
_outResult(StringInfo str, const Result *node)
{
	WRITE_NODE_TYPE("RESULT");

	_outPlanInfo(str, (const Plan *) node);

	WRITE_NODE_FIELD(resconstantqual);
}

static void
_outProjectSet(StringInfo str, const ProjectSet *node)
{
	WRITE_NODE_TYPE("PROJECTSET");

	_outPlanInfo(str, (const Plan *) node);
}

static void
_outModifyTable(StringInfo str, const ModifyTable *node)
{
	WRITE_NODE_TYPE("MODIFYTABLE");

	_outPlanInfo(str, (const Plan *) node);

	WRITE_ENUM_FIELD(operation, CmdType);
	WRITE_BOOL_FIELD(canSetTag);
	WRITE_UINT_FIELD(nominalRelation);
	WRITE_NODE_FIELD(partitioned_rels);
	WRITE_NODE_FIELD(resultRelations);
	WRITE_INT_FIELD(resultRelIndex);
	WRITE_NODE_FIELD(plans);
	WRITE_NODE_FIELD(withCheckOptionLists);
	WRITE_NODE_FIELD(returningLists);
	WRITE_NODE_FIELD(fdwPrivLists);
	WRITE_BITMAPSET_FIELD(fdwDirectModifyPlans);
	WRITE_NODE_FIELD(rowMarks);
	WRITE_INT_FIELD(epqParam);
	WRITE_ENUM_FIELD(onConflictAction, OnConflictAction);
	WRITE_NODE_FIELD(arbiterIndexes);
	WRITE_NODE_FIELD(onConflictSet);
	WRITE_NODE_FIELD(onConflictWhere);
	WRITE_UINT_FIELD(exclRelRTI);
	WRITE_NODE_FIELD(exclRelTlist);
}

static void
_outAppend(StringInfo str, const Append *node)
{
	WRITE_NODE_TYPE("APPEND");

	_outPlanInfo(str, (const Plan *) node);

	WRITE_NODE_FIELD(partitioned_rels);
	WRITE_NODE_FIELD(appendplans);
}

static void
_outMergeAppend(StringInfo str, const MergeAppend *node)
{
	int			i;

	WRITE_NODE_TYPE("MERGEAPPEND");

	_outPlanInfo(str, (const Plan *) node);

	WRITE_NODE_FIELD(partitioned_rels);
	WRITE_NODE_FIELD(mergeplans);

	WRITE_INT_FIELD(numCols);

	appendStringInfoString(str, " :sortColIdx");
	for (i = 0; i < node->numCols; i++)
		appendStringInfo(str, " %d", node->sortColIdx[i]);

	appendStringInfoString(str, " :sortOperators");
	for (i = 0; i < node->numCols; i++)
		appendStringInfo(str, " %u", node->sortOperators[i]);

	appendStringInfoString(str, " :collations");
	for (i = 0; i < node->numCols; i++)
		appendStringInfo(str, " %u", node->collations[i]);

	appendStringInfoString(str, " :nullsFirst");
	for (i = 0; i < node->numCols; i++)
		appendStringInfo(str, " %s", booltostr(node->nullsFirst[i]));
}

static void
_outRecursiveUnion(StringInfo str, const RecursiveUnion *node)
{
	int			i;

	WRITE_NODE_TYPE("RECURSIVEUNION");

	_outPlanInfo(str, (const Plan *) node);

	WRITE_INT_FIELD(wtParam);
	WRITE_INT_FIELD(numCols);

	appendStringInfoString(str, " :dupColIdx");
	for (i = 0; i < node->numCols; i++)
		appendStringInfo(str, " %d", node->dupColIdx[i]);

	appendStringInfoString(str, " :dupOperators");
	for (i = 0; i < node->numCols; i++)
		appendStringInfo(str, " %u", node->dupOperators[i]);

	WRITE_LONG_FIELD(numGroups);
}

static void
_outBitmapAnd(StringInfo str, const BitmapAnd *node)
{
	WRITE_NODE_TYPE("BITMAPAND");

	_outPlanInfo(str, (const Plan *) node);

	WRITE_NODE_FIELD(bitmapplans);
}

static void
_outBitmapOr(StringInfo str, const BitmapOr *node)
{
	WRITE_NODE_TYPE("BITMAPOR");

	_outPlanInfo(str, (const Plan *) node);

	WRITE_BOOL_FIELD(isshared);
	WRITE_NODE_FIELD(bitmapplans);
}

static void
_outGather(StringInfo str, const Gather *node)
{
	WRITE_NODE_TYPE("GATHER");

	_outPlanInfo(str, (const Plan *) node);

	WRITE_INT_FIELD(num_workers);
	WRITE_BOOL_FIELD(single_copy);
	WRITE_BOOL_FIELD(invisible);
}

static void
_outGatherMerge(StringInfo str, const GatherMerge *node)
{
	int		i;

	WRITE_NODE_TYPE("GATHERMERGE");

	_outPlanInfo(str, (const Plan *) node);

	WRITE_INT_FIELD(num_workers);
	WRITE_INT_FIELD(numCols);

	appendStringInfoString(str, " :sortColIdx");
	for (i = 0; i < node->numCols; i++)
		appendStringInfo(str, " %d", node->sortColIdx[i]);

	appendStringInfoString(str, " :sortOperators");
	for (i = 0; i < node->numCols; i++)
		appendStringInfo(str, " %u", node->sortOperators[i]);

	appendStringInfoString(str, " :collations");
	for (i = 0; i < node->numCols; i++)
		appendStringInfo(str, " %u", node->collations[i]);

	appendStringInfoString(str, " :nullsFirst");
	for (i = 0; i < node->numCols; i++)
		appendStringInfo(str, " %s", booltostr(node->nullsFirst[i]));
}

static void
_outScan(StringInfo str, const Scan *node)
{
	WRITE_NODE_TYPE("SCAN");

	_outScanInfo(str, node);
}

static void
_outSeqScan(StringInfo str, const SeqScan *node)
{
	WRITE_NODE_TYPE("SEQSCAN");

	_outScanInfo(str, (const Scan *) node);
}

static void
_outSampleScan(StringInfo str, const SampleScan *node)
{
	WRITE_NODE_TYPE("SAMPLESCAN");

	_outScanInfo(str, (const Scan *) node);

	WRITE_NODE_FIELD(tablesample);
}

static void
_outIndexScan(StringInfo str, const IndexScan *node)
{
	WRITE_NODE_TYPE("INDEXSCAN");

	_outScanInfo(str, (const Scan *) node);

	WRITE_OID_FIELD(indexid);
	WRITE_NODE_FIELD(indexqual);
	WRITE_NODE_FIELD(indexqualorig);
	WRITE_NODE_FIELD(indexorderby);
	WRITE_NODE_FIELD(indexorderbyorig);
	WRITE_NODE_FIELD(indexorderbyops);
	WRITE_ENUM_FIELD(indexorderdir, ScanDirection);
}

static void
_outIndexOnlyScan(StringInfo str, const IndexOnlyScan *node)
{
	WRITE_NODE_TYPE("INDEXONLYSCAN");

	_outScanInfo(str, (const Scan *) node);

	WRITE_OID_FIELD(indexid);
	WRITE_NODE_FIELD(indexqual);
	WRITE_NODE_FIELD(indexorderby);
	WRITE_NODE_FIELD(indextlist);
	WRITE_ENUM_FIELD(indexorderdir, ScanDirection);
}

static void
_outBitmapIndexScan(StringInfo str, const BitmapIndexScan *node)
{
	WRITE_NODE_TYPE("BITMAPINDEXSCAN");

	_outScanInfo(str, (const Scan *) node);

	WRITE_OID_FIELD(indexid);
	WRITE_BOOL_FIELD(isshared);
	WRITE_NODE_FIELD(indexqual);
	WRITE_NODE_FIELD(indexqualorig);
}

static void
_outBitmapHeapScan(StringInfo str, const BitmapHeapScan *node)
{
	WRITE_NODE_TYPE("BITMAPHEAPSCAN");

	_outScanInfo(str, (const Scan *) node);

	WRITE_NODE_FIELD(bitmapqualorig);
}

static void
_outTidScan(StringInfo str, const TidScan *node)
{
	WRITE_NODE_TYPE("TIDSCAN");

	_outScanInfo(str, (const Scan *) node);

	WRITE_NODE_FIELD(tidquals);
}

static void
_outSubqueryScan(StringInfo str, const SubqueryScan *node)
{
	WRITE_NODE_TYPE("SUBQUERYSCAN");

	_outScanInfo(str, (const Scan *) node);

	WRITE_NODE_FIELD(subplan);
}

static void
_outFunctionScan(StringInfo str, const FunctionScan *node)
{
	WRITE_NODE_TYPE("FUNCTIONSCAN");

	_outScanInfo(str, (const Scan *) node);

	WRITE_NODE_FIELD(functions);
	WRITE_BOOL_FIELD(funcordinality);
}

static void
_outTableFuncScan(StringInfo str, const TableFuncScan *node)
{
	WRITE_NODE_TYPE("TABLEFUNCSCAN");

	_outScanInfo(str, (const Scan *) node);

	WRITE_NODE_FIELD(tablefunc);
}

static void
_outValuesScan(StringInfo str, const ValuesScan *node)
{
	WRITE_NODE_TYPE("VALUESSCAN");

	_outScanInfo(str, (const Scan *) node);

	WRITE_NODE_FIELD(values_lists);
}

static void
_outCteScan(StringInfo str, const CteScan *node)
{
	WRITE_NODE_TYPE("CTESCAN");

	_outScanInfo(str, (const Scan *) node);

	WRITE_INT_FIELD(ctePlanId);
	WRITE_INT_FIELD(cteParam);
}

static void
_outWorkTableScan(StringInfo str, const WorkTableScan *node)
{
	WRITE_NODE_TYPE("WORKTABLESCAN");

	_outScanInfo(str, (const Scan *) node);

	WRITE_INT_FIELD(wtParam);
}

static void
_outForeignScan(StringInfo str, const ForeignScan *node)
{
	WRITE_NODE_TYPE("FOREIGNSCAN");

	_outScanInfo(str, (const Scan *) node);

	WRITE_ENUM_FIELD(operation, CmdType);
	WRITE_OID_FIELD(fs_server);
	WRITE_NODE_FIELD(fdw_exprs);
	WRITE_NODE_FIELD(fdw_private);
	WRITE_NODE_FIELD(fdw_scan_tlist);
	WRITE_NODE_FIELD(fdw_recheck_quals);
	WRITE_BITMAPSET_FIELD(fs_relids);
	WRITE_BOOL_FIELD(fsSystemCol);
}

static void
_outCustomScan(StringInfo str, const CustomScan *node)
{
	WRITE_NODE_TYPE("CUSTOMSCAN");

	_outScanInfo(str, (const Scan *) node);

	WRITE_UINT_FIELD(flags);
	WRITE_NODE_FIELD(custom_plans);
	WRITE_NODE_FIELD(custom_exprs);
	WRITE_NODE_FIELD(custom_private);
	WRITE_NODE_FIELD(custom_scan_tlist);
	WRITE_BITMAPSET_FIELD(custom_relids);
	/* CustomName is a key to lookup CustomScanMethods */
	appendStringInfoString(str, " :methods ");
	outToken(str, node->methods->CustomName);
}

static void
_outJoin(StringInfo str, const Join *node)
{
	WRITE_NODE_TYPE("JOIN");

	_outJoinPlanInfo(str, (const Join *) node);
}

static void
_outNestLoop(StringInfo str, const NestLoop *node)
{
	WRITE_NODE_TYPE("NESTLOOP");

	_outJoinPlanInfo(str, (const Join *) node);

	WRITE_NODE_FIELD(nestParams);
}

static void
_outMergeJoin(StringInfo str, const MergeJoin *node)
{
	int			numCols;
	int			i;

	WRITE_NODE_TYPE("MERGEJOIN");

	_outJoinPlanInfo(str, (const Join *) node);

	WRITE_NODE_FIELD(mergeclauses);

	numCols = list_length(node->mergeclauses);

	appendStringInfoString(str, " :mergeFamilies");
	for (i = 0; i < numCols; i++)
		appendStringInfo(str, " %u", node->mergeFamilies[i]);

	appendStringInfoString(str, " :mergeCollations");
	for (i = 0; i < numCols; i++)
		appendStringInfo(str, " %u", node->mergeCollations[i]);

	appendStringInfoString(str, " :mergeStrategies");
	for (i = 0; i < numCols; i++)
		appendStringInfo(str, " %d", node->mergeStrategies[i]);

	appendStringInfoString(str, " :mergeNullsFirst");
	for (i = 0; i < numCols; i++)
		appendStringInfo(str, " %s", booltostr(node->mergeNullsFirst[i]));
}

static void
_outHashJoin(StringInfo str, const HashJoin *node)
{
	WRITE_NODE_TYPE("HASHJOIN");

	_outJoinPlanInfo(str, (const Join *) node);

	WRITE_NODE_FIELD(hashclauses);
}

static void
_outAgg(StringInfo str, const Agg *node)
{
	int			i;

	WRITE_NODE_TYPE("AGG");

	_outPlanInfo(str, (const Plan *) node);

	WRITE_ENUM_FIELD(aggstrategy, AggStrategy);
	WRITE_ENUM_FIELD(aggsplit, AggSplit);
	WRITE_INT_FIELD(numCols);

	appendStringInfoString(str, " :grpColIdx");
	for (i = 0; i < node->numCols; i++)
		appendStringInfo(str, " %d", node->grpColIdx[i]);

	appendStringInfoString(str, " :grpOperators");
	for (i = 0; i < node->numCols; i++)
		appendStringInfo(str, " %u", node->grpOperators[i]);

	WRITE_LONG_FIELD(numGroups);
	WRITE_BITMAPSET_FIELD(aggParams);
	WRITE_NODE_FIELD(groupingSets);
	WRITE_NODE_FIELD(chain);
}

static void
_outWindowAgg(StringInfo str, const WindowAgg *node)
{
	int			i;

	WRITE_NODE_TYPE("WINDOWAGG");

	_outPlanInfo(str, (const Plan *) node);

	WRITE_UINT_FIELD(winref);
	WRITE_INT_FIELD(partNumCols);

	appendStringInfoString(str, " :partColIdx");
	for (i = 0; i < node->partNumCols; i++)
		appendStringInfo(str, " %d", node->partColIdx[i]);

	appendStringInfoString(str, " :partOperations");
	for (i = 0; i < node->partNumCols; i++)
		appendStringInfo(str, " %u", node->partOperators[i]);

	WRITE_INT_FIELD(ordNumCols);

	appendStringInfoString(str, " :ordColIdx");
	for (i = 0; i < node->ordNumCols; i++)
		appendStringInfo(str, " %d", node->ordColIdx[i]);

	appendStringInfoString(str, " :ordOperations");
	for (i = 0; i < node->ordNumCols; i++)
		appendStringInfo(str, " %u", node->ordOperators[i]);

	WRITE_INT_FIELD(frameOptions);
	WRITE_NODE_FIELD(startOffset);
	WRITE_NODE_FIELD(endOffset);
}

static void
_outGroup(StringInfo str, const Group *node)
{
	int			i;

	WRITE_NODE_TYPE("GROUP");

	_outPlanInfo(str, (const Plan *) node);

	WRITE_INT_FIELD(numCols);

	appendStringInfoString(str, " :grpColIdx");
	for (i = 0; i < node->numCols; i++)
		appendStringInfo(str, " %d", node->grpColIdx[i]);

	appendStringInfoString(str, " :grpOperators");
	for (i = 0; i < node->numCols; i++)
		appendStringInfo(str, " %u", node->grpOperators[i]);
}

static void
_outMaterial(StringInfo str, const Material *node)
{
	WRITE_NODE_TYPE("MATERIAL");

	_outPlanInfo(str, (const Plan *) node);
}

static void
_outSort(StringInfo str, const Sort *node)
{
	int			i;

	WRITE_NODE_TYPE("SORT");

	_outPlanInfo(str, (const Plan *) node);

	WRITE_INT_FIELD(numCols);

	appendStringInfoString(str, " :sortColIdx");
	for (i = 0; i < node->numCols; i++)
		appendStringInfo(str, " %d", node->sortColIdx[i]);

	appendStringInfoString(str, " :sortOperators");
	for (i = 0; i < node->numCols; i++)
		appendStringInfo(str, " %u", node->sortOperators[i]);

	appendStringInfoString(str, " :collations");
	for (i = 0; i < node->numCols; i++)
		appendStringInfo(str, " %u", node->collations[i]);

	appendStringInfoString(str, " :nullsFirst");
	for (i = 0; i < node->numCols; i++)
		appendStringInfo(str, " %s", booltostr(node->nullsFirst[i]));
}

static void
_outUnique(StringInfo str, const Unique *node)
{
	int			i;

	WRITE_NODE_TYPE("UNIQUE");

	_outPlanInfo(str, (const Plan *) node);

	WRITE_INT_FIELD(numCols);

	appendStringInfoString(str, " :uniqColIdx");
	for (i = 0; i < node->numCols; i++)
		appendStringInfo(str, " %d", node->uniqColIdx[i]);

	appendStringInfoString(str, " :uniqOperators");
	for (i = 0; i < node->numCols; i++)
		appendStringInfo(str, " %u", node->uniqOperators[i]);
}

static void
_outHash(StringInfo str, const Hash *node)
{
	WRITE_NODE_TYPE("HASH");

	_outPlanInfo(str, (const Plan *) node);

	WRITE_OID_FIELD(skewTable);
	WRITE_INT_FIELD(skewColumn);
	WRITE_BOOL_FIELD(skewInherit);
	WRITE_OID_FIELD(skewColType);
	WRITE_INT_FIELD(skewColTypmod);
}

static void
_outSetOp(StringInfo str, const SetOp *node)
{
	int			i;

	WRITE_NODE_TYPE("SETOP");

	_outPlanInfo(str, (const Plan *) node);

	WRITE_ENUM_FIELD(cmd, SetOpCmd);
	WRITE_ENUM_FIELD(strategy, SetOpStrategy);
	WRITE_INT_FIELD(numCols);

	appendStringInfoString(str, " :dupColIdx");
	for (i = 0; i < node->numCols; i++)
		appendStringInfo(str, " %d", node->dupColIdx[i]);

	appendStringInfoString(str, " :dupOperators");
	for (i = 0; i < node->numCols; i++)
		appendStringInfo(str, " %u", node->dupOperators[i]);

	WRITE_INT_FIELD(flagColIdx);
	WRITE_INT_FIELD(firstFlag);
	WRITE_LONG_FIELD(numGroups);
}

static void
_outLockRows(StringInfo str, const LockRows *node)
{
	WRITE_NODE_TYPE("LOCKROWS");

	_outPlanInfo(str, (const Plan *) node);

	WRITE_NODE_FIELD(rowMarks);
	WRITE_INT_FIELD(epqParam);
}

static void
_outLimit(StringInfo str, const Limit *node)
{
	WRITE_NODE_TYPE("LIMIT");

	_outPlanInfo(str, (const Plan *) node);

	WRITE_NODE_FIELD(limitOffset);
	WRITE_NODE_FIELD(limitCount);
}

static void
_outNestLoopParam(StringInfo str, const NestLoopParam *node)
{
	WRITE_NODE_TYPE("NESTLOOPPARAM");

	WRITE_INT_FIELD(paramno);
	WRITE_NODE_FIELD(paramval);
}

static void
_outPlanRowMark(StringInfo str, const PlanRowMark *node)
{
	WRITE_NODE_TYPE("PLANROWMARK");

	WRITE_UINT_FIELD(rti);
	WRITE_UINT_FIELD(prti);
	WRITE_UINT_FIELD(rowmarkId);
	WRITE_ENUM_FIELD(markType, RowMarkType);
	WRITE_INT_FIELD(allMarkTypes);
	WRITE_ENUM_FIELD(strength, LockClauseStrength);
	WRITE_ENUM_FIELD(waitPolicy, LockWaitPolicy);
	WRITE_BOOL_FIELD(isParent);
}

static void
_outPlanInvalItem(StringInfo str, const PlanInvalItem *node)
{
	WRITE_NODE_TYPE("PLANINVALITEM");

	WRITE_INT_FIELD(cacheId);
	WRITE_UINT_FIELD(hashValue);
}

/*****************************************************************************
 *
 *	Stuff from primnodes.h.
 *
 *****************************************************************************/

static void
_outAlias(StringInfo str, const Alias *node)
{
	WRITE_NODE_TYPE("ALIAS");

	WRITE_STRING_FIELD(aliasname);
	WRITE_NODE_FIELD(colnames);
}

static void
_outRangeVar(StringInfo str, const RangeVar *node)
{
	WRITE_NODE_TYPE("RANGEVAR");

	/*
	 * we deliberately ignore catalogname here, since it is presently not
	 * semantically meaningful
	 */
	WRITE_STRING_FIELD(schemaname);
	WRITE_STRING_FIELD(relname);
	WRITE_BOOL_FIELD(inh);
	WRITE_CHAR_FIELD(relpersistence);
	WRITE_NODE_FIELD(alias);
	WRITE_LOCATION_FIELD(location);
}

static void
_outTableFunc(StringInfo str, const TableFunc *node)
{
	WRITE_NODE_TYPE("TABLEFUNC");

	WRITE_NODE_FIELD(ns_names);
	WRITE_NODE_FIELD(ns_uris);
	WRITE_NODE_FIELD(docexpr);
	WRITE_NODE_FIELD(rowexpr);
	WRITE_NODE_FIELD(colnames);
	WRITE_NODE_FIELD(coltypes);
	WRITE_NODE_FIELD(coltypmods);
	WRITE_NODE_FIELD(colcollations);
	WRITE_NODE_FIELD(colexprs);
	WRITE_NODE_FIELD(coldefexprs);
	WRITE_BITMAPSET_FIELD(notnulls);
	WRITE_INT_FIELD(ordinalitycol);
	WRITE_LOCATION_FIELD(location);
}

static void
_outIntoClause(StringInfo str, const IntoClause *node)
{
	WRITE_NODE_TYPE("INTOCLAUSE");

	WRITE_NODE_FIELD(rel);
	WRITE_NODE_FIELD(colNames);
	WRITE_NODE_FIELD(options);
	WRITE_ENUM_FIELD(onCommit, OnCommitAction);
	WRITE_STRING_FIELD(tableSpaceName);
	WRITE_NODE_FIELD(viewQuery);
	WRITE_BOOL_FIELD(skipData);
}

static void
_outVar(StringInfo str, const Var *node)
{
	WRITE_NODE_TYPE("VAR");

	WRITE_UINT_FIELD(varno);
	WRITE_INT_FIELD(varattno);
	WRITE_OID_FIELD(vartype);
	WRITE_INT_FIELD(vartypmod);
	WRITE_OID_FIELD(varcollid);
	WRITE_UINT_FIELD(varlevelsup);
	WRITE_UINT_FIELD(varnoold);
	WRITE_INT_FIELD(varoattno);
	WRITE_LOCATION_FIELD(location);
}

static void
_outConst(StringInfo str, const Const *node)
{
	WRITE_NODE_TYPE("CONST");

	WRITE_OID_FIELD(consttype);
	WRITE_INT_FIELD(consttypmod);
	WRITE_OID_FIELD(constcollid);
	WRITE_INT_FIELD(constlen);
	WRITE_BOOL_FIELD(constbyval);
	WRITE_BOOL_FIELD(constisnull);
	WRITE_LOCATION_FIELD(location);

	appendStringInfoString(str, " :constvalue ");
	if (node->constisnull)
		appendStringInfoString(str, "<>");
	else
		outDatum(str, node->constvalue, node->constlen, node->constbyval);
}

static void
_outParam(StringInfo str, const Param *node)
{
	WRITE_NODE_TYPE("PARAM");

	WRITE_ENUM_FIELD(paramkind, ParamKind);
	WRITE_INT_FIELD(paramid);
	WRITE_OID_FIELD(paramtype);
	WRITE_INT_FIELD(paramtypmod);
	WRITE_OID_FIELD(paramcollid);
	WRITE_LOCATION_FIELD(location);
}

static void
_outAggref(StringInfo str, const Aggref *node)
{
	WRITE_NODE_TYPE("AGGREF");

	WRITE_OID_FIELD(aggfnoid);
	WRITE_OID_FIELD(aggtype);
	WRITE_OID_FIELD(aggcollid);
	WRITE_OID_FIELD(inputcollid);
	WRITE_OID_FIELD(aggtranstype);
	WRITE_NODE_FIELD(aggargtypes);
	WRITE_NODE_FIELD(aggdirectargs);
	WRITE_NODE_FIELD(args);
	WRITE_NODE_FIELD(aggorder);
	WRITE_NODE_FIELD(aggdistinct);
	WRITE_NODE_FIELD(aggfilter);
	WRITE_BOOL_FIELD(aggstar);
	WRITE_BOOL_FIELD(aggvariadic);
	WRITE_CHAR_FIELD(aggkind);
	WRITE_UINT_FIELD(agglevelsup);
	WRITE_ENUM_FIELD(aggsplit, AggSplit);
	WRITE_LOCATION_FIELD(location);
}

static void
_outGroupingFunc(StringInfo str, const GroupingFunc *node)
{
	WRITE_NODE_TYPE("GROUPINGFUNC");

	WRITE_NODE_FIELD(args);
	WRITE_NODE_FIELD(refs);
	WRITE_NODE_FIELD(cols);
	WRITE_UINT_FIELD(agglevelsup);
	WRITE_LOCATION_FIELD(location);
}

static void
_outWindowFunc(StringInfo str, const WindowFunc *node)
{
	WRITE_NODE_TYPE("WINDOWFUNC");

	WRITE_OID_FIELD(winfnoid);
	WRITE_OID_FIELD(wintype);
	WRITE_OID_FIELD(wincollid);
	WRITE_OID_FIELD(inputcollid);
	WRITE_NODE_FIELD(args);
	WRITE_NODE_FIELD(aggfilter);
	WRITE_UINT_FIELD(winref);
	WRITE_BOOL_FIELD(winstar);
	WRITE_BOOL_FIELD(winagg);
	WRITE_LOCATION_FIELD(location);
}

static void
_outArrayRef(StringInfo str, const ArrayRef *node)
{
	WRITE_NODE_TYPE("ARRAYREF");

	WRITE_OID_FIELD(refarraytype);
	WRITE_OID_FIELD(refelemtype);
	WRITE_INT_FIELD(reftypmod);
	WRITE_OID_FIELD(refcollid);
	WRITE_NODE_FIELD(refupperindexpr);
	WRITE_NODE_FIELD(reflowerindexpr);
	WRITE_NODE_FIELD(refexpr);
	WRITE_NODE_FIELD(refassgnexpr);
}

static void
_outFuncExpr(StringInfo str, const FuncExpr *node)
{
	WRITE_NODE_TYPE("FUNCEXPR");

	WRITE_OID_FIELD(funcid);
	WRITE_OID_FIELD(funcresulttype);
	WRITE_BOOL_FIELD(funcretset);
	WRITE_BOOL_FIELD(funcvariadic);
	WRITE_ENUM_FIELD(funcformat, CoercionForm);
	WRITE_OID_FIELD(funccollid);
	WRITE_OID_FIELD(inputcollid);
	WRITE_NODE_FIELD(args);
	WRITE_LOCATION_FIELD(location);
}

static void
_outNamedArgExpr(StringInfo str, const NamedArgExpr *node)
{
	WRITE_NODE_TYPE("NAMEDARGEXPR");

	WRITE_NODE_FIELD(arg);
	WRITE_STRING_FIELD(name);
	WRITE_INT_FIELD(argnumber);
	WRITE_LOCATION_FIELD(location);
}

static void
_outOpExpr(StringInfo str, const OpExpr *node)
{
	WRITE_NODE_TYPE("OPEXPR");

	WRITE_OID_FIELD(opno);
	WRITE_OID_FIELD(opfuncid);
	WRITE_OID_FIELD(opresulttype);
	WRITE_BOOL_FIELD(opretset);
	WRITE_OID_FIELD(opcollid);
	WRITE_OID_FIELD(inputcollid);
	WRITE_NODE_FIELD(args);
	WRITE_LOCATION_FIELD(location);
}

static void
_outDistinctExpr(StringInfo str, const DistinctExpr *node)
{
	WRITE_NODE_TYPE("DISTINCTEXPR");

	WRITE_OID_FIELD(opno);
	WRITE_OID_FIELD(opfuncid);
	WRITE_OID_FIELD(opresulttype);
	WRITE_BOOL_FIELD(opretset);
	WRITE_OID_FIELD(opcollid);
	WRITE_OID_FIELD(inputcollid);
	WRITE_NODE_FIELD(args);
	WRITE_LOCATION_FIELD(location);
}

static void
_outNullIfExpr(StringInfo str, const NullIfExpr *node)
{
	WRITE_NODE_TYPE("NULLIFEXPR");

	WRITE_OID_FIELD(opno);
	WRITE_OID_FIELD(opfuncid);
	WRITE_OID_FIELD(opresulttype);
	WRITE_BOOL_FIELD(opretset);
	WRITE_OID_FIELD(opcollid);
	WRITE_OID_FIELD(inputcollid);
	WRITE_NODE_FIELD(args);
	WRITE_LOCATION_FIELD(location);
}

static void
_outScalarArrayOpExpr(StringInfo str, const ScalarArrayOpExpr *node)
{
	WRITE_NODE_TYPE("SCALARARRAYOPEXPR");

	WRITE_OID_FIELD(opno);
	WRITE_OID_FIELD(opfuncid);
	WRITE_BOOL_FIELD(useOr);
	WRITE_OID_FIELD(inputcollid);
	WRITE_NODE_FIELD(args);
	WRITE_LOCATION_FIELD(location);
}

static void
_outBoolExpr(StringInfo str, const BoolExpr *node)
{
	char	   *opstr = NULL;

	WRITE_NODE_TYPE("BOOLEXPR");

	/* do-it-yourself enum representation */
	switch (node->boolop)
	{
		case AND_EXPR:
			opstr = "and";
			break;
		case OR_EXPR:
			opstr = "or";
			break;
		case NOT_EXPR:
			opstr = "not";
			break;
	}
	appendStringInfoString(str, " :boolop ");
	outToken(str, opstr);

	WRITE_NODE_FIELD(args);
	WRITE_LOCATION_FIELD(location);
}

static void
_outSubLink(StringInfo str, const SubLink *node)
{
	WRITE_NODE_TYPE("SUBLINK");

	WRITE_ENUM_FIELD(subLinkType, SubLinkType);
	WRITE_INT_FIELD(subLinkId);
	WRITE_NODE_FIELD(testexpr);
	WRITE_NODE_FIELD(operName);
	WRITE_NODE_FIELD(subselect);
	WRITE_LOCATION_FIELD(location);
}

static void
_outSubPlan(StringInfo str, const SubPlan *node)
{
	WRITE_NODE_TYPE("SUBPLAN");

	WRITE_ENUM_FIELD(subLinkType, SubLinkType);
	WRITE_NODE_FIELD(testexpr);
	WRITE_NODE_FIELD(paramIds);
	WRITE_INT_FIELD(plan_id);
	WRITE_STRING_FIELD(plan_name);
	WRITE_OID_FIELD(firstColType);
	WRITE_INT_FIELD(firstColTypmod);
	WRITE_OID_FIELD(firstColCollation);
	WRITE_BOOL_FIELD(useHashTable);
	WRITE_BOOL_FIELD(unknownEqFalse);
	WRITE_BOOL_FIELD(parallel_safe);
	WRITE_NODE_FIELD(setParam);
	WRITE_NODE_FIELD(parParam);
	WRITE_NODE_FIELD(args);
	WRITE_FLOAT_FIELD(startup_cost, "%.2f");
	WRITE_FLOAT_FIELD(per_call_cost, "%.2f");
}

static void
_outAlternativeSubPlan(StringInfo str, const AlternativeSubPlan *node)
{
	WRITE_NODE_TYPE("ALTERNATIVESUBPLAN");

	WRITE_NODE_FIELD(subplans);
}

static void
_outFieldSelect(StringInfo str, const FieldSelect *node)
{
	WRITE_NODE_TYPE("FIELDSELECT");

	WRITE_NODE_FIELD(arg);
	WRITE_INT_FIELD(fieldnum);
	WRITE_OID_FIELD(resulttype);
	WRITE_INT_FIELD(resulttypmod);
	WRITE_OID_FIELD(resultcollid);
}

static void
_outFieldStore(StringInfo str, const FieldStore *node)
{
	WRITE_NODE_TYPE("FIELDSTORE");

	WRITE_NODE_FIELD(arg);
	WRITE_NODE_FIELD(newvals);
	WRITE_NODE_FIELD(fieldnums);
	WRITE_OID_FIELD(resulttype);
}

static void
_outRelabelType(StringInfo str, const RelabelType *node)
{
	WRITE_NODE_TYPE("RELABELTYPE");

	WRITE_NODE_FIELD(arg);
	WRITE_OID_FIELD(resulttype);
	WRITE_INT_FIELD(resulttypmod);
	WRITE_OID_FIELD(resultcollid);
	WRITE_ENUM_FIELD(relabelformat, CoercionForm);
	WRITE_LOCATION_FIELD(location);
}

static void
_outCoerceViaIO(StringInfo str, const CoerceViaIO *node)
{
	WRITE_NODE_TYPE("COERCEVIAIO");

	WRITE_NODE_FIELD(arg);
	WRITE_OID_FIELD(resulttype);
	WRITE_OID_FIELD(resultcollid);
	WRITE_ENUM_FIELD(coerceformat, CoercionForm);
	WRITE_LOCATION_FIELD(location);
}

static void
_outArrayCoerceExpr(StringInfo str, const ArrayCoerceExpr *node)
{
	WRITE_NODE_TYPE("ARRAYCOERCEEXPR");

	WRITE_NODE_FIELD(arg);
	WRITE_OID_FIELD(elemfuncid);
	WRITE_OID_FIELD(resulttype);
	WRITE_INT_FIELD(resulttypmod);
	WRITE_OID_FIELD(resultcollid);
	WRITE_BOOL_FIELD(isExplicit);
	WRITE_ENUM_FIELD(coerceformat, CoercionForm);
	WRITE_LOCATION_FIELD(location);
}

static void
_outConvertRowtypeExpr(StringInfo str, const ConvertRowtypeExpr *node)
{
	WRITE_NODE_TYPE("CONVERTROWTYPEEXPR");

	WRITE_NODE_FIELD(arg);
	WRITE_OID_FIELD(resulttype);
	WRITE_ENUM_FIELD(convertformat, CoercionForm);
	WRITE_LOCATION_FIELD(location);
}

static void
_outCollateExpr(StringInfo str, const CollateExpr *node)
{
	WRITE_NODE_TYPE("COLLATE");

	WRITE_NODE_FIELD(arg);
	WRITE_OID_FIELD(collOid);
	WRITE_LOCATION_FIELD(location);
}

static void
_outCaseExpr(StringInfo str, const CaseExpr *node)
{
	WRITE_NODE_TYPE("CASE");

	WRITE_OID_FIELD(casetype);
	WRITE_OID_FIELD(casecollid);
	WRITE_NODE_FIELD(arg);
	WRITE_NODE_FIELD(args);
	WRITE_NODE_FIELD(defresult);
	WRITE_LOCATION_FIELD(location);
}

static void
_outCaseWhen(StringInfo str, const CaseWhen *node)
{
	WRITE_NODE_TYPE("WHEN");

	WRITE_NODE_FIELD(expr);
	WRITE_NODE_FIELD(result);
	WRITE_LOCATION_FIELD(location);
}

static void
_outCaseTestExpr(StringInfo str, const CaseTestExpr *node)
{
	WRITE_NODE_TYPE("CASETESTEXPR");

	WRITE_OID_FIELD(typeId);
	WRITE_INT_FIELD(typeMod);
	WRITE_OID_FIELD(collation);
}

static void
_outArrayExpr(StringInfo str, const ArrayExpr *node)
{
	WRITE_NODE_TYPE("ARRAY");

	WRITE_OID_FIELD(array_typeid);
	WRITE_OID_FIELD(array_collid);
	WRITE_OID_FIELD(element_typeid);
	WRITE_NODE_FIELD(elements);
	WRITE_BOOL_FIELD(multidims);
	WRITE_LOCATION_FIELD(location);
}

static void
_outRowExpr(StringInfo str, const RowExpr *node)
{
	WRITE_NODE_TYPE("ROW");

	WRITE_NODE_FIELD(args);
	WRITE_OID_FIELD(row_typeid);
	WRITE_ENUM_FIELD(row_format, CoercionForm);
	WRITE_NODE_FIELD(colnames);
	WRITE_LOCATION_FIELD(location);
}

static void
_outRowCompareExpr(StringInfo str, const RowCompareExpr *node)
{
	WRITE_NODE_TYPE("ROWCOMPARE");

	WRITE_ENUM_FIELD(rctype, RowCompareType);
	WRITE_NODE_FIELD(opnos);
	WRITE_NODE_FIELD(opfamilies);
	WRITE_NODE_FIELD(inputcollids);
	WRITE_NODE_FIELD(largs);
	WRITE_NODE_FIELD(rargs);
}

static void
_outCoalesceExpr(StringInfo str, const CoalesceExpr *node)
{
	WRITE_NODE_TYPE("COALESCE");

	WRITE_OID_FIELD(coalescetype);
	WRITE_OID_FIELD(coalescecollid);
	WRITE_NODE_FIELD(args);
	WRITE_LOCATION_FIELD(location);
}

static void
_outMinMaxExpr(StringInfo str, const MinMaxExpr *node)
{
	WRITE_NODE_TYPE("MINMAX");

	WRITE_OID_FIELD(minmaxtype);
	WRITE_OID_FIELD(minmaxcollid);
	WRITE_OID_FIELD(inputcollid);
	WRITE_ENUM_FIELD(op, MinMaxOp);
	WRITE_NODE_FIELD(args);
	WRITE_LOCATION_FIELD(location);
}

static void
_outSQLValueFunction(StringInfo str, const SQLValueFunction *node)
{
	WRITE_NODE_TYPE("SQLVALUEFUNCTION");

	WRITE_ENUM_FIELD(op, SQLValueFunctionOp);
	WRITE_OID_FIELD(type);
	WRITE_INT_FIELD(typmod);
	WRITE_LOCATION_FIELD(location);
}

static void
_outXmlExpr(StringInfo str, const XmlExpr *node)
{
	WRITE_NODE_TYPE("XMLEXPR");

	WRITE_ENUM_FIELD(op, XmlExprOp);
	WRITE_STRING_FIELD(name);
	WRITE_NODE_FIELD(named_args);
	WRITE_NODE_FIELD(arg_names);
	WRITE_NODE_FIELD(args);
	WRITE_ENUM_FIELD(xmloption, XmlOptionType);
	WRITE_OID_FIELD(type);
	WRITE_INT_FIELD(typmod);
	WRITE_LOCATION_FIELD(location);
}

static void
_outNullTest(StringInfo str, const NullTest *node)
{
	WRITE_NODE_TYPE("NULLTEST");

	WRITE_NODE_FIELD(arg);
	WRITE_ENUM_FIELD(nulltesttype, NullTestType);
	WRITE_BOOL_FIELD(argisrow);
	WRITE_LOCATION_FIELD(location);
}

static void
_outBooleanTest(StringInfo str, const BooleanTest *node)
{
	WRITE_NODE_TYPE("BOOLEANTEST");

	WRITE_NODE_FIELD(arg);
	WRITE_ENUM_FIELD(booltesttype, BoolTestType);
	WRITE_LOCATION_FIELD(location);
}

static void
_outCoerceToDomain(StringInfo str, const CoerceToDomain *node)
{
	WRITE_NODE_TYPE("COERCETODOMAIN");

	WRITE_NODE_FIELD(arg);
	WRITE_OID_FIELD(resulttype);
	WRITE_INT_FIELD(resulttypmod);
	WRITE_OID_FIELD(resultcollid);
	WRITE_ENUM_FIELD(coercionformat, CoercionForm);
	WRITE_LOCATION_FIELD(location);
}

static void
_outCoerceToDomainValue(StringInfo str, const CoerceToDomainValue *node)
{
	WRITE_NODE_TYPE("COERCETODOMAINVALUE");

	WRITE_OID_FIELD(typeId);
	WRITE_INT_FIELD(typeMod);
	WRITE_OID_FIELD(collation);
	WRITE_LOCATION_FIELD(location);
}

static void
_outSetToDefault(StringInfo str, const SetToDefault *node)
{
	WRITE_NODE_TYPE("SETTODEFAULT");

	WRITE_OID_FIELD(typeId);
	WRITE_INT_FIELD(typeMod);
	WRITE_OID_FIELD(collation);
	WRITE_LOCATION_FIELD(location);
}

static void
_outCurrentOfExpr(StringInfo str, const CurrentOfExpr *node)
{
	WRITE_NODE_TYPE("CURRENTOFEXPR");

	WRITE_UINT_FIELD(cvarno);
	WRITE_STRING_FIELD(cursor_name);
	WRITE_INT_FIELD(cursor_param);
}

static void
_outInferenceElem(StringInfo str, const InferenceElem *node)
{
	WRITE_NODE_TYPE("INFERENCEELEM");

	WRITE_NODE_FIELD(expr);
	WRITE_OID_FIELD(infercollid);
	WRITE_OID_FIELD(inferopclass);
}

static void
_outTargetEntry(StringInfo str, const TargetEntry *node)
{
	WRITE_NODE_TYPE("TARGETENTRY");

	WRITE_NODE_FIELD(expr);
	WRITE_INT_FIELD(resno);
	WRITE_STRING_FIELD(resname);
	WRITE_UINT_FIELD(ressortgroupref);
	WRITE_OID_FIELD(resorigtbl);
	WRITE_INT_FIELD(resorigcol);
	WRITE_BOOL_FIELD(resjunk);
}

static void
_outRangeTblRef(StringInfo str, const RangeTblRef *node)
{
	WRITE_NODE_TYPE("RANGETBLREF");

	WRITE_INT_FIELD(rtindex);
}

static void
_outJoinExpr(StringInfo str, const JoinExpr *node)
{
	WRITE_NODE_TYPE("JOINEXPR");

	WRITE_ENUM_FIELD(jointype, JoinType);
	WRITE_BOOL_FIELD(isNatural);
	WRITE_NODE_FIELD(larg);
	WRITE_NODE_FIELD(rarg);
	WRITE_NODE_FIELD(usingClause);
	WRITE_NODE_FIELD(quals);
	WRITE_NODE_FIELD(alias);
	WRITE_INT_FIELD(rtindex);
}

static void
_outFromExpr(StringInfo str, const FromExpr *node)
{
	WRITE_NODE_TYPE("FROMEXPR");

	WRITE_NODE_FIELD(fromlist);
	WRITE_NODE_FIELD(quals);
}

static void
_outOnConflictExpr(StringInfo str, const OnConflictExpr *node)
{
	WRITE_NODE_TYPE("ONCONFLICTEXPR");

	WRITE_ENUM_FIELD(action, OnConflictAction);
	WRITE_NODE_FIELD(arbiterElems);
	WRITE_NODE_FIELD(arbiterWhere);
	WRITE_OID_FIELD(constraint);
	WRITE_NODE_FIELD(onConflictSet);
	WRITE_NODE_FIELD(onConflictWhere);
	WRITE_INT_FIELD(exclRelIndex);
	WRITE_NODE_FIELD(exclRelTlist);
}

/*****************************************************************************
 *
 *	Stuff from relation.h.
 *
 *****************************************************************************/

/*
 * print the basic stuff of all nodes that inherit from Path
 *
 * Note we do NOT print the parent, else we'd be in infinite recursion.
 * We can print the parent's relids for identification purposes, though.
 * We print the pathtarget only if it's not the default one for the rel.
 * We also do not print the whole of param_info, since it's printed by
 * _outRelOptInfo; it's sufficient and less cluttering to print just the
 * required outer relids.
 */
static void
_outPathInfo(StringInfo str, const Path *node)
{
	WRITE_ENUM_FIELD(pathtype, NodeTag);
	appendStringInfoString(str, " :parent_relids ");
	outBitmapset(str, node->parent->relids);
	if (node->pathtarget != node->parent->reltarget)
		WRITE_NODE_FIELD(pathtarget);
	appendStringInfoString(str, " :required_outer ");
	if (node->param_info)
		outBitmapset(str, node->param_info->ppi_req_outer);
	else
		outBitmapset(str, NULL);
	WRITE_BOOL_FIELD(parallel_aware);
	WRITE_BOOL_FIELD(parallel_safe);
	WRITE_INT_FIELD(parallel_workers);
	WRITE_FLOAT_FIELD(rows, "%.0f");
	WRITE_FLOAT_FIELD(startup_cost, "%.2f");
	WRITE_FLOAT_FIELD(total_cost, "%.2f");
	WRITE_NODE_FIELD(pathkeys);
}

/*
 * print the basic stuff of all nodes that inherit from JoinPath
 */
static void
_outJoinPathInfo(StringInfo str, const JoinPath *node)
{
	_outPathInfo(str, (const Path *) node);

	WRITE_ENUM_FIELD(jointype, JoinType);
	WRITE_NODE_FIELD(outerjoinpath);
	WRITE_NODE_FIELD(innerjoinpath);
	WRITE_NODE_FIELD(joinrestrictinfo);
}

static void
_outPath(StringInfo str, const Path *node)
{
	WRITE_NODE_TYPE("PATH");

	_outPathInfo(str, (const Path *) node);
}

static void
_outIndexPath(StringInfo str, const IndexPath *node)
{
	WRITE_NODE_TYPE("INDEXPATH");

	_outPathInfo(str, (const Path *) node);

	WRITE_NODE_FIELD(indexinfo);
	WRITE_NODE_FIELD(indexclauses);
	WRITE_NODE_FIELD(indexquals);
	WRITE_NODE_FIELD(indexqualcols);
	WRITE_NODE_FIELD(indexorderbys);
	WRITE_NODE_FIELD(indexorderbycols);
	WRITE_ENUM_FIELD(indexscandir, ScanDirection);
	WRITE_FLOAT_FIELD(indextotalcost, "%.2f");
	WRITE_FLOAT_FIELD(indexselectivity, "%.4f");
}

static void
_outBitmapHeapPath(StringInfo str, const BitmapHeapPath *node)
{
	WRITE_NODE_TYPE("BITMAPHEAPPATH");

	_outPathInfo(str, (const Path *) node);

	WRITE_NODE_FIELD(bitmapqual);
}

static void
_outBitmapAndPath(StringInfo str, const BitmapAndPath *node)
{
	WRITE_NODE_TYPE("BITMAPANDPATH");

	_outPathInfo(str, (const Path *) node);

	WRITE_NODE_FIELD(bitmapquals);
	WRITE_FLOAT_FIELD(bitmapselectivity, "%.4f");
}

static void
_outBitmapOrPath(StringInfo str, const BitmapOrPath *node)
{
	WRITE_NODE_TYPE("BITMAPORPATH");

	_outPathInfo(str, (const Path *) node);

	WRITE_NODE_FIELD(bitmapquals);
	WRITE_FLOAT_FIELD(bitmapselectivity, "%.4f");
}

static void
_outTidPath(StringInfo str, const TidPath *node)
{
	WRITE_NODE_TYPE("TIDPATH");

	_outPathInfo(str, (const Path *) node);

	WRITE_NODE_FIELD(tidquals);
}

static void
_outSubqueryScanPath(StringInfo str, const SubqueryScanPath *node)
{
	WRITE_NODE_TYPE("SUBQUERYSCANPATH");

	_outPathInfo(str, (const Path *) node);

	WRITE_NODE_FIELD(subpath);
}

static void
_outForeignPath(StringInfo str, const ForeignPath *node)
{
	WRITE_NODE_TYPE("FOREIGNPATH");

	_outPathInfo(str, (const Path *) node);

	WRITE_NODE_FIELD(fdw_outerpath);
	WRITE_NODE_FIELD(fdw_private);
}

static void
_outCustomPath(StringInfo str, const CustomPath *node)
{
	WRITE_NODE_TYPE("CUSTOMPATH");

	_outPathInfo(str, (const Path *) node);

	WRITE_UINT_FIELD(flags);
	WRITE_NODE_FIELD(custom_paths);
	WRITE_NODE_FIELD(custom_private);
	appendStringInfoString(str, " :methods ");
	outToken(str, node->methods->CustomName);
}

static void
_outAppendPath(StringInfo str, const AppendPath *node)
{
	WRITE_NODE_TYPE("APPENDPATH");

	_outPathInfo(str, (const Path *) node);

	WRITE_NODE_FIELD(partitioned_rels);
	WRITE_NODE_FIELD(subpaths);
}

static void
_outMergeAppendPath(StringInfo str, const MergeAppendPath *node)
{
	WRITE_NODE_TYPE("MERGEAPPENDPATH");

	_outPathInfo(str, (const Path *) node);

	WRITE_NODE_FIELD(partitioned_rels);
	WRITE_NODE_FIELD(subpaths);
	WRITE_FLOAT_FIELD(limit_tuples, "%.0f");
}

static void
_outResultPath(StringInfo str, const ResultPath *node)
{
	WRITE_NODE_TYPE("RESULTPATH");

	_outPathInfo(str, (const Path *) node);

	WRITE_NODE_FIELD(quals);
}

static void
_outMaterialPath(StringInfo str, const MaterialPath *node)
{
	WRITE_NODE_TYPE("MATERIALPATH");

	_outPathInfo(str, (const Path *) node);

	WRITE_NODE_FIELD(subpath);
}

static void
_outUniquePath(StringInfo str, const UniquePath *node)
{
	WRITE_NODE_TYPE("UNIQUEPATH");

	_outPathInfo(str, (const Path *) node);

	WRITE_NODE_FIELD(subpath);
	WRITE_ENUM_FIELD(umethod, UniquePathMethod);
	WRITE_NODE_FIELD(in_operators);
	WRITE_NODE_FIELD(uniq_exprs);
}

static void
_outGatherPath(StringInfo str, const GatherPath *node)
{
	WRITE_NODE_TYPE("GATHERPATH");

	_outPathInfo(str, (const Path *) node);

	WRITE_NODE_FIELD(subpath);
	WRITE_BOOL_FIELD(single_copy);
}

static void
_outProjectionPath(StringInfo str, const ProjectionPath *node)
{
	WRITE_NODE_TYPE("PROJECTIONPATH");

	_outPathInfo(str, (const Path *) node);

	WRITE_NODE_FIELD(subpath);
	WRITE_BOOL_FIELD(dummypp);
}

static void
_outProjectSetPath(StringInfo str, const ProjectSetPath *node)
{
	WRITE_NODE_TYPE("PROJECTSETPATH");

	_outPathInfo(str, (const Path *) node);

	WRITE_NODE_FIELD(subpath);
}

static void
_outSortPath(StringInfo str, const SortPath *node)
{
	WRITE_NODE_TYPE("SORTPATH");

	_outPathInfo(str, (const Path *) node);

	WRITE_NODE_FIELD(subpath);
}

static void
_outGroupPath(StringInfo str, const GroupPath *node)
{
	WRITE_NODE_TYPE("GROUPPATH");

	_outPathInfo(str, (const Path *) node);

	WRITE_NODE_FIELD(subpath);
	WRITE_NODE_FIELD(groupClause);
	WRITE_NODE_FIELD(qual);
}

static void
_outUpperUniquePath(StringInfo str, const UpperUniquePath *node)
{
	WRITE_NODE_TYPE("UPPERUNIQUEPATH");

	_outPathInfo(str, (const Path *) node);

	WRITE_NODE_FIELD(subpath);
	WRITE_INT_FIELD(numkeys);
}

static void
_outAggPath(StringInfo str, const AggPath *node)
{
	WRITE_NODE_TYPE("AGGPATH");

	_outPathInfo(str, (const Path *) node);

	WRITE_NODE_FIELD(subpath);
	WRITE_ENUM_FIELD(aggstrategy, AggStrategy);
	WRITE_ENUM_FIELD(aggsplit, AggSplit);
	WRITE_FLOAT_FIELD(numGroups, "%.0f");
	WRITE_NODE_FIELD(groupClause);
	WRITE_NODE_FIELD(qual);
}

static void
_outRollupData(StringInfo str, const RollupData *node)
{
	WRITE_NODE_TYPE("ROLLUP");

	WRITE_NODE_FIELD(groupClause);
	WRITE_NODE_FIELD(gsets);
	WRITE_NODE_FIELD(gsets_data);
	WRITE_FLOAT_FIELD(numGroups, "%.0f");
	WRITE_BOOL_FIELD(hashable);
	WRITE_BOOL_FIELD(is_hashed);
}

static void
_outGroupingSetData(StringInfo str, const GroupingSetData *node)
{
	WRITE_NODE_TYPE("GSDATA");

	WRITE_NODE_FIELD(set);
	WRITE_FLOAT_FIELD(numGroups, "%.0f");
}

static void
_outGroupingSetsPath(StringInfo str, const GroupingSetsPath *node)
{
	WRITE_NODE_TYPE("GROUPINGSETSPATH");

	_outPathInfo(str, (const Path *) node);

	WRITE_NODE_FIELD(subpath);
	WRITE_ENUM_FIELD(aggstrategy, AggStrategy);
	WRITE_NODE_FIELD(rollups);
	WRITE_NODE_FIELD(qual);
}

static void
_outMinMaxAggPath(StringInfo str, const MinMaxAggPath *node)
{
	WRITE_NODE_TYPE("MINMAXAGGPATH");

	_outPathInfo(str, (const Path *) node);

	WRITE_NODE_FIELD(mmaggregates);
	WRITE_NODE_FIELD(quals);
}

static void
_outWindowAggPath(StringInfo str, const WindowAggPath *node)
{
	WRITE_NODE_TYPE("WINDOWAGGPATH");

	_outPathInfo(str, (const Path *) node);

	WRITE_NODE_FIELD(subpath);
	WRITE_NODE_FIELD(winclause);
	WRITE_NODE_FIELD(winpathkeys);
}

static void
_outSetOpPath(StringInfo str, const SetOpPath *node)
{
	WRITE_NODE_TYPE("SETOPPATH");

	_outPathInfo(str, (const Path *) node);

	WRITE_NODE_FIELD(subpath);
	WRITE_ENUM_FIELD(cmd, SetOpCmd);
	WRITE_ENUM_FIELD(strategy, SetOpStrategy);
	WRITE_NODE_FIELD(distinctList);
	WRITE_INT_FIELD(flagColIdx);
	WRITE_INT_FIELD(firstFlag);
	WRITE_FLOAT_FIELD(numGroups, "%.0f");
}

static void
_outRecursiveUnionPath(StringInfo str, const RecursiveUnionPath *node)
{
	WRITE_NODE_TYPE("RECURSIVEUNIONPATH");

	_outPathInfo(str, (const Path *) node);

	WRITE_NODE_FIELD(leftpath);
	WRITE_NODE_FIELD(rightpath);
	WRITE_NODE_FIELD(distinctList);
	WRITE_INT_FIELD(wtParam);
	WRITE_FLOAT_FIELD(numGroups, "%.0f");
}

static void
_outLockRowsPath(StringInfo str, const LockRowsPath *node)
{
	WRITE_NODE_TYPE("LOCKROWSPATH");

	_outPathInfo(str, (const Path *) node);

	WRITE_NODE_FIELD(subpath);
	WRITE_NODE_FIELD(rowMarks);
	WRITE_INT_FIELD(epqParam);
}

static void
_outModifyTablePath(StringInfo str, const ModifyTablePath *node)
{
	WRITE_NODE_TYPE("MODIFYTABLEPATH");

	_outPathInfo(str, (const Path *) node);

	WRITE_ENUM_FIELD(operation, CmdType);
	WRITE_BOOL_FIELD(canSetTag);
	WRITE_UINT_FIELD(nominalRelation);
	WRITE_NODE_FIELD(partitioned_rels);
	WRITE_NODE_FIELD(resultRelations);
	WRITE_NODE_FIELD(subpaths);
	WRITE_NODE_FIELD(subroots);
	WRITE_NODE_FIELD(withCheckOptionLists);
	WRITE_NODE_FIELD(returningLists);
	WRITE_NODE_FIELD(rowMarks);
	WRITE_NODE_FIELD(onconflict);
	WRITE_INT_FIELD(epqParam);
}

static void
_outLimitPath(StringInfo str, const LimitPath *node)
{
	WRITE_NODE_TYPE("LIMITPATH");

	_outPathInfo(str, (const Path *) node);

	WRITE_NODE_FIELD(subpath);
	WRITE_NODE_FIELD(limitOffset);
	WRITE_NODE_FIELD(limitCount);
}

static void
_outGatherMergePath(StringInfo str, const GatherMergePath *node)
{
	WRITE_NODE_TYPE("GATHERMERGEPATH");

	_outPathInfo(str, (const Path *) node);

	WRITE_NODE_FIELD(subpath);
	WRITE_INT_FIELD(num_workers);
}

static void
_outNestPath(StringInfo str, const NestPath *node)
{
	WRITE_NODE_TYPE("NESTPATH");

	_outJoinPathInfo(str, (const JoinPath *) node);
}

static void
_outMergePath(StringInfo str, const MergePath *node)
{
	WRITE_NODE_TYPE("MERGEPATH");

	_outJoinPathInfo(str, (const JoinPath *) node);

	WRITE_NODE_FIELD(path_mergeclauses);
	WRITE_NODE_FIELD(outersortkeys);
	WRITE_NODE_FIELD(innersortkeys);
	WRITE_BOOL_FIELD(materialize_inner);
}

static void
_outHashPath(StringInfo str, const HashPath *node)
{
	WRITE_NODE_TYPE("HASHPATH");

	_outJoinPathInfo(str, (const JoinPath *) node);

	WRITE_NODE_FIELD(path_hashclauses);
	WRITE_INT_FIELD(num_batches);
}

static void
_outPlannerGlobal(StringInfo str, const PlannerGlobal *node)
{
	WRITE_NODE_TYPE("PLANNERGLOBAL");

	/* NB: this isn't a complete set of fields */
	WRITE_NODE_FIELD(subplans);
	WRITE_BITMAPSET_FIELD(rewindPlanIDs);
	WRITE_NODE_FIELD(finalrtable);
	WRITE_NODE_FIELD(finalrowmarks);
	WRITE_NODE_FIELD(resultRelations);
	WRITE_NODE_FIELD(nonleafResultRelations);
	WRITE_NODE_FIELD(relationOids);
	WRITE_NODE_FIELD(invalItems);
	WRITE_INT_FIELD(nParamExec);
	WRITE_UINT_FIELD(lastPHId);
	WRITE_UINT_FIELD(lastRowMarkId);
	WRITE_INT_FIELD(lastPlanNodeId);
	WRITE_BOOL_FIELD(transientPlan);
	WRITE_BOOL_FIELD(dependsOnRole);
	WRITE_BOOL_FIELD(parallelModeOK);
	WRITE_BOOL_FIELD(parallelModeNeeded);
	WRITE_CHAR_FIELD(maxParallelHazard);
}

static void
_outPlannerInfo(StringInfo str, const PlannerInfo *node)
{
	WRITE_NODE_TYPE("PLANNERINFO");

	/* NB: this isn't a complete set of fields */
	WRITE_NODE_FIELD(parse);
	WRITE_NODE_FIELD(glob);
	WRITE_UINT_FIELD(query_level);
	WRITE_NODE_FIELD(plan_params);
	WRITE_BITMAPSET_FIELD(outer_params);
	WRITE_BITMAPSET_FIELD(all_baserels);
	WRITE_BITMAPSET_FIELD(nullable_baserels);
	WRITE_NODE_FIELD(join_rel_list);
	WRITE_INT_FIELD(join_cur_level);
	WRITE_NODE_FIELD(init_plans);
	WRITE_NODE_FIELD(cte_plan_ids);
	WRITE_NODE_FIELD(multiexpr_params);
	WRITE_NODE_FIELD(eq_classes);
	WRITE_NODE_FIELD(canon_pathkeys);
	WRITE_NODE_FIELD(left_join_clauses);
	WRITE_NODE_FIELD(right_join_clauses);
	WRITE_NODE_FIELD(full_join_clauses);
	WRITE_NODE_FIELD(join_info_list);
	WRITE_NODE_FIELD(append_rel_list);
	WRITE_NODE_FIELD(pcinfo_list);
	WRITE_NODE_FIELD(rowMarks);
	WRITE_NODE_FIELD(placeholder_list);
	WRITE_NODE_FIELD(fkey_list);
	WRITE_NODE_FIELD(query_pathkeys);
	WRITE_NODE_FIELD(group_pathkeys);
	WRITE_NODE_FIELD(window_pathkeys);
	WRITE_NODE_FIELD(distinct_pathkeys);
	WRITE_NODE_FIELD(sort_pathkeys);
	WRITE_NODE_FIELD(processed_tlist);
	WRITE_NODE_FIELD(minmax_aggs);
	WRITE_FLOAT_FIELD(total_table_pages, "%.0f");
	WRITE_FLOAT_FIELD(tuple_fraction, "%.4f");
	WRITE_FLOAT_FIELD(limit_tuples, "%.0f");
	WRITE_UINT_FIELD(qual_security_level);
	WRITE_BOOL_FIELD(hasInheritedTarget);
	WRITE_BOOL_FIELD(hasJoinRTEs);
	WRITE_BOOL_FIELD(hasLateralRTEs);
	WRITE_BOOL_FIELD(hasDeletedRTEs);
	WRITE_BOOL_FIELD(hasHavingQual);
	WRITE_BOOL_FIELD(hasPseudoConstantQuals);
	WRITE_BOOL_FIELD(hasRecursion);
	WRITE_INT_FIELD(wt_param_id);
	WRITE_BITMAPSET_FIELD(curOuterRels);
	WRITE_NODE_FIELD(curOuterParams);
}

static void
_outRelOptInfo(StringInfo str, const RelOptInfo *node)
{
	WRITE_NODE_TYPE("RELOPTINFO");

	/* NB: this isn't a complete set of fields */
	WRITE_ENUM_FIELD(reloptkind, RelOptKind);
	WRITE_BITMAPSET_FIELD(relids);
	WRITE_FLOAT_FIELD(rows, "%.0f");
	WRITE_BOOL_FIELD(consider_startup);
	WRITE_BOOL_FIELD(consider_param_startup);
	WRITE_BOOL_FIELD(consider_parallel);
	WRITE_NODE_FIELD(reltarget);
	WRITE_NODE_FIELD(pathlist);
	WRITE_NODE_FIELD(ppilist);
	WRITE_NODE_FIELD(partial_pathlist);
	WRITE_NODE_FIELD(cheapest_startup_path);
	WRITE_NODE_FIELD(cheapest_total_path);
	WRITE_NODE_FIELD(cheapest_unique_path);
	WRITE_NODE_FIELD(cheapest_parameterized_paths);
	WRITE_BITMAPSET_FIELD(direct_lateral_relids);
	WRITE_BITMAPSET_FIELD(lateral_relids);
	WRITE_UINT_FIELD(relid);
	WRITE_OID_FIELD(reltablespace);
	WRITE_ENUM_FIELD(rtekind, RTEKind);
	WRITE_INT_FIELD(min_attr);
	WRITE_INT_FIELD(max_attr);
	WRITE_NODE_FIELD(lateral_vars);
	WRITE_BITMAPSET_FIELD(lateral_referencers);
	WRITE_NODE_FIELD(indexlist);
	WRITE_NODE_FIELD(statlist);
	WRITE_UINT_FIELD(pages);
	WRITE_FLOAT_FIELD(tuples, "%.0f");
	WRITE_FLOAT_FIELD(allvisfrac, "%.6f");
	WRITE_NODE_FIELD(subroot);
	WRITE_NODE_FIELD(subplan_params);
	WRITE_INT_FIELD(rel_parallel_workers);
	WRITE_OID_FIELD(serverid);
	WRITE_OID_FIELD(userid);
	WRITE_BOOL_FIELD(useridiscurrent);
	/* we don't try to print fdwroutine or fdw_private */
	WRITE_NODE_FIELD(baserestrictinfo);
	WRITE_UINT_FIELD(baserestrict_min_security);
	WRITE_NODE_FIELD(joininfo);
	WRITE_BOOL_FIELD(has_eclass_joins);
}

static void
_outIndexOptInfo(StringInfo str, const IndexOptInfo *node)
{
	WRITE_NODE_TYPE("INDEXOPTINFO");

	/* NB: this isn't a complete set of fields */
	WRITE_OID_FIELD(indexoid);
	/* Do NOT print rel field, else infinite recursion */
	WRITE_UINT_FIELD(pages);
	WRITE_FLOAT_FIELD(tuples, "%.0f");
	WRITE_INT_FIELD(tree_height);
	WRITE_INT_FIELD(ncolumns);
	/* array fields aren't really worth the trouble to print */
	WRITE_OID_FIELD(relam);
	/* indexprs is redundant since we print indextlist */
	WRITE_NODE_FIELD(indpred);
	WRITE_NODE_FIELD(indextlist);
	WRITE_NODE_FIELD(indrestrictinfo);
	WRITE_BOOL_FIELD(predOK);
	WRITE_BOOL_FIELD(unique);
	WRITE_BOOL_FIELD(immediate);
	WRITE_BOOL_FIELD(hypothetical);
	/* we don't bother with fields copied from the index AM's API struct */
}

static void
_outForeignKeyOptInfo(StringInfo str, const ForeignKeyOptInfo *node)
{
	int			i;

	WRITE_NODE_TYPE("FOREIGNKEYOPTINFO");

	WRITE_UINT_FIELD(con_relid);
	WRITE_UINT_FIELD(ref_relid);
	WRITE_INT_FIELD(nkeys);
	appendStringInfoString(str, " :conkey");
	for (i = 0; i < node->nkeys; i++)
		appendStringInfo(str, " %d", node->conkey[i]);
	appendStringInfoString(str, " :confkey");
	for (i = 0; i < node->nkeys; i++)
		appendStringInfo(str, " %d", node->confkey[i]);
	appendStringInfoString(str, " :conpfeqop");
	for (i = 0; i < node->nkeys; i++)
		appendStringInfo(str, " %u", node->conpfeqop[i]);
	WRITE_INT_FIELD(nmatched_ec);
	WRITE_INT_FIELD(nmatched_rcols);
	WRITE_INT_FIELD(nmatched_ri);
	/* for compactness, just print the number of matches per column: */
	appendStringInfoString(str, " :eclass");
	for (i = 0; i < node->nkeys; i++)
		appendStringInfo(str, " %d", (node->eclass[i] != NULL));
	appendStringInfoString(str, " :rinfos");
	for (i = 0; i < node->nkeys; i++)
		appendStringInfo(str, " %d", list_length(node->rinfos[i]));
}

static void
_outStatisticExtInfo(StringInfo str, const StatisticExtInfo *node)
{
	WRITE_NODE_TYPE("STATISTICEXTINFO");

	/* NB: this isn't a complete set of fields */
	WRITE_OID_FIELD(statOid);
	/* don't write rel, leads to infinite recursion in plan tree dump */
	WRITE_CHAR_FIELD(kind);
	WRITE_BITMAPSET_FIELD(keys);
}

static void
_outEquivalenceClass(StringInfo str, const EquivalenceClass *node)
{
	/*
	 * To simplify reading, we just chase up to the topmost merged EC and
	 * print that, without bothering to show the merge-ees separately.
	 */
	while (node->ec_merged)
		node = node->ec_merged;

	WRITE_NODE_TYPE("EQUIVALENCECLASS");

	WRITE_NODE_FIELD(ec_opfamilies);
	WRITE_OID_FIELD(ec_collation);
	WRITE_NODE_FIELD(ec_members);
	WRITE_NODE_FIELD(ec_sources);
	WRITE_NODE_FIELD(ec_derives);
	WRITE_BITMAPSET_FIELD(ec_relids);
	WRITE_BOOL_FIELD(ec_has_const);
	WRITE_BOOL_FIELD(ec_has_volatile);
	WRITE_BOOL_FIELD(ec_below_outer_join);
	WRITE_BOOL_FIELD(ec_broken);
	WRITE_UINT_FIELD(ec_sortref);
	WRITE_UINT_FIELD(ec_min_security);
	WRITE_UINT_FIELD(ec_max_security);
}

static void
_outEquivalenceMember(StringInfo str, const EquivalenceMember *node)
{
	WRITE_NODE_TYPE("EQUIVALENCEMEMBER");

	WRITE_NODE_FIELD(em_expr);
	WRITE_BITMAPSET_FIELD(em_relids);
	WRITE_BITMAPSET_FIELD(em_nullable_relids);
	WRITE_BOOL_FIELD(em_is_const);
	WRITE_BOOL_FIELD(em_is_child);
	WRITE_OID_FIELD(em_datatype);
}

static void
_outPathKey(StringInfo str, const PathKey *node)
{
	WRITE_NODE_TYPE("PATHKEY");

	WRITE_NODE_FIELD(pk_eclass);
	WRITE_OID_FIELD(pk_opfamily);
	WRITE_INT_FIELD(pk_strategy);
	WRITE_BOOL_FIELD(pk_nulls_first);
}

static void
_outPathTarget(StringInfo str, const PathTarget *node)
{
	WRITE_NODE_TYPE("PATHTARGET");

	WRITE_NODE_FIELD(exprs);
	if (node->sortgrouprefs)
	{
		int			i;

		appendStringInfoString(str, " :sortgrouprefs");
		for (i = 0; i < list_length(node->exprs); i++)
			appendStringInfo(str, " %u", node->sortgrouprefs[i]);
	}
	WRITE_FLOAT_FIELD(cost.startup, "%.2f");
	WRITE_FLOAT_FIELD(cost.per_tuple, "%.2f");
	WRITE_INT_FIELD(width);
}

static void
_outParamPathInfo(StringInfo str, const ParamPathInfo *node)
{
	WRITE_NODE_TYPE("PARAMPATHINFO");

	WRITE_BITMAPSET_FIELD(ppi_req_outer);
	WRITE_FLOAT_FIELD(ppi_rows, "%.0f");
	WRITE_NODE_FIELD(ppi_clauses);
}

static void
_outRestrictInfo(StringInfo str, const RestrictInfo *node)
{
	WRITE_NODE_TYPE("RESTRICTINFO");

	/* NB: this isn't a complete set of fields */
	WRITE_NODE_FIELD(clause);
	WRITE_BOOL_FIELD(is_pushed_down);
	WRITE_BOOL_FIELD(outerjoin_delayed);
	WRITE_BOOL_FIELD(can_join);
	WRITE_BOOL_FIELD(pseudoconstant);
	WRITE_BOOL_FIELD(leakproof);
	WRITE_UINT_FIELD(security_level);
	WRITE_BITMAPSET_FIELD(clause_relids);
	WRITE_BITMAPSET_FIELD(required_relids);
	WRITE_BITMAPSET_FIELD(outer_relids);
	WRITE_BITMAPSET_FIELD(nullable_relids);
	WRITE_BITMAPSET_FIELD(left_relids);
	WRITE_BITMAPSET_FIELD(right_relids);
	WRITE_NODE_FIELD(orclause);
	/* don't write parent_ec, leads to infinite recursion in plan tree dump */
	WRITE_FLOAT_FIELD(norm_selec, "%.4f");
	WRITE_FLOAT_FIELD(outer_selec, "%.4f");
	WRITE_NODE_FIELD(mergeopfamilies);
	/* don't write left_ec, leads to infinite recursion in plan tree dump */
	/* don't write right_ec, leads to infinite recursion in plan tree dump */
	WRITE_NODE_FIELD(left_em);
	WRITE_NODE_FIELD(right_em);
	WRITE_BOOL_FIELD(outer_is_left);
	WRITE_OID_FIELD(hashjoinoperator);
}

static void
_outPlaceHolderVar(StringInfo str, const PlaceHolderVar *node)
{
	WRITE_NODE_TYPE("PLACEHOLDERVAR");

	WRITE_NODE_FIELD(phexpr);
	WRITE_BITMAPSET_FIELD(phrels);
	WRITE_UINT_FIELD(phid);
	WRITE_UINT_FIELD(phlevelsup);
}

static void
_outSpecialJoinInfo(StringInfo str, const SpecialJoinInfo *node)
{
	WRITE_NODE_TYPE("SPECIALJOININFO");

	WRITE_BITMAPSET_FIELD(min_lefthand);
	WRITE_BITMAPSET_FIELD(min_righthand);
	WRITE_BITMAPSET_FIELD(syn_lefthand);
	WRITE_BITMAPSET_FIELD(syn_righthand);
	WRITE_ENUM_FIELD(jointype, JoinType);
	WRITE_BOOL_FIELD(lhs_strict);
	WRITE_BOOL_FIELD(delay_upper_joins);
	WRITE_BOOL_FIELD(semi_can_btree);
	WRITE_BOOL_FIELD(semi_can_hash);
	WRITE_NODE_FIELD(semi_operators);
	WRITE_NODE_FIELD(semi_rhs_exprs);
}

static void
_outAppendRelInfo(StringInfo str, const AppendRelInfo *node)
{
	WRITE_NODE_TYPE("APPENDRELINFO");

	WRITE_UINT_FIELD(parent_relid);
	WRITE_UINT_FIELD(child_relid);
	WRITE_OID_FIELD(parent_reltype);
	WRITE_OID_FIELD(child_reltype);
	WRITE_NODE_FIELD(translated_vars);
	WRITE_OID_FIELD(parent_reloid);
}

static void
_outPartitionedChildRelInfo(StringInfo str, const PartitionedChildRelInfo *node)
{
	WRITE_NODE_TYPE("PARTITIONEDCHILDRELINFO");

	WRITE_UINT_FIELD(parent_relid);
	WRITE_NODE_FIELD(child_rels);
}

static void
_outPlaceHolderInfo(StringInfo str, const PlaceHolderInfo *node)
{
	WRITE_NODE_TYPE("PLACEHOLDERINFO");

	WRITE_UINT_FIELD(phid);
	WRITE_NODE_FIELD(ph_var);
	WRITE_BITMAPSET_FIELD(ph_eval_at);
	WRITE_BITMAPSET_FIELD(ph_lateral);
	WRITE_BITMAPSET_FIELD(ph_needed);
	WRITE_INT_FIELD(ph_width);
}

static void
_outMinMaxAggInfo(StringInfo str, const MinMaxAggInfo *node)
{
	WRITE_NODE_TYPE("MINMAXAGGINFO");

	WRITE_OID_FIELD(aggfnoid);
	WRITE_OID_FIELD(aggsortop);
	WRITE_NODE_FIELD(target);
	/* We intentionally omit subroot --- too large, not interesting enough */
	WRITE_NODE_FIELD(path);
	WRITE_FLOAT_FIELD(pathcost, "%.2f");
	WRITE_NODE_FIELD(param);
}

static void
_outPlannerParamItem(StringInfo str, const PlannerParamItem *node)
{
	WRITE_NODE_TYPE("PLANNERPARAMITEM");

	WRITE_NODE_FIELD(item);
	WRITE_INT_FIELD(paramId);
}

/*****************************************************************************
 *
 *	Stuff from extensible.h
 *
 *****************************************************************************/

static void
_outExtensibleNode(StringInfo str, const ExtensibleNode *node)
{
	const ExtensibleNodeMethods *methods;

	methods = GetExtensibleNodeMethods(node->extnodename, false);

	WRITE_NODE_TYPE("EXTENSIBLENODE");

	WRITE_STRING_FIELD(extnodename);

	/* serialize the private fields */
	methods->nodeOut(str, node);
}

/*****************************************************************************
 *
 *	Stuff from parsenodes.h.
 *
 *****************************************************************************/

/*
 * print the basic stuff of all nodes that inherit from CreateStmt
 */
static void
_outCreateStmtInfo(StringInfo str, const CreateStmt *node)
{
	WRITE_NODE_FIELD(relation);
	WRITE_NODE_FIELD(tableElts);
	WRITE_NODE_FIELD(inhRelations);
	WRITE_NODE_FIELD(partspec);
	WRITE_NODE_FIELD(partbound);
	WRITE_NODE_FIELD(ofTypename);
	WRITE_NODE_FIELD(constraints);
	WRITE_NODE_FIELD(options);
	WRITE_ENUM_FIELD(oncommit, OnCommitAction);
	WRITE_STRING_FIELD(tablespacename);
	WRITE_BOOL_FIELD(if_not_exists);
}

static void
_outCreateStmt(StringInfo str, const CreateStmt *node)
{
	WRITE_NODE_TYPE("CREATESTMT");

	_outCreateStmtInfo(str, (const CreateStmt *) node);
}

static void
_outCreateForeignTableStmt(StringInfo str, const CreateForeignTableStmt *node)
{
	WRITE_NODE_TYPE("CREATEFOREIGNTABLESTMT");

	_outCreateStmtInfo(str, (const CreateStmt *) node);

	WRITE_STRING_FIELD(servername);
	WRITE_NODE_FIELD(options);
}

static void
_outImportForeignSchemaStmt(StringInfo str, const ImportForeignSchemaStmt *node)
{
	WRITE_NODE_TYPE("IMPORTFOREIGNSCHEMASTMT");

	WRITE_STRING_FIELD(server_name);
	WRITE_STRING_FIELD(remote_schema);
	WRITE_STRING_FIELD(local_schema);
	WRITE_ENUM_FIELD(list_type, ImportForeignSchemaType);
	WRITE_NODE_FIELD(table_list);
	WRITE_NODE_FIELD(options);
}

static void
_outIndexStmt(StringInfo str, const IndexStmt *node)
{
	WRITE_NODE_TYPE("INDEXSTMT");

	WRITE_STRING_FIELD(idxname);
	WRITE_NODE_FIELD(relation);
	WRITE_STRING_FIELD(accessMethod);
	WRITE_STRING_FIELD(tableSpace);
	WRITE_NODE_FIELD(indexParams);
	WRITE_NODE_FIELD(options);
	WRITE_NODE_FIELD(whereClause);
	WRITE_NODE_FIELD(excludeOpNames);
	WRITE_STRING_FIELD(idxcomment);
	WRITE_OID_FIELD(indexOid);
	WRITE_OID_FIELD(oldNode);
	WRITE_BOOL_FIELD(unique);
	WRITE_BOOL_FIELD(primary);
	WRITE_BOOL_FIELD(isconstraint);
	WRITE_BOOL_FIELD(deferrable);
	WRITE_BOOL_FIELD(initdeferred);
	WRITE_BOOL_FIELD(transformed);
	WRITE_BOOL_FIELD(concurrent);
	WRITE_BOOL_FIELD(if_not_exists);
}

static void
_outCreateStatsStmt(StringInfo str, const CreateStatsStmt *node)
{
	WRITE_NODE_TYPE("CREATESTATSSTMT");

	WRITE_NODE_FIELD(defnames);
	WRITE_NODE_FIELD(relation);
	WRITE_NODE_FIELD(keys);
	WRITE_NODE_FIELD(options);
	WRITE_BOOL_FIELD(if_not_exists);
}

static void
_outNotifyStmt(StringInfo str, const NotifyStmt *node)
{
	WRITE_NODE_TYPE("NOTIFY");

	WRITE_STRING_FIELD(conditionname);
	WRITE_STRING_FIELD(payload);
}

static void
_outDeclareCursorStmt(StringInfo str, const DeclareCursorStmt *node)
{
	WRITE_NODE_TYPE("DECLARECURSOR");

	WRITE_STRING_FIELD(portalname);
	WRITE_INT_FIELD(options);
	WRITE_NODE_FIELD(query);
}

static void
_outSelectStmt(StringInfo str, const SelectStmt *node)
{
	WRITE_NODE_TYPE("SELECT");

	WRITE_NODE_FIELD(distinctClause);
	WRITE_NODE_FIELD(intoClause);
	WRITE_NODE_FIELD(targetList);
	WRITE_NODE_FIELD(fromClause);
	WRITE_NODE_FIELD(whereClause);
	WRITE_NODE_FIELD(groupClause);
	WRITE_NODE_FIELD(havingClause);
	WRITE_NODE_FIELD(windowClause);
	WRITE_NODE_FIELD(valuesLists);
	WRITE_NODE_FIELD(sortClause);
	WRITE_NODE_FIELD(limitOffset);
	WRITE_NODE_FIELD(limitCount);
	WRITE_NODE_FIELD(lockingClause);
	WRITE_NODE_FIELD(withClause);
	WRITE_ENUM_FIELD(op, SetOperation);
	WRITE_BOOL_FIELD(all);
	WRITE_NODE_FIELD(larg);
	WRITE_NODE_FIELD(rarg);
}

static void
_outFuncCall(StringInfo str, const FuncCall *node)
{
	WRITE_NODE_TYPE("FUNCCALL");

	WRITE_NODE_FIELD(funcname);
	WRITE_NODE_FIELD(args);
	WRITE_NODE_FIELD(agg_order);
	WRITE_NODE_FIELD(agg_filter);
	WRITE_BOOL_FIELD(agg_within_group);
	WRITE_BOOL_FIELD(agg_star);
	WRITE_BOOL_FIELD(agg_distinct);
	WRITE_BOOL_FIELD(func_variadic);
	WRITE_NODE_FIELD(over);
	WRITE_LOCATION_FIELD(location);
}

static void
_outDefElem(StringInfo str, const DefElem *node)
{
	WRITE_NODE_TYPE("DEFELEM");

	WRITE_STRING_FIELD(defnamespace);
	WRITE_STRING_FIELD(defname);
	WRITE_NODE_FIELD(arg);
	WRITE_ENUM_FIELD(defaction, DefElemAction);
	WRITE_LOCATION_FIELD(location);
}

static void
_outTableLikeClause(StringInfo str, const TableLikeClause *node)
{
	WRITE_NODE_TYPE("TABLELIKECLAUSE");

	WRITE_NODE_FIELD(relation);
	WRITE_UINT_FIELD(options);
}

static void
_outLockingClause(StringInfo str, const LockingClause *node)
{
	WRITE_NODE_TYPE("LOCKINGCLAUSE");

	WRITE_NODE_FIELD(lockedRels);
	WRITE_ENUM_FIELD(strength, LockClauseStrength);
	WRITE_ENUM_FIELD(waitPolicy, LockWaitPolicy);
}

static void
_outXmlSerialize(StringInfo str, const XmlSerialize *node)
{
	WRITE_NODE_TYPE("XMLSERIALIZE");

	WRITE_ENUM_FIELD(xmloption, XmlOptionType);
	WRITE_NODE_FIELD(expr);
	WRITE_NODE_FIELD(typeName);
	WRITE_LOCATION_FIELD(location);
}

static void
_outTriggerTransition(StringInfo str, const TriggerTransition *node)
{
	WRITE_NODE_TYPE("TRIGGERTRANSITION");

	WRITE_STRING_FIELD(name);
	WRITE_BOOL_FIELD(isNew);
	WRITE_BOOL_FIELD(isTable);
}

static void
_outColumnDef(StringInfo str, const ColumnDef *node)
{
	WRITE_NODE_TYPE("COLUMNDEF");

	WRITE_STRING_FIELD(colname);
	WRITE_NODE_FIELD(typeName);
	WRITE_INT_FIELD(inhcount);
	WRITE_BOOL_FIELD(is_local);
	WRITE_BOOL_FIELD(is_not_null);
	WRITE_BOOL_FIELD(is_from_type);
	WRITE_CHAR_FIELD(storage);
	WRITE_NODE_FIELD(raw_default);
	WRITE_NODE_FIELD(cooked_default);
	WRITE_NODE_FIELD(collClause);
	WRITE_OID_FIELD(collOid);
	WRITE_NODE_FIELD(constraints);
	WRITE_NODE_FIELD(fdwoptions);
	WRITE_LOCATION_FIELD(location);
}

static void
_outTypeName(StringInfo str, const TypeName *node)
{
	WRITE_NODE_TYPE("TYPENAME");

	WRITE_NODE_FIELD(names);
	WRITE_OID_FIELD(typeOid);
	WRITE_BOOL_FIELD(setof);
	WRITE_BOOL_FIELD(pct_type);
	WRITE_NODE_FIELD(typmods);
	WRITE_INT_FIELD(typemod);
	WRITE_NODE_FIELD(arrayBounds);
	WRITE_LOCATION_FIELD(location);
}

static void
_outTypeCast(StringInfo str, const TypeCast *node)
{
	WRITE_NODE_TYPE("TYPECAST");

	WRITE_NODE_FIELD(arg);
	WRITE_NODE_FIELD(typeName);
	WRITE_LOCATION_FIELD(location);
}

static void
_outCollateClause(StringInfo str, const CollateClause *node)
{
	WRITE_NODE_TYPE("COLLATECLAUSE");

	WRITE_NODE_FIELD(arg);
	WRITE_NODE_FIELD(collname);
	WRITE_LOCATION_FIELD(location);
}

static void
_outIndexElem(StringInfo str, const IndexElem *node)
{
	WRITE_NODE_TYPE("INDEXELEM");

	WRITE_STRING_FIELD(name);
	WRITE_NODE_FIELD(expr);
	WRITE_STRING_FIELD(indexcolname);
	WRITE_NODE_FIELD(collation);
	WRITE_NODE_FIELD(opclass);
	WRITE_ENUM_FIELD(ordering, SortByDir);
	WRITE_ENUM_FIELD(nulls_ordering, SortByNulls);
}

static void
_outQuery(StringInfo str, const Query *node)
{
	WRITE_NODE_TYPE("QUERY");

	WRITE_ENUM_FIELD(commandType, CmdType);
	WRITE_ENUM_FIELD(querySource, QuerySource);
	/* we intentionally do not print the queryId field */
	WRITE_BOOL_FIELD(canSetTag);

	/*
	 * Hack to work around missing outfuncs routines for a lot of the
	 * utility-statement node types.  (The only one we actually *need* for
	 * rules support is NotifyStmt.)  Someday we ought to support 'em all, but
	 * for the meantime do this to avoid getting lots of warnings when running
	 * with debug_print_parse on.
	 */
	if (node->utilityStmt)
	{
		switch (nodeTag(node->utilityStmt))
		{
			case T_CreateStmt:
			case T_IndexStmt:
			case T_NotifyStmt:
			case T_DeclareCursorStmt:
				WRITE_NODE_FIELD(utilityStmt);
				break;
			default:
				appendStringInfoString(str, " :utilityStmt ?");
				break;
		}
	}
	else
		appendStringInfoString(str, " :utilityStmt <>");

	WRITE_INT_FIELD(resultRelation);
	WRITE_BOOL_FIELD(hasAggs);
	WRITE_BOOL_FIELD(hasWindowFuncs);
	WRITE_BOOL_FIELD(hasTargetSRFs);
	WRITE_BOOL_FIELD(hasSubLinks);
	WRITE_BOOL_FIELD(hasDistinctOn);
	WRITE_BOOL_FIELD(hasRecursive);
	WRITE_BOOL_FIELD(hasModifyingCTE);
	WRITE_BOOL_FIELD(hasForUpdate);
	WRITE_BOOL_FIELD(hasRowSecurity);
	WRITE_NODE_FIELD(cteList);
	WRITE_NODE_FIELD(rtable);
	WRITE_NODE_FIELD(jointree);
	WRITE_NODE_FIELD(targetList);
	WRITE_NODE_FIELD(onConflict);
	WRITE_NODE_FIELD(returningList);
	WRITE_NODE_FIELD(groupClause);
	WRITE_NODE_FIELD(groupingSets);
	WRITE_NODE_FIELD(havingQual);
	WRITE_NODE_FIELD(windowClause);
	WRITE_NODE_FIELD(distinctClause);
	WRITE_NODE_FIELD(sortClause);
	WRITE_NODE_FIELD(limitOffset);
	WRITE_NODE_FIELD(limitCount);
	WRITE_NODE_FIELD(rowMarks);
	WRITE_NODE_FIELD(setOperations);
	WRITE_NODE_FIELD(constraintDeps);
	/* withCheckOptions intentionally omitted, see comment in parsenodes.h */
	WRITE_LOCATION_FIELD(stmt_location);
	WRITE_LOCATION_FIELD(stmt_len);
}

static void
_outWithCheckOption(StringInfo str, const WithCheckOption *node)
{
	WRITE_NODE_TYPE("WITHCHECKOPTION");

	WRITE_ENUM_FIELD(kind, WCOKind);
	WRITE_STRING_FIELD(relname);
	WRITE_STRING_FIELD(polname);
	WRITE_NODE_FIELD(qual);
	WRITE_BOOL_FIELD(cascaded);
}

static void
_outSortGroupClause(StringInfo str, const SortGroupClause *node)
{
	WRITE_NODE_TYPE("SORTGROUPCLAUSE");

	WRITE_UINT_FIELD(tleSortGroupRef);
	WRITE_OID_FIELD(eqop);
	WRITE_OID_FIELD(sortop);
	WRITE_BOOL_FIELD(nulls_first);
	WRITE_BOOL_FIELD(hashable);
}

static void
_outGroupingSet(StringInfo str, const GroupingSet *node)
{
	WRITE_NODE_TYPE("GROUPINGSET");

	WRITE_ENUM_FIELD(kind, GroupingSetKind);
	WRITE_NODE_FIELD(content);
	WRITE_LOCATION_FIELD(location);
}

static void
_outWindowClause(StringInfo str, const WindowClause *node)
{
	WRITE_NODE_TYPE("WINDOWCLAUSE");

	WRITE_STRING_FIELD(name);
	WRITE_STRING_FIELD(refname);
	WRITE_NODE_FIELD(partitionClause);
	WRITE_NODE_FIELD(orderClause);
	WRITE_INT_FIELD(frameOptions);
	WRITE_NODE_FIELD(startOffset);
	WRITE_NODE_FIELD(endOffset);
	WRITE_UINT_FIELD(winref);
	WRITE_BOOL_FIELD(copiedOrder);
}

static void
_outRowMarkClause(StringInfo str, const RowMarkClause *node)
{
	WRITE_NODE_TYPE("ROWMARKCLAUSE");

	WRITE_UINT_FIELD(rti);
	WRITE_ENUM_FIELD(strength, LockClauseStrength);
	WRITE_ENUM_FIELD(waitPolicy, LockWaitPolicy);
	WRITE_BOOL_FIELD(pushedDown);
}

static void
_outWithClause(StringInfo str, const WithClause *node)
{
	WRITE_NODE_TYPE("WITHCLAUSE");

	WRITE_NODE_FIELD(ctes);
	WRITE_BOOL_FIELD(recursive);
	WRITE_LOCATION_FIELD(location);
}

static void
_outCommonTableExpr(StringInfo str, const CommonTableExpr *node)
{
	WRITE_NODE_TYPE("COMMONTABLEEXPR");

	WRITE_STRING_FIELD(ctename);
	WRITE_NODE_FIELD(aliascolnames);
	WRITE_NODE_FIELD(ctequery);
	WRITE_LOCATION_FIELD(location);
	WRITE_BOOL_FIELD(cterecursive);
	WRITE_INT_FIELD(cterefcount);
	WRITE_NODE_FIELD(ctecolnames);
	WRITE_NODE_FIELD(ctecoltypes);
	WRITE_NODE_FIELD(ctecoltypmods);
	WRITE_NODE_FIELD(ctecolcollations);
}

static void
_outSetOperationStmt(StringInfo str, const SetOperationStmt *node)
{
	WRITE_NODE_TYPE("SETOPERATIONSTMT");

	WRITE_ENUM_FIELD(op, SetOperation);
	WRITE_BOOL_FIELD(all);
	WRITE_NODE_FIELD(larg);
	WRITE_NODE_FIELD(rarg);
	WRITE_NODE_FIELD(colTypes);
	WRITE_NODE_FIELD(colTypmods);
	WRITE_NODE_FIELD(colCollations);
	WRITE_NODE_FIELD(groupClauses);
}

static void
_outRangeTblEntry(StringInfo str, const RangeTblEntry *node)
{
	WRITE_NODE_TYPE("RTE");

	/* put alias + eref first to make dump more legible */
	WRITE_NODE_FIELD(alias);
	WRITE_NODE_FIELD(eref);
	WRITE_ENUM_FIELD(rtekind, RTEKind);

	switch (node->rtekind)
	{
		case RTE_RELATION:
			WRITE_OID_FIELD(relid);
			WRITE_CHAR_FIELD(relkind);
			WRITE_NODE_FIELD(tablesample);
			break;
		case RTE_SUBQUERY:
			WRITE_NODE_FIELD(subquery);
			WRITE_BOOL_FIELD(security_barrier);
			break;
		case RTE_JOIN:
			WRITE_ENUM_FIELD(jointype, JoinType);
			WRITE_NODE_FIELD(joinaliasvars);
			break;
		case RTE_FUNCTION:
			WRITE_NODE_FIELD(functions);
			WRITE_BOOL_FIELD(funcordinality);
			break;
		case RTE_TABLEFUNC:
			WRITE_NODE_FIELD(tablefunc);
			break;
		case RTE_VALUES:
			WRITE_NODE_FIELD(values_lists);
			WRITE_NODE_FIELD(coltypes);
			WRITE_NODE_FIELD(coltypmods);
			WRITE_NODE_FIELD(colcollations);
			break;
		case RTE_CTE:
			WRITE_STRING_FIELD(ctename);
			WRITE_UINT_FIELD(ctelevelsup);
			WRITE_BOOL_FIELD(self_reference);
			WRITE_NODE_FIELD(coltypes);
			WRITE_NODE_FIELD(coltypmods);
			WRITE_NODE_FIELD(colcollations);
			break;
		default:
			elog(ERROR, "unrecognized RTE kind: %d", (int) node->rtekind);
			break;
	}

	WRITE_BOOL_FIELD(lateral);
	WRITE_BOOL_FIELD(inh);
	WRITE_BOOL_FIELD(inFromCl);
	WRITE_UINT_FIELD(requiredPerms);
	WRITE_OID_FIELD(checkAsUser);
	WRITE_BITMAPSET_FIELD(selectedCols);
	WRITE_BITMAPSET_FIELD(insertedCols);
	WRITE_BITMAPSET_FIELD(updatedCols);
	WRITE_NODE_FIELD(securityQuals);
}

static void
_outRangeTblFunction(StringInfo str, const RangeTblFunction *node)
{
	WRITE_NODE_TYPE("RANGETBLFUNCTION");

	WRITE_NODE_FIELD(funcexpr);
	WRITE_INT_FIELD(funccolcount);
	WRITE_NODE_FIELD(funccolnames);
	WRITE_NODE_FIELD(funccoltypes);
	WRITE_NODE_FIELD(funccoltypmods);
	WRITE_NODE_FIELD(funccolcollations);
	WRITE_BITMAPSET_FIELD(funcparams);
}

static void
_outTableSampleClause(StringInfo str, const TableSampleClause *node)
{
	WRITE_NODE_TYPE("TABLESAMPLECLAUSE");

	WRITE_OID_FIELD(tsmhandler);
	WRITE_NODE_FIELD(args);
	WRITE_NODE_FIELD(repeatable);
}

static void
_outAExpr(StringInfo str, const A_Expr *node)
{
	WRITE_NODE_TYPE("AEXPR");

	switch (node->kind)
	{
		case AEXPR_OP:
			appendStringInfoChar(str, ' ');
			WRITE_NODE_FIELD(name);
			break;
		case AEXPR_OP_ANY:
			appendStringInfoChar(str, ' ');
			WRITE_NODE_FIELD(name);
			appendStringInfoString(str, " ANY ");
			break;
		case AEXPR_OP_ALL:
			appendStringInfoChar(str, ' ');
			WRITE_NODE_FIELD(name);
			appendStringInfoString(str, " ALL ");
			break;
		case AEXPR_DISTINCT:
			appendStringInfoString(str, " DISTINCT ");
			WRITE_NODE_FIELD(name);
			break;
		case AEXPR_NOT_DISTINCT:
			appendStringInfoString(str, " NOT_DISTINCT ");
			WRITE_NODE_FIELD(name);
			break;
		case AEXPR_NULLIF:
			appendStringInfoString(str, " NULLIF ");
			WRITE_NODE_FIELD(name);
			break;
		case AEXPR_OF:
			appendStringInfoString(str, " OF ");
			WRITE_NODE_FIELD(name);
			break;
		case AEXPR_IN:
			appendStringInfoString(str, " IN ");
			WRITE_NODE_FIELD(name);
			break;
		case AEXPR_LIKE:
			appendStringInfoString(str, " LIKE ");
			WRITE_NODE_FIELD(name);
			break;
		case AEXPR_ILIKE:
			appendStringInfoString(str, " ILIKE ");
			WRITE_NODE_FIELD(name);
			break;
		case AEXPR_SIMILAR:
			appendStringInfoString(str, " SIMILAR ");
			WRITE_NODE_FIELD(name);
			break;
		case AEXPR_BETWEEN:
			appendStringInfoString(str, " BETWEEN ");
			WRITE_NODE_FIELD(name);
			break;
		case AEXPR_NOT_BETWEEN:
			appendStringInfoString(str, " NOT_BETWEEN ");
			WRITE_NODE_FIELD(name);
			break;
		case AEXPR_BETWEEN_SYM:
			appendStringInfoString(str, " BETWEEN_SYM ");
			WRITE_NODE_FIELD(name);
			break;
		case AEXPR_NOT_BETWEEN_SYM:
			appendStringInfoString(str, " NOT_BETWEEN_SYM ");
			WRITE_NODE_FIELD(name);
			break;
		case AEXPR_PAREN:
			appendStringInfoString(str, " PAREN");
			break;
		default:
			appendStringInfoString(str, " ??");
			break;
	}

	WRITE_NODE_FIELD(lexpr);
	WRITE_NODE_FIELD(rexpr);
	WRITE_LOCATION_FIELD(location);
}

static void
_outValue(StringInfo str, const Value *value)
{
	switch (value->type)
	{
		case T_Integer:
			appendStringInfo(str, "%ld", value->val.ival);
			break;
		case T_Float:

			/*
			 * We assume the value is a valid numeric literal and so does not
			 * need quoting.
			 */
			appendStringInfoString(str, value->val.str);
			break;
		case T_String:

			/*
			 * We use outToken to provide escaping of the string's content,
			 * but we don't want it to do anything with an empty string.
			 */
			appendStringInfoChar(str, '"');
			if (value->val.str[0] != '\0')
				outToken(str, value->val.str);
			appendStringInfoChar(str, '"');
			break;
		case T_BitString:
			/* internal representation already has leading 'b' */
			appendStringInfoString(str, value->val.str);
			break;
		case T_Null:
			/* this is seen only within A_Const, not in transformed trees */
			appendStringInfoString(str, "NULL");
			break;
		default:
			elog(ERROR, "unrecognized node type: %d", (int) value->type);
			break;
	}
}

static void
_outColumnRef(StringInfo str, const ColumnRef *node)
{
	WRITE_NODE_TYPE("COLUMNREF");

	WRITE_NODE_FIELD(fields);
	WRITE_LOCATION_FIELD(location);
}

static void
_outParamRef(StringInfo str, const ParamRef *node)
{
	WRITE_NODE_TYPE("PARAMREF");

	WRITE_INT_FIELD(number);
	WRITE_LOCATION_FIELD(location);
}

static void
_outAConst(StringInfo str, const A_Const *node)
{
	WRITE_NODE_TYPE("A_CONST");

	appendStringInfoString(str, " :val ");
	_outValue(str, &(node->val));
	WRITE_LOCATION_FIELD(location);
}

static void
_outA_Star(StringInfo str, const A_Star *node)
{
	WRITE_NODE_TYPE("A_STAR");
}

static void
_outA_Indices(StringInfo str, const A_Indices *node)
{
	WRITE_NODE_TYPE("A_INDICES");

	WRITE_BOOL_FIELD(is_slice);
	WRITE_NODE_FIELD(lidx);
	WRITE_NODE_FIELD(uidx);
}

static void
_outA_Indirection(StringInfo str, const A_Indirection *node)
{
	WRITE_NODE_TYPE("A_INDIRECTION");

	WRITE_NODE_FIELD(arg);
	WRITE_NODE_FIELD(indirection);
}

static void
_outA_ArrayExpr(StringInfo str, const A_ArrayExpr *node)
{
	WRITE_NODE_TYPE("A_ARRAYEXPR");

	WRITE_NODE_FIELD(elements);
	WRITE_LOCATION_FIELD(location);
}

static void
_outResTarget(StringInfo str, const ResTarget *node)
{
	WRITE_NODE_TYPE("RESTARGET");

	WRITE_STRING_FIELD(name);
	WRITE_NODE_FIELD(indirection);
	WRITE_NODE_FIELD(val);
	WRITE_LOCATION_FIELD(location);
}

static void
_outMultiAssignRef(StringInfo str, const MultiAssignRef *node)
{
	WRITE_NODE_TYPE("MULTIASSIGNREF");

	WRITE_NODE_FIELD(source);
	WRITE_INT_FIELD(colno);
	WRITE_INT_FIELD(ncolumns);
}

static void
_outSortBy(StringInfo str, const SortBy *node)
{
	WRITE_NODE_TYPE("SORTBY");

	WRITE_NODE_FIELD(node);
	WRITE_ENUM_FIELD(sortby_dir, SortByDir);
	WRITE_ENUM_FIELD(sortby_nulls, SortByNulls);
	WRITE_NODE_FIELD(useOp);
	WRITE_LOCATION_FIELD(location);
}

static void
_outWindowDef(StringInfo str, const WindowDef *node)
{
	WRITE_NODE_TYPE("WINDOWDEF");

	WRITE_STRING_FIELD(name);
	WRITE_STRING_FIELD(refname);
	WRITE_NODE_FIELD(partitionClause);
	WRITE_NODE_FIELD(orderClause);
	WRITE_INT_FIELD(frameOptions);
	WRITE_NODE_FIELD(startOffset);
	WRITE_NODE_FIELD(endOffset);
	WRITE_LOCATION_FIELD(location);
}

static void
_outRangeSubselect(StringInfo str, const RangeSubselect *node)
{
	WRITE_NODE_TYPE("RANGESUBSELECT");

	WRITE_BOOL_FIELD(lateral);
	WRITE_NODE_FIELD(subquery);
	WRITE_NODE_FIELD(alias);
}

static void
_outRangeFunction(StringInfo str, const RangeFunction *node)
{
	WRITE_NODE_TYPE("RANGEFUNCTION");

	WRITE_BOOL_FIELD(lateral);
	WRITE_BOOL_FIELD(ordinality);
	WRITE_BOOL_FIELD(is_rowsfrom);
	WRITE_NODE_FIELD(functions);
	WRITE_NODE_FIELD(alias);
	WRITE_NODE_FIELD(coldeflist);
}

static void
_outRangeTableSample(StringInfo str, const RangeTableSample *node)
{
	WRITE_NODE_TYPE("RANGETABLESAMPLE");

	WRITE_NODE_FIELD(relation);
	WRITE_NODE_FIELD(method);
	WRITE_NODE_FIELD(args);
	WRITE_NODE_FIELD(repeatable);
	WRITE_LOCATION_FIELD(location);
}

static void
_outRangeTableFunc(StringInfo str, const RangeTableFunc *node)
{
	WRITE_NODE_TYPE("RANGETABLEFUNC");

	WRITE_BOOL_FIELD(lateral);
	WRITE_NODE_FIELD(docexpr);
	WRITE_NODE_FIELD(rowexpr);
	WRITE_NODE_FIELD(namespaces);
	WRITE_NODE_FIELD(columns);
	WRITE_NODE_FIELD(alias);
	WRITE_LOCATION_FIELD(location);
}

static void
_outRangeTableFuncCol(StringInfo str, const RangeTableFuncCol *node)
{
	WRITE_NODE_TYPE("RANGETABLEFUNCCOL");

	WRITE_STRING_FIELD(colname);
	WRITE_NODE_FIELD(typeName);
	WRITE_BOOL_FIELD(for_ordinality);
	WRITE_BOOL_FIELD(is_not_null);
	WRITE_NODE_FIELD(colexpr);
	WRITE_NODE_FIELD(coldefexpr);
	WRITE_LOCATION_FIELD(location);
}

static void
_outConstraint(StringInfo str, const Constraint *node)
{
	WRITE_NODE_TYPE("CONSTRAINT");

	WRITE_STRING_FIELD(conname);
	WRITE_BOOL_FIELD(deferrable);
	WRITE_BOOL_FIELD(initdeferred);
	WRITE_LOCATION_FIELD(location);

	appendStringInfoString(str, " :contype ");
	switch (node->contype)
	{
		case CONSTR_NULL:
			appendStringInfoString(str, "NULL");
			break;

		case CONSTR_NOTNULL:
			appendStringInfoString(str, "NOT_NULL");
			break;

		case CONSTR_DEFAULT:
			appendStringInfoString(str, "DEFAULT");
			WRITE_NODE_FIELD(raw_expr);
			WRITE_STRING_FIELD(cooked_expr);
			break;

		case CONSTR_CHECK:
			appendStringInfoString(str, "CHECK");
			WRITE_BOOL_FIELD(is_no_inherit);
			WRITE_NODE_FIELD(raw_expr);
			WRITE_STRING_FIELD(cooked_expr);
			break;

		case CONSTR_PRIMARY:
			appendStringInfoString(str, "PRIMARY_KEY");
			WRITE_NODE_FIELD(keys);
			WRITE_NODE_FIELD(options);
			WRITE_STRING_FIELD(indexname);
			WRITE_STRING_FIELD(indexspace);
			/* access_method and where_clause not currently used */
			break;

		case CONSTR_UNIQUE:
			appendStringInfoString(str, "UNIQUE");
			WRITE_NODE_FIELD(keys);
			WRITE_NODE_FIELD(options);
			WRITE_STRING_FIELD(indexname);
			WRITE_STRING_FIELD(indexspace);
			/* access_method and where_clause not currently used */
			break;

		case CONSTR_EXCLUSION:
			appendStringInfoString(str, "EXCLUSION");
			WRITE_NODE_FIELD(exclusions);
			WRITE_NODE_FIELD(options);
			WRITE_STRING_FIELD(indexname);
			WRITE_STRING_FIELD(indexspace);
			WRITE_STRING_FIELD(access_method);
			WRITE_NODE_FIELD(where_clause);
			break;

		case CONSTR_FOREIGN:
			appendStringInfoString(str, "FOREIGN_KEY");
			WRITE_NODE_FIELD(pktable);
			WRITE_NODE_FIELD(fk_attrs);
			WRITE_NODE_FIELD(pk_attrs);
			WRITE_CHAR_FIELD(fk_matchtype);
			WRITE_CHAR_FIELD(fk_upd_action);
			WRITE_CHAR_FIELD(fk_del_action);
			WRITE_NODE_FIELD(old_conpfeqop);
			WRITE_OID_FIELD(old_pktable_oid);
			WRITE_BOOL_FIELD(skip_validation);
			WRITE_BOOL_FIELD(initially_valid);
			break;

		case CONSTR_ATTR_DEFERRABLE:
			appendStringInfoString(str, "ATTR_DEFERRABLE");
			break;

		case CONSTR_ATTR_NOT_DEFERRABLE:
			appendStringInfoString(str, "ATTR_NOT_DEFERRABLE");
			break;

		case CONSTR_ATTR_DEFERRED:
			appendStringInfoString(str, "ATTR_DEFERRED");
			break;

		case CONSTR_ATTR_IMMEDIATE:
			appendStringInfoString(str, "ATTR_IMMEDIATE");
			break;

		default:
			appendStringInfo(str, "<unrecognized_constraint %d>",
							 (int) node->contype);
			break;
	}
}

static void
_outForeignKeyCacheInfo(StringInfo str, const ForeignKeyCacheInfo *node)
{
	int			i;

	WRITE_NODE_TYPE("FOREIGNKEYCACHEINFO");

	WRITE_OID_FIELD(conrelid);
	WRITE_OID_FIELD(confrelid);
	WRITE_INT_FIELD(nkeys);
	appendStringInfoString(str, " :conkey");
	for (i = 0; i < node->nkeys; i++)
		appendStringInfo(str, " %d", node->conkey[i]);
	appendStringInfoString(str, " :confkey");
	for (i = 0; i < node->nkeys; i++)
		appendStringInfo(str, " %d", node->confkey[i]);
	appendStringInfoString(str, " :conpfeqop");
	for (i = 0; i < node->nkeys; i++)
		appendStringInfo(str, " %u", node->conpfeqop[i]);
}

static void
_outPartitionSpec(StringInfo str, const PartitionSpec *node)
{
	WRITE_NODE_TYPE("PARTITIONBY");

	WRITE_STRING_FIELD(strategy);
	WRITE_NODE_FIELD(partParams);
	WRITE_LOCATION_FIELD(location);
}

static void
_outPartitionElem(StringInfo str, const PartitionElem *node)
{
	WRITE_NODE_TYPE("PARTITIONELEM");

	WRITE_STRING_FIELD(name);
	WRITE_NODE_FIELD(expr);
	WRITE_NODE_FIELD(collation);
	WRITE_NODE_FIELD(opclass);
	WRITE_LOCATION_FIELD(location);
}

static void
_outPartitionBoundSpec(StringInfo str, const PartitionBoundSpec *node)
{
	WRITE_NODE_TYPE("PARTITIONBOUND");

	WRITE_CHAR_FIELD(strategy);
	WRITE_NODE_FIELD(listdatums);
	WRITE_NODE_FIELD(lowerdatums);
	WRITE_NODE_FIELD(upperdatums);
}

static void
_outPartitionRangeDatum(StringInfo str, const PartitionRangeDatum *node)
{
	WRITE_NODE_TYPE("PARTRANGEDATUM");

	WRITE_BOOL_FIELD(infinite);
	WRITE_NODE_FIELD(value);
}

/*
 * outNode -
 *	  converts a Node into ascii string and append it to 'str'
 */
void
outNode(StringInfo str, const void *obj)
{
	if (obj == NULL)
		appendStringInfoString(str, "<>");
	else if (IsA(obj, List) ||IsA(obj, IntList) || IsA(obj, OidList))
		_outList(str, obj);
	else if (IsA(obj, Integer) ||
			 IsA(obj, Float) ||
			 IsA(obj, String) ||
			 IsA(obj, BitString))
	{
		/* nodeRead does not want to see { } around these! */
		_outValue(str, obj);
	}
	else
	{
		appendStringInfoChar(str, '{');
		switch (nodeTag(obj))
		{
			case T_PlannedStmt:
				_outPlannedStmt(str, obj);
				break;
			case T_Plan:
				_outPlan(str, obj);
				break;
			case T_Result:
				_outResult(str, obj);
				break;
			case T_ProjectSet:
				_outProjectSet(str, obj);
				break;
			case T_ModifyTable:
				_outModifyTable(str, obj);
				break;
			case T_Append:
				_outAppend(str, obj);
				break;
			case T_MergeAppend:
				_outMergeAppend(str, obj);
				break;
			case T_RecursiveUnion:
				_outRecursiveUnion(str, obj);
				break;
			case T_BitmapAnd:
				_outBitmapAnd(str, obj);
				break;
			case T_BitmapOr:
				_outBitmapOr(str, obj);
				break;
			case T_Gather:
				_outGather(str, obj);
				break;
			case T_GatherMerge:
				_outGatherMerge(str, obj);
				break;
			case T_Scan:
				_outScan(str, obj);
				break;
			case T_SeqScan:
				_outSeqScan(str, obj);
				break;
			case T_SampleScan:
				_outSampleScan(str, obj);
				break;
			case T_IndexScan:
				_outIndexScan(str, obj);
				break;
			case T_IndexOnlyScan:
				_outIndexOnlyScan(str, obj);
				break;
			case T_BitmapIndexScan:
				_outBitmapIndexScan(str, obj);
				break;
			case T_BitmapHeapScan:
				_outBitmapHeapScan(str, obj);
				break;
			case T_TidScan:
				_outTidScan(str, obj);
				break;
			case T_SubqueryScan:
				_outSubqueryScan(str, obj);
				break;
			case T_FunctionScan:
				_outFunctionScan(str, obj);
				break;
			case T_TableFuncScan:
				_outTableFuncScan(str, obj);
				break;
			case T_ValuesScan:
				_outValuesScan(str, obj);
				break;
			case T_CteScan:
				_outCteScan(str, obj);
				break;
			case T_WorkTableScan:
				_outWorkTableScan(str, obj);
				break;
			case T_ForeignScan:
				_outForeignScan(str, obj);
				break;
			case T_CustomScan:
				_outCustomScan(str, obj);
				break;
			case T_Join:
				_outJoin(str, obj);
				break;
			case T_NestLoop:
				_outNestLoop(str, obj);
				break;
			case T_MergeJoin:
				_outMergeJoin(str, obj);
				break;
			case T_HashJoin:
				_outHashJoin(str, obj);
				break;
			case T_Agg:
				_outAgg(str, obj);
				break;
			case T_WindowAgg:
				_outWindowAgg(str, obj);
				break;
			case T_Group:
				_outGroup(str, obj);
				break;
			case T_Material:
				_outMaterial(str, obj);
				break;
			case T_Sort:
				_outSort(str, obj);
				break;
			case T_Unique:
				_outUnique(str, obj);
				break;
			case T_Hash:
				_outHash(str, obj);
				break;
			case T_SetOp:
				_outSetOp(str, obj);
				break;
			case T_LockRows:
				_outLockRows(str, obj);
				break;
			case T_Limit:
				_outLimit(str, obj);
				break;
			case T_NestLoopParam:
				_outNestLoopParam(str, obj);
				break;
			case T_PlanRowMark:
				_outPlanRowMark(str, obj);
				break;
			case T_PlanInvalItem:
				_outPlanInvalItem(str, obj);
				break;
			case T_Alias:
				_outAlias(str, obj);
				break;
			case T_RangeVar:
				_outRangeVar(str, obj);
				break;
			case T_TableFunc:
				_outTableFunc(str, obj);
				break;
			case T_IntoClause:
				_outIntoClause(str, obj);
				break;
			case T_Var:
				_outVar(str, obj);
				break;
			case T_Const:
				_outConst(str, obj);
				break;
			case T_Param:
				_outParam(str, obj);
				break;
			case T_Aggref:
				_outAggref(str, obj);
				break;
			case T_GroupingFunc:
				_outGroupingFunc(str, obj);
				break;
			case T_WindowFunc:
				_outWindowFunc(str, obj);
				break;
			case T_ArrayRef:
				_outArrayRef(str, obj);
				break;
			case T_FuncExpr:
				_outFuncExpr(str, obj);
				break;
			case T_NamedArgExpr:
				_outNamedArgExpr(str, obj);
				break;
			case T_OpExpr:
				_outOpExpr(str, obj);
				break;
			case T_DistinctExpr:
				_outDistinctExpr(str, obj);
				break;
			case T_NullIfExpr:
				_outNullIfExpr(str, obj);
				break;
			case T_ScalarArrayOpExpr:
				_outScalarArrayOpExpr(str, obj);
				break;
			case T_BoolExpr:
				_outBoolExpr(str, obj);
				break;
			case T_SubLink:
				_outSubLink(str, obj);
				break;
			case T_SubPlan:
				_outSubPlan(str, obj);
				break;
			case T_AlternativeSubPlan:
				_outAlternativeSubPlan(str, obj);
				break;
			case T_FieldSelect:
				_outFieldSelect(str, obj);
				break;
			case T_FieldStore:
				_outFieldStore(str, obj);
				break;
			case T_RelabelType:
				_outRelabelType(str, obj);
				break;
			case T_CoerceViaIO:
				_outCoerceViaIO(str, obj);
				break;
			case T_ArrayCoerceExpr:
				_outArrayCoerceExpr(str, obj);
				break;
			case T_ConvertRowtypeExpr:
				_outConvertRowtypeExpr(str, obj);
				break;
			case T_CollateExpr:
				_outCollateExpr(str, obj);
				break;
			case T_CaseExpr:
				_outCaseExpr(str, obj);
				break;
			case T_CaseWhen:
				_outCaseWhen(str, obj);
				break;
			case T_CaseTestExpr:
				_outCaseTestExpr(str, obj);
				break;
			case T_ArrayExpr:
				_outArrayExpr(str, obj);
				break;
			case T_RowExpr:
				_outRowExpr(str, obj);
				break;
			case T_RowCompareExpr:
				_outRowCompareExpr(str, obj);
				break;
			case T_CoalesceExpr:
				_outCoalesceExpr(str, obj);
				break;
			case T_MinMaxExpr:
				_outMinMaxExpr(str, obj);
				break;
			case T_SQLValueFunction:
				_outSQLValueFunction(str, obj);
				break;
			case T_XmlExpr:
				_outXmlExpr(str, obj);
				break;
			case T_NullTest:
				_outNullTest(str, obj);
				break;
			case T_BooleanTest:
				_outBooleanTest(str, obj);
				break;
			case T_CoerceToDomain:
				_outCoerceToDomain(str, obj);
				break;
			case T_CoerceToDomainValue:
				_outCoerceToDomainValue(str, obj);
				break;
			case T_SetToDefault:
				_outSetToDefault(str, obj);
				break;
			case T_CurrentOfExpr:
				_outCurrentOfExpr(str, obj);
				break;
			case T_InferenceElem:
				_outInferenceElem(str, obj);
				break;
			case T_TargetEntry:
				_outTargetEntry(str, obj);
				break;
			case T_RangeTblRef:
				_outRangeTblRef(str, obj);
				break;
			case T_JoinExpr:
				_outJoinExpr(str, obj);
				break;
			case T_FromExpr:
				_outFromExpr(str, obj);
				break;
			case T_OnConflictExpr:
				_outOnConflictExpr(str, obj);
				break;
			case T_Path:
				_outPath(str, obj);
				break;
			case T_IndexPath:
				_outIndexPath(str, obj);
				break;
			case T_BitmapHeapPath:
				_outBitmapHeapPath(str, obj);
				break;
			case T_BitmapAndPath:
				_outBitmapAndPath(str, obj);
				break;
			case T_BitmapOrPath:
				_outBitmapOrPath(str, obj);
				break;
			case T_TidPath:
				_outTidPath(str, obj);
				break;
			case T_SubqueryScanPath:
				_outSubqueryScanPath(str, obj);
				break;
			case T_ForeignPath:
				_outForeignPath(str, obj);
				break;
			case T_CustomPath:
				_outCustomPath(str, obj);
				break;
			case T_AppendPath:
				_outAppendPath(str, obj);
				break;
			case T_MergeAppendPath:
				_outMergeAppendPath(str, obj);
				break;
			case T_ResultPath:
				_outResultPath(str, obj);
				break;
			case T_MaterialPath:
				_outMaterialPath(str, obj);
				break;
			case T_UniquePath:
				_outUniquePath(str, obj);
				break;
			case T_GatherPath:
				_outGatherPath(str, obj);
				break;
			case T_ProjectionPath:
				_outProjectionPath(str, obj);
				break;
			case T_ProjectSetPath:
				_outProjectSetPath(str, obj);
				break;
			case T_SortPath:
				_outSortPath(str, obj);
				break;
			case T_GroupPath:
				_outGroupPath(str, obj);
				break;
			case T_UpperUniquePath:
				_outUpperUniquePath(str, obj);
				break;
			case T_AggPath:
				_outAggPath(str, obj);
				break;
			case T_GroupingSetsPath:
				_outGroupingSetsPath(str, obj);
				break;
			case T_MinMaxAggPath:
				_outMinMaxAggPath(str, obj);
				break;
			case T_WindowAggPath:
				_outWindowAggPath(str, obj);
				break;
			case T_SetOpPath:
				_outSetOpPath(str, obj);
				break;
			case T_RecursiveUnionPath:
				_outRecursiveUnionPath(str, obj);
				break;
			case T_LockRowsPath:
				_outLockRowsPath(str, obj);
				break;
			case T_ModifyTablePath:
				_outModifyTablePath(str, obj);
				break;
			case T_LimitPath:
				_outLimitPath(str, obj);
				break;
			case T_GatherMergePath:
				_outGatherMergePath(str, obj);
				break;
			case T_NestPath:
				_outNestPath(str, obj);
				break;
			case T_MergePath:
				_outMergePath(str, obj);
				break;
			case T_HashPath:
				_outHashPath(str, obj);
				break;
			case T_PlannerGlobal:
				_outPlannerGlobal(str, obj);
				break;
			case T_PlannerInfo:
				_outPlannerInfo(str, obj);
				break;
			case T_RelOptInfo:
				_outRelOptInfo(str, obj);
				break;
			case T_IndexOptInfo:
				_outIndexOptInfo(str, obj);
				break;
			case T_ForeignKeyOptInfo:
				_outForeignKeyOptInfo(str, obj);
				break;
			case T_EquivalenceClass:
				_outEquivalenceClass(str, obj);
				break;
			case T_EquivalenceMember:
				_outEquivalenceMember(str, obj);
				break;
			case T_PathKey:
				_outPathKey(str, obj);
				break;
			case T_PathTarget:
				_outPathTarget(str, obj);
				break;
			case T_ParamPathInfo:
				_outParamPathInfo(str, obj);
				break;
			case T_RestrictInfo:
				_outRestrictInfo(str, obj);
				break;
			case T_PlaceHolderVar:
				_outPlaceHolderVar(str, obj);
				break;
			case T_SpecialJoinInfo:
				_outSpecialJoinInfo(str, obj);
				break;
			case T_AppendRelInfo:
				_outAppendRelInfo(str, obj);
				break;
			case T_PartitionedChildRelInfo:
				_outPartitionedChildRelInfo(str, obj);
				break;
			case T_PlaceHolderInfo:
				_outPlaceHolderInfo(str, obj);
				break;
			case T_MinMaxAggInfo:
				_outMinMaxAggInfo(str, obj);
				break;
			case T_PlannerParamItem:
				_outPlannerParamItem(str, obj);
				break;
<<<<<<< HEAD
			case T_RollupData:
				_outRollupData(str, obj);
				break;
			case T_GroupingSetData:
				_outGroupingSetData(str, obj);
=======
			case T_StatisticExtInfo:
				_outStatisticExtInfo(str, obj);
>>>>>>> 2e0c919b
				break;

			case T_ExtensibleNode:
				_outExtensibleNode(str, obj);
				break;

			case T_CreateStmt:
				_outCreateStmt(str, obj);
				break;
			case T_CreateForeignTableStmt:
				_outCreateForeignTableStmt(str, obj);
				break;
			case T_ImportForeignSchemaStmt:
				_outImportForeignSchemaStmt(str, obj);
				break;
			case T_IndexStmt:
				_outIndexStmt(str, obj);
				break;
			case T_CreateStatsStmt:
				_outCreateStatsStmt(str, obj);
				break;
			case T_NotifyStmt:
				_outNotifyStmt(str, obj);
				break;
			case T_DeclareCursorStmt:
				_outDeclareCursorStmt(str, obj);
				break;
			case T_SelectStmt:
				_outSelectStmt(str, obj);
				break;
			case T_ColumnDef:
				_outColumnDef(str, obj);
				break;
			case T_TypeName:
				_outTypeName(str, obj);
				break;
			case T_TypeCast:
				_outTypeCast(str, obj);
				break;
			case T_CollateClause:
				_outCollateClause(str, obj);
				break;
			case T_IndexElem:
				_outIndexElem(str, obj);
				break;
			case T_Query:
				_outQuery(str, obj);
				break;
			case T_WithCheckOption:
				_outWithCheckOption(str, obj);
				break;
			case T_SortGroupClause:
				_outSortGroupClause(str, obj);
				break;
			case T_GroupingSet:
				_outGroupingSet(str, obj);
				break;
			case T_WindowClause:
				_outWindowClause(str, obj);
				break;
			case T_RowMarkClause:
				_outRowMarkClause(str, obj);
				break;
			case T_WithClause:
				_outWithClause(str, obj);
				break;
			case T_CommonTableExpr:
				_outCommonTableExpr(str, obj);
				break;
			case T_SetOperationStmt:
				_outSetOperationStmt(str, obj);
				break;
			case T_RangeTblEntry:
				_outRangeTblEntry(str, obj);
				break;
			case T_RangeTblFunction:
				_outRangeTblFunction(str, obj);
				break;
			case T_TableSampleClause:
				_outTableSampleClause(str, obj);
				break;
			case T_A_Expr:
				_outAExpr(str, obj);
				break;
			case T_ColumnRef:
				_outColumnRef(str, obj);
				break;
			case T_ParamRef:
				_outParamRef(str, obj);
				break;
			case T_A_Const:
				_outAConst(str, obj);
				break;
			case T_A_Star:
				_outA_Star(str, obj);
				break;
			case T_A_Indices:
				_outA_Indices(str, obj);
				break;
			case T_A_Indirection:
				_outA_Indirection(str, obj);
				break;
			case T_A_ArrayExpr:
				_outA_ArrayExpr(str, obj);
				break;
			case T_ResTarget:
				_outResTarget(str, obj);
				break;
			case T_MultiAssignRef:
				_outMultiAssignRef(str, obj);
				break;
			case T_SortBy:
				_outSortBy(str, obj);
				break;
			case T_WindowDef:
				_outWindowDef(str, obj);
				break;
			case T_RangeSubselect:
				_outRangeSubselect(str, obj);
				break;
			case T_RangeFunction:
				_outRangeFunction(str, obj);
				break;
			case T_RangeTableSample:
				_outRangeTableSample(str, obj);
				break;
			case T_RangeTableFunc:
				_outRangeTableFunc(str, obj);
				break;
			case T_RangeTableFuncCol:
				_outRangeTableFuncCol(str, obj);
				break;
			case T_Constraint:
				_outConstraint(str, obj);
				break;
			case T_FuncCall:
				_outFuncCall(str, obj);
				break;
			case T_DefElem:
				_outDefElem(str, obj);
				break;
			case T_TableLikeClause:
				_outTableLikeClause(str, obj);
				break;
			case T_LockingClause:
				_outLockingClause(str, obj);
				break;
			case T_XmlSerialize:
				_outXmlSerialize(str, obj);
				break;
			case T_ForeignKeyCacheInfo:
				_outForeignKeyCacheInfo(str, obj);
				break;
			case T_TriggerTransition:
				_outTriggerTransition(str, obj);
				break;
			case T_PartitionSpec:
				_outPartitionSpec(str, obj);
				break;
			case T_PartitionElem:
				_outPartitionElem(str, obj);
				break;
			case T_PartitionBoundSpec:
				_outPartitionBoundSpec(str, obj);
				break;
			case T_PartitionRangeDatum:
				_outPartitionRangeDatum(str, obj);
				break;

			default:

				/*
				 * This should be an ERROR, but it's too useful to be able to
				 * dump structures that outNode only understands part of.
				 */
				elog(WARNING, "could not dump unrecognized node type: %d",
					 (int) nodeTag(obj));
				break;
		}
		appendStringInfoChar(str, '}');
	}
}

/*
 * nodeToString -
 *	   returns the ascii representation of the Node as a palloc'd string
 */
char *
nodeToString(const void *obj)
{
	StringInfoData str;

	/* see stringinfo.h for an explanation of this maneuver */
	initStringInfo(&str);
	outNode(&str, obj);
	return str.data;
}

/*
 * bmsToString -
 *	   returns the ascii representation of the Bitmapset as a palloc'd string
 */
char *
bmsToString(const Bitmapset *bms)
{
	StringInfoData str;

	/* see stringinfo.h for an explanation of this maneuver */
	initStringInfo(&str);
	outBitmapset(&str, bms);
	return str.data;
}<|MERGE_RESOLUTION|>--- conflicted
+++ resolved
@@ -3983,22 +3983,18 @@
 			case T_PlannerParamItem:
 				_outPlannerParamItem(str, obj);
 				break;
-<<<<<<< HEAD
 			case T_RollupData:
 				_outRollupData(str, obj);
 				break;
 			case T_GroupingSetData:
 				_outGroupingSetData(str, obj);
-=======
+				break;
 			case T_StatisticExtInfo:
 				_outStatisticExtInfo(str, obj);
->>>>>>> 2e0c919b
-				break;
-
+				break;
 			case T_ExtensibleNode:
 				_outExtensibleNode(str, obj);
 				break;
-
 			case T_CreateStmt:
 				_outCreateStmt(str, obj);
 				break;
