/*-------------------------------------------------------------------------
 *
 * nodes.h
 *	  Definitions for tagged nodes.
 *
 *
 * Portions Copyright (c) 1996-2017, PostgreSQL Global Development Group
 * Portions Copyright (c) 1994, Regents of the University of California
 *
 * src/include/nodes/nodes.h
 *
 *-------------------------------------------------------------------------
 */
#ifndef NODES_H
#define NODES_H

/*
 * The first field of every node is NodeTag. Each node created (with makeNode)
 * will have one of the following tags as the value of its first field.
 *
 * Note that inserting or deleting node types changes the numbers of other
 * node types later in the list.  This is no problem during development, since
 * the node numbers are never stored on disk.  But don't do it in a released
 * branch, because that would represent an ABI break for extensions.
 */
typedef enum NodeTag
{
	T_Invalid = 0,

	/*
	 * TAGS FOR EXECUTOR NODES (execnodes.h)
	 */
	T_IndexInfo,
	T_ExprContext,
	T_ProjectionInfo,
	T_JunkFilter,
	T_ResultRelInfo,
	T_EState,
	T_TupleTableSlot,

	/*
	 * TAGS FOR PLAN NODES (plannodes.h)
	 */
	T_Plan,
	T_Result,
	T_ProjectSet,
	T_ModifyTable,
	T_Append,
	T_MergeAppend,
	T_RecursiveUnion,
	T_BitmapAnd,
	T_BitmapOr,
	T_Scan,
	T_SeqScan,
	T_SampleScan,
	T_IndexScan,
	T_IndexOnlyScan,
	T_BitmapIndexScan,
	T_BitmapHeapScan,
	T_TidScan,
	T_SubqueryScan,
	T_FunctionScan,
	T_ValuesScan,
	T_TableFuncScan,
	T_CteScan,
	T_WorkTableScan,
	T_ForeignScan,
	T_CustomScan,
	T_Join,
	T_NestLoop,
	T_MergeJoin,
	T_HashJoin,
	T_Material,
	T_Sort,
	T_Group,
	T_Agg,
	T_WindowAgg,
	T_Unique,
	T_Gather,
	T_GatherMerge,
	T_Hash,
	T_SetOp,
	T_LockRows,
	T_Limit,
	/* these aren't subclasses of Plan: */
	T_NestLoopParam,
	T_PlanRowMark,
	T_PlanInvalItem,

	/*
	 * TAGS FOR PLAN STATE NODES (execnodes.h)
	 *
	 * These should correspond one-to-one with Plan node types.
	 */
	T_PlanState,
	T_ResultState,
	T_ProjectSetState,
	T_ModifyTableState,
	T_AppendState,
	T_MergeAppendState,
	T_RecursiveUnionState,
	T_BitmapAndState,
	T_BitmapOrState,
	T_ScanState,
	T_SeqScanState,
	T_SampleScanState,
	T_IndexScanState,
	T_IndexOnlyScanState,
	T_BitmapIndexScanState,
	T_BitmapHeapScanState,
	T_TidScanState,
	T_SubqueryScanState,
	T_FunctionScanState,
	T_TableFuncScanState,
	T_ValuesScanState,
	T_CteScanState,
	T_WorkTableScanState,
	T_ForeignScanState,
	T_CustomScanState,
	T_JoinState,
	T_NestLoopState,
	T_MergeJoinState,
	T_HashJoinState,
	T_MaterialState,
	T_SortState,
	T_GroupState,
	T_AggState,
	T_WindowAggState,
	T_UniqueState,
	T_GatherState,
	T_GatherMergeState,
	T_HashState,
	T_SetOpState,
	T_LockRowsState,
	T_LimitState,

	/*
	 * TAGS FOR PRIMITIVE NODES (primnodes.h)
	 */
	T_Alias,
	T_RangeVar,
	T_TableFunc,
	T_Expr,
	T_Var,
	T_Const,
	T_Param,
	T_Aggref,
	T_GroupingFunc,
	T_WindowFunc,
	T_ArrayRef,
	T_FuncExpr,
	T_NamedArgExpr,
	T_OpExpr,
	T_DistinctExpr,
	T_NullIfExpr,
	T_ScalarArrayOpExpr,
	T_BoolExpr,
	T_SubLink,
	T_SubPlan,
	T_AlternativeSubPlan,
	T_FieldSelect,
	T_FieldStore,
	T_RelabelType,
	T_CoerceViaIO,
	T_ArrayCoerceExpr,
	T_ConvertRowtypeExpr,
	T_CollateExpr,
	T_CaseExpr,
	T_CaseWhen,
	T_CaseTestExpr,
	T_ArrayExpr,
	T_RowExpr,
	T_RowCompareExpr,
	T_CoalesceExpr,
	T_MinMaxExpr,
	T_SQLValueFunction,
	T_XmlExpr,
	T_NullTest,
	T_BooleanTest,
	T_CoerceToDomain,
	T_CoerceToDomainValue,
	T_SetToDefault,
	T_CurrentOfExpr,
	T_InferenceElem,
	T_TargetEntry,
	T_RangeTblRef,
	T_JoinExpr,
	T_FromExpr,
	T_OnConflictExpr,
	T_IntoClause,

	/*
	 * TAGS FOR EXPRESSION STATE NODES (execnodes.h)
	 *
	 * These correspond (not always one-for-one) to primitive nodes derived
	 * from Expr.
	 */
	T_ExprState,
	T_GenericExprState,
	T_WholeRowVarExprState,
	T_AggrefExprState,
	T_GroupingFuncExprState,
	T_WindowFuncExprState,
	T_ArrayRefExprState,
	T_FuncExprState,
	T_ScalarArrayOpExprState,
	T_BoolExprState,
	T_SubPlanState,
	T_AlternativeSubPlanState,
	T_FieldSelectState,
	T_FieldStoreState,
	T_CoerceViaIOState,
	T_ArrayCoerceExprState,
	T_ConvertRowtypeExprState,
	T_CaseExprState,
	T_CaseWhenState,
	T_ArrayExprState,
	T_RowExprState,
	T_RowCompareExprState,
	T_CoalesceExprState,
	T_MinMaxExprState,
	T_XmlExprState,
	T_NullTestState,
	T_CoerceToDomainState,
	T_DomainConstraintState,

	/*
	 * TAGS FOR PLANNER NODES (relation.h)
	 */
	T_PlannerInfo,
	T_PlannerGlobal,
	T_RelOptInfo,
	T_IndexOptInfo,
	T_ForeignKeyOptInfo,
	T_ParamPathInfo,
	T_Path,
	T_IndexPath,
	T_BitmapHeapPath,
	T_BitmapAndPath,
	T_BitmapOrPath,
	T_TidPath,
	T_SubqueryScanPath,
	T_ForeignPath,
	T_CustomPath,
	T_NestPath,
	T_MergePath,
	T_HashPath,
	T_AppendPath,
	T_MergeAppendPath,
	T_ResultPath,
	T_MaterialPath,
	T_UniquePath,
	T_GatherPath,
	T_GatherMergePath,
	T_ProjectionPath,
	T_ProjectSetPath,
	T_SortPath,
	T_GroupPath,
	T_UpperUniquePath,
	T_AggPath,
	T_GroupingSetsPath,
	T_MinMaxAggPath,
	T_WindowAggPath,
	T_SetOpPath,
	T_RecursiveUnionPath,
	T_LockRowsPath,
	T_ModifyTablePath,
	T_LimitPath,
	/* these aren't subclasses of Path: */
	T_EquivalenceClass,
	T_EquivalenceMember,
	T_PathKey,
	T_PathTarget,
	T_RestrictInfo,
	T_PlaceHolderVar,
	T_SpecialJoinInfo,
	T_AppendRelInfo,
	T_PartitionedChildRelInfo,
	T_PlaceHolderInfo,
	T_MinMaxAggInfo,
	T_PlannerParamItem,
<<<<<<< HEAD
	T_RollupData,
	T_GroupingSetData,
=======
	T_StatisticExtInfo,
>>>>>>> 2e0c919b

	/*
	 * TAGS FOR MEMORY NODES (memnodes.h)
	 */
	T_MemoryContext,
	T_AllocSetContext,
	T_SlabContext,

	/*
	 * TAGS FOR VALUE NODES (value.h)
	 */
	T_Value,
	T_Integer,
	T_Float,
	T_String,
	T_BitString,
	T_Null,

	/*
	 * TAGS FOR LIST NODES (pg_list.h)
	 */
	T_List,
	T_IntList,
	T_OidList,

	/*
	 * TAGS FOR EXTENSIBLE NODES (extensible.h)
	 */
	T_ExtensibleNode,

	/*
	 * TAGS FOR STATEMENT NODES (mostly in parsenodes.h)
	 */
	T_RawStmt,
	T_Query,
	T_PlannedStmt,
	T_InsertStmt,
	T_DeleteStmt,
	T_UpdateStmt,
	T_SelectStmt,
	T_AlterTableStmt,
	T_AlterTableCmd,
	T_AlterDomainStmt,
	T_SetOperationStmt,
	T_GrantStmt,
	T_GrantRoleStmt,
	T_AlterDefaultPrivilegesStmt,
	T_ClosePortalStmt,
	T_ClusterStmt,
	T_CopyStmt,
	T_CreateStmt,
	T_DefineStmt,
	T_DropStmt,
	T_TruncateStmt,
	T_CommentStmt,
	T_FetchStmt,
	T_IndexStmt,
	T_CreateFunctionStmt,
	T_AlterFunctionStmt,
	T_DoStmt,
	T_RenameStmt,
	T_RuleStmt,
	T_NotifyStmt,
	T_ListenStmt,
	T_UnlistenStmt,
	T_TransactionStmt,
	T_ViewStmt,
	T_LoadStmt,
	T_CreateDomainStmt,
	T_CreatedbStmt,
	T_DropdbStmt,
	T_VacuumStmt,
	T_ExplainStmt,
	T_CreateTableAsStmt,
	T_CreateSeqStmt,
	T_AlterSeqStmt,
	T_VariableSetStmt,
	T_VariableShowStmt,
	T_DiscardStmt,
	T_CreateTrigStmt,
	T_CreatePLangStmt,
	T_CreateRoleStmt,
	T_AlterRoleStmt,
	T_DropRoleStmt,
	T_LockStmt,
	T_ConstraintsSetStmt,
	T_ReindexStmt,
	T_CheckPointStmt,
	T_CreateSchemaStmt,
	T_AlterDatabaseStmt,
	T_AlterDatabaseSetStmt,
	T_AlterRoleSetStmt,
	T_CreateConversionStmt,
	T_CreateCastStmt,
	T_CreateOpClassStmt,
	T_CreateOpFamilyStmt,
	T_AlterOpFamilyStmt,
	T_PrepareStmt,
	T_ExecuteStmt,
	T_DeallocateStmt,
	T_DeclareCursorStmt,
	T_CreateTableSpaceStmt,
	T_DropTableSpaceStmt,
	T_AlterObjectDependsStmt,
	T_AlterObjectSchemaStmt,
	T_AlterOwnerStmt,
	T_AlterOperatorStmt,
	T_DropOwnedStmt,
	T_ReassignOwnedStmt,
	T_CompositeTypeStmt,
	T_CreateEnumStmt,
	T_CreateRangeStmt,
	T_AlterEnumStmt,
	T_AlterTSDictionaryStmt,
	T_AlterTSConfigurationStmt,
	T_CreateFdwStmt,
	T_AlterFdwStmt,
	T_CreateForeignServerStmt,
	T_AlterForeignServerStmt,
	T_CreateUserMappingStmt,
	T_AlterUserMappingStmt,
	T_DropUserMappingStmt,
	T_AlterTableSpaceOptionsStmt,
	T_AlterTableMoveAllStmt,
	T_SecLabelStmt,
	T_CreateForeignTableStmt,
	T_ImportForeignSchemaStmt,
	T_CreateExtensionStmt,
	T_AlterExtensionStmt,
	T_AlterExtensionContentsStmt,
	T_CreateEventTrigStmt,
	T_AlterEventTrigStmt,
	T_RefreshMatViewStmt,
	T_ReplicaIdentityStmt,
	T_AlterSystemStmt,
	T_CreatePolicyStmt,
	T_AlterPolicyStmt,
	T_CreateTransformStmt,
	T_CreateAmStmt,
	T_PartitionCmd,
	T_CreatePublicationStmt,
	T_AlterPublicationStmt,
	T_CreateSubscriptionStmt,
	T_AlterSubscriptionStmt,
	T_DropSubscriptionStmt,
	T_CreateStatsStmt,
	T_AlterCollationStmt,

	/*
	 * TAGS FOR PARSE TREE NODES (parsenodes.h)
	 */
	T_A_Expr,
	T_ColumnRef,
	T_ParamRef,
	T_A_Const,
	T_FuncCall,
	T_A_Star,
	T_A_Indices,
	T_A_Indirection,
	T_A_ArrayExpr,
	T_ResTarget,
	T_MultiAssignRef,
	T_TypeCast,
	T_CollateClause,
	T_SortBy,
	T_WindowDef,
	T_RangeSubselect,
	T_RangeFunction,
	T_RangeTableSample,
	T_RangeTableFunc,
	T_RangeTableFuncCol,
	T_TypeName,
	T_ColumnDef,
	T_IndexElem,
	T_Constraint,
	T_DefElem,
	T_RangeTblEntry,
	T_RangeTblFunction,
	T_TableSampleClause,
	T_WithCheckOption,
	T_SortGroupClause,
	T_GroupingSet,
	T_WindowClause,
	T_ObjectWithArgs,
	T_AccessPriv,
	T_CreateOpClassItem,
	T_TableLikeClause,
	T_FunctionParameter,
	T_LockingClause,
	T_RowMarkClause,
	T_XmlSerialize,
	T_WithClause,
	T_InferClause,
	T_OnConflictClause,
	T_CommonTableExpr,
	T_RoleSpec,
	T_TriggerTransition,
	T_PartitionElem,
	T_PartitionSpec,
	T_PartitionBoundSpec,
	T_PartitionRangeDatum,

	/*
	 * TAGS FOR REPLICATION GRAMMAR PARSE NODES (replnodes.h)
	 */
	T_IdentifySystemCmd,
	T_BaseBackupCmd,
	T_CreateReplicationSlotCmd,
	T_DropReplicationSlotCmd,
	T_StartReplicationCmd,
	T_TimeLineHistoryCmd,
	T_SQLCmd,

	/*
	 * TAGS FOR RANDOM OTHER STUFF
	 *
	 * These are objects that aren't part of parse/plan/execute node tree
	 * structures, but we give them NodeTags anyway for identification
	 * purposes (usually because they are involved in APIs where we want to
	 * pass multiple object types through the same pointer).
	 */
	T_TriggerData,				/* in commands/trigger.h */
	T_EventTriggerData,			/* in commands/event_trigger.h */
	T_ReturnSetInfo,			/* in nodes/execnodes.h */
	T_WindowObjectData,			/* private in nodeWindowAgg.c */
	T_TIDBitmap,				/* in nodes/tidbitmap.h */
	T_InlineCodeBlock,			/* in nodes/parsenodes.h */
	T_FdwRoutine,				/* in foreign/fdwapi.h */
	T_IndexAmRoutine,			/* in access/amapi.h */
	T_TsmRoutine,				/* in access/tsmapi.h */
	T_ForeignKeyCacheInfo		/* in utils/rel.h */
} NodeTag;

/*
 * The first field of a node of any type is guaranteed to be the NodeTag.
 * Hence the type of any node can be gotten by casting it to Node. Declaring
 * a variable to be of Node * (instead of void *) can also facilitate
 * debugging.
 */
typedef struct Node
{
	NodeTag		type;
} Node;

#define nodeTag(nodeptr)		(((const Node*)(nodeptr))->type)

/*
 * newNode -
 *	  create a new node of the specified size and tag the node with the
 *	  specified tag.
 *
 * !WARNING!: Avoid using newNode directly. You should be using the
 *	  macro makeNode.  eg. to create a Query node, use makeNode(Query)
 *
 * Note: the size argument should always be a compile-time constant, so the
 * apparent risk of multiple evaluation doesn't matter in practice.
 */
#ifdef __GNUC__

/* With GCC, we can use a compound statement within an expression */
#define newNode(size, tag) \
({	Node   *_result; \
	AssertMacro((size) >= sizeof(Node));		/* need the tag, at least */ \
	_result = (Node *) palloc0fast(size); \
	_result->type = (tag); \
	_result; \
})
#else

/*
 *	There is no way to dereference the palloc'ed pointer to assign the
 *	tag, and also return the pointer itself, so we need a holder variable.
 *	Fortunately, this macro isn't recursive so we just define
 *	a global variable for this purpose.
 */
extern PGDLLIMPORT Node *newNodeMacroHolder;

#define newNode(size, tag) \
( \
	AssertMacro((size) >= sizeof(Node)),		/* need the tag, at least */ \
	newNodeMacroHolder = (Node *) palloc0fast(size), \
	newNodeMacroHolder->type = (tag), \
	newNodeMacroHolder \
)
#endif   /* __GNUC__ */


#define makeNode(_type_)		((_type_ *) newNode(sizeof(_type_),T_##_type_))
#define NodeSetTag(nodeptr,t)	(((Node*)(nodeptr))->type = (t))

#define IsA(nodeptr,_type_)		(nodeTag(nodeptr) == T_##_type_)

/*
 * castNode(type, ptr) casts ptr to "type *", and if assertions are enabled,
 * verifies that the node has the appropriate type (using its nodeTag()).
 *
 * Use an inline function when assertions are enabled, to avoid multiple
 * evaluations of the ptr argument (which could e.g. be a function call).
 */
#ifdef USE_ASSERT_CHECKING
static inline Node *
castNodeImpl(NodeTag type, void *ptr)
{
	Assert(ptr == NULL || nodeTag(ptr) == type);
	return (Node *) ptr;
}
#define castNode(_type_, nodeptr) ((_type_ *) castNodeImpl(T_##_type_, nodeptr))
#else
#define castNode(_type_, nodeptr) ((_type_ *) (nodeptr))
#endif   /* USE_ASSERT_CHECKING */


/* ----------------------------------------------------------------
 *					  extern declarations follow
 * ----------------------------------------------------------------
 */

/*
 * nodes/{outfuncs.c,print.c}
 */
struct Bitmapset;				/* not to include bitmapset.h here */
struct StringInfoData;			/* not to include stringinfo.h here */

extern void outNode(struct StringInfoData *str, const void *obj);
extern void outToken(struct StringInfoData *str, const char *s);
extern void outBitmapset(struct StringInfoData *str,
			 const struct Bitmapset *bms);
extern void outDatum(struct StringInfoData *str, uintptr_t value,
		 int typlen, bool typbyval);
extern char *nodeToString(const void *obj);
extern char *bmsToString(const struct Bitmapset *bms);

/*
 * nodes/{readfuncs.c,read.c}
 */
extern void *stringToNode(char *str);
extern struct Bitmapset *readBitmapset(void);
extern uintptr_t readDatum(bool typbyval);
extern bool *readBoolCols(int numCols);
extern int *readIntCols(int numCols);
extern Oid *readOidCols(int numCols);
extern int16 *readAttrNumberCols(int numCols);

/*
 * nodes/copyfuncs.c
 */
extern void *copyObject(const void *obj);

/*
 * nodes/equalfuncs.c
 */
extern bool equal(const void *a, const void *b);


/*
 * Typedefs for identifying qualifier selectivities and plan costs as such.
 * These are just plain "double"s, but declaring a variable as Selectivity
 * or Cost makes the intent more obvious.
 *
 * These could have gone into plannodes.h or some such, but many files
 * depend on them...
 */
typedef double Selectivity;		/* fraction of tuples a qualifier will pass */
typedef double Cost;			/* execution cost (in page-access units) */


/*
 * CmdType -
 *	  enums for type of operation represented by a Query or PlannedStmt
 *
 * This is needed in both parsenodes.h and plannodes.h, so put it here...
 */
typedef enum CmdType
{
	CMD_UNKNOWN,
	CMD_SELECT,					/* select stmt */
	CMD_UPDATE,					/* update stmt */
	CMD_INSERT,					/* insert stmt */
	CMD_DELETE,
	CMD_UTILITY,				/* cmds like create, destroy, copy, vacuum,
								 * etc. */
	CMD_NOTHING					/* dummy command for instead nothing rules
								 * with qual */
} CmdType;


/*
 * JoinType -
 *	  enums for types of relation joins
 *
 * JoinType determines the exact semantics of joining two relations using
 * a matching qualification.  For example, it tells what to do with a tuple
 * that has no match in the other relation.
 *
 * This is needed in both parsenodes.h and plannodes.h, so put it here...
 */
typedef enum JoinType
{
	/*
	 * The canonical kinds of joins according to the SQL JOIN syntax. Only
	 * these codes can appear in parser output (e.g., JoinExpr nodes).
	 */
	JOIN_INNER,					/* matching tuple pairs only */
	JOIN_LEFT,					/* pairs + unmatched LHS tuples */
	JOIN_FULL,					/* pairs + unmatched LHS + unmatched RHS */
	JOIN_RIGHT,					/* pairs + unmatched RHS tuples */

	/*
	 * Semijoins and anti-semijoins (as defined in relational theory) do not
	 * appear in the SQL JOIN syntax, but there are standard idioms for
	 * representing them (e.g., using EXISTS).  The planner recognizes these
	 * cases and converts them to joins.  So the planner and executor must
	 * support these codes.  NOTE: in JOIN_SEMI output, it is unspecified
	 * which matching RHS row is joined to.  In JOIN_ANTI output, the row is
	 * guaranteed to be null-extended.
	 */
	JOIN_SEMI,					/* 1 copy of each LHS row that has match(es) */
	JOIN_ANTI,					/* 1 copy of each LHS row that has no match */

	/*
	 * These codes are used internally in the planner, but are not supported
	 * by the executor (nor, indeed, by most of the planner).
	 */
	JOIN_UNIQUE_OUTER,			/* LHS path must be made unique */
	JOIN_UNIQUE_INNER			/* RHS path must be made unique */

	/*
	 * We might need additional join types someday.
	 */
} JoinType;

/*
 * OUTER joins are those for which pushed-down quals must behave differently
 * from the join's own quals.  This is in fact everything except INNER and
 * SEMI joins.  However, this macro must also exclude the JOIN_UNIQUE symbols
 * since those are temporary proxies for what will eventually be an INNER
 * join.
 *
 * Note: semijoins are a hybrid case, but we choose to treat them as not
 * being outer joins.  This is okay principally because the SQL syntax makes
 * it impossible to have a pushed-down qual that refers to the inner relation
 * of a semijoin; so there is no strong need to distinguish join quals from
 * pushed-down quals.  This is convenient because for almost all purposes,
 * quals attached to a semijoin can be treated the same as innerjoin quals.
 */
#define IS_OUTER_JOIN(jointype) \
	(((1 << (jointype)) & \
	  ((1 << JOIN_LEFT) | \
	   (1 << JOIN_FULL) | \
	   (1 << JOIN_RIGHT) | \
	   (1 << JOIN_ANTI))) != 0)

/*
 * AggStrategy -
 *	  overall execution strategies for Agg plan nodes
 *
 * This is needed in both plannodes.h and relation.h, so put it here...
 */
typedef enum AggStrategy
{
	AGG_PLAIN,					/* simple agg across all input rows */
	AGG_SORTED,					/* grouped agg, input must be sorted */
	AGG_HASHED,					/* grouped agg, use internal hashtable */
	AGG_MIXED					/* grouped agg, hash and sort both used */
} AggStrategy;

/*
 * AggSplit -
 *	  splitting (partial aggregation) modes for Agg plan nodes
 *
 * This is needed in both plannodes.h and relation.h, so put it here...
 */

/* Primitive options supported by nodeAgg.c: */
#define AGGSPLITOP_COMBINE		0x01	/* substitute combinefn for transfn */
#define AGGSPLITOP_SKIPFINAL	0x02	/* skip finalfn, return state as-is */
#define AGGSPLITOP_SERIALIZE	0x04	/* apply serializefn to output */
#define AGGSPLITOP_DESERIALIZE	0x08	/* apply deserializefn to input */

/* Supported operating modes (i.e., useful combinations of these options): */
typedef enum AggSplit
{
	/* Basic, non-split aggregation: */
	AGGSPLIT_SIMPLE = 0,
	/* Initial phase of partial aggregation, with serialization: */
	AGGSPLIT_INITIAL_SERIAL = AGGSPLITOP_SKIPFINAL | AGGSPLITOP_SERIALIZE,
	/* Final phase of partial aggregation, with deserialization: */
	AGGSPLIT_FINAL_DESERIAL = AGGSPLITOP_COMBINE | AGGSPLITOP_DESERIALIZE
} AggSplit;

/* Test whether an AggSplit value selects each primitive option: */
#define DO_AGGSPLIT_COMBINE(as)		(((as) & AGGSPLITOP_COMBINE) != 0)
#define DO_AGGSPLIT_SKIPFINAL(as)	(((as) & AGGSPLITOP_SKIPFINAL) != 0)
#define DO_AGGSPLIT_SERIALIZE(as)	(((as) & AGGSPLITOP_SERIALIZE) != 0)
#define DO_AGGSPLIT_DESERIALIZE(as) (((as) & AGGSPLITOP_DESERIALIZE) != 0)

/*
 * SetOpCmd and SetOpStrategy -
 *	  overall semantics and execution strategies for SetOp plan nodes
 *
 * This is needed in both plannodes.h and relation.h, so put it here...
 */
typedef enum SetOpCmd
{
	SETOPCMD_INTERSECT,
	SETOPCMD_INTERSECT_ALL,
	SETOPCMD_EXCEPT,
	SETOPCMD_EXCEPT_ALL
} SetOpCmd;

typedef enum SetOpStrategy
{
	SETOP_SORTED,				/* input must be sorted */
	SETOP_HASHED				/* use internal hashtable */
} SetOpStrategy;

/*
 * OnConflictAction -
 *	  "ON CONFLICT" clause type of query
 *
 * This is needed in both parsenodes.h and plannodes.h, so put it here...
 */
typedef enum OnConflictAction
{
	ONCONFLICT_NONE,			/* No "ON CONFLICT" clause */
	ONCONFLICT_NOTHING,			/* ON CONFLICT ... DO NOTHING */
	ONCONFLICT_UPDATE			/* ON CONFLICT ... DO UPDATE */
} OnConflictAction;

#endif   /* NODES_H */<|MERGE_RESOLUTION|>--- conflicted
+++ resolved
@@ -279,12 +279,9 @@
 	T_PlaceHolderInfo,
 	T_MinMaxAggInfo,
 	T_PlannerParamItem,
-<<<<<<< HEAD
 	T_RollupData,
 	T_GroupingSetData,
-=======
 	T_StatisticExtInfo,
->>>>>>> 2e0c919b
 
 	/*
 	 * TAGS FOR MEMORY NODES (memnodes.h)
