%{

/*#define YYDEBUG 1*/
/*-------------------------------------------------------------------------
 *
 * gram.y
 *	  POSTGRESQL BISON rules/actions
 *
 * Portions Copyright (c) 1996-2014, PostgreSQL Global Development Group
 * Portions Copyright (c) 1994, Regents of the University of California
 *
 *
 * IDENTIFICATION
 *	  src/backend/parser/gram.y
 *
 * HISTORY
 *	  AUTHOR			DATE			MAJOR EVENT
 *	  Andrew Yu			Sept, 1994		POSTQUEL to SQL conversion
 *	  Andrew Yu			Oct, 1994		lispy code conversion
 *
 * NOTES
 *	  CAPITALS are used to represent terminal symbols.
 *	  non-capitals are used to represent non-terminals.
 *
 *	  In general, nothing in this file should initiate database accesses
 *	  nor depend on changeable state (such as SET variables).  If you do
 *	  database accesses, your code will fail when we have aborted the
 *	  current transaction and are just parsing commands to find the next
 *	  ROLLBACK or COMMIT.  If you make use of SET variables, then you
 *	  will do the wrong thing in multi-query strings like this:
 *			SET SQL_inheritance TO off; SELECT * FROM foo;
 *	  because the entire string is parsed by gram.y before the SET gets
 *	  executed.  Anything that depends on the database or changeable state
 *	  should be handled during parse analysis so that it happens at the
 *	  right time not the wrong time.  The handling of SQL_inheritance is
 *	  a good example.
 *
 * WARNINGS
 *	  If you use a list, make sure the datum is a node so that the printing
 *	  routines work.
 *
 *	  Sometimes we assign constants to makeStrings. Make sure we don't free
 *	  those.
 *
 *-------------------------------------------------------------------------
 */
#include "postgres.h"

#include <ctype.h>
#include <limits.h>

#include "catalog/index.h"
#include "catalog/namespace.h"
#include "catalog/pg_trigger.h"
#include "commands/defrem.h"
#include "commands/trigger.h"
#include "nodes/makefuncs.h"
#include "nodes/nodeFuncs.h"
#include "parser/gramparse.h"
#include "parser/parser.h"
#include "storage/lmgr.h"
#include "utils/date.h"
#include "utils/datetime.h"
#include "utils/numeric.h"
#include "utils/xml.h"


/*
 * Location tracking support --- simpler than bison's default, since we only
 * want to track the start position not the end position of each nonterminal.
 */
#define YYLLOC_DEFAULT(Current, Rhs, N) \
	do { \
		if ((N) > 0) \
			(Current) = (Rhs)[1]; \
		else \
			(Current) = (-1); \
	} while (0)

/*
 * The above macro assigns -1 (unknown) as the parse location of any
 * nonterminal that was reduced from an empty rule.  This is problematic
 * for nonterminals defined like
 *		OptFooList: / * EMPTY * / { ... } | OptFooList Foo { ... } ;
 * because we'll set -1 as the location during the first reduction and then
 * copy it during each subsequent reduction, leaving us with -1 for the
 * location even when the list is not empty.  To fix that, do this in the
 * action for the nonempty rule(s):
 *		if (@$ < 0) @$ = @2;
 * (Although we have many nonterminals that follow this pattern, we only
 * bother with fixing @$ like this when the nonterminal's parse location
 * is actually referenced in some rule.)
 */

/*
 * Bison doesn't allocate anything that needs to live across parser calls,
 * so we can easily have it use palloc instead of malloc.  This prevents
 * memory leaks if we error out during parsing.  Note this only works with
 * bison >= 2.0.  However, in bison 1.875 the default is to use alloca()
 * if possible, so there's not really much problem anyhow, at least if
 * you're building with gcc.
 */
#define YYMALLOC palloc
#define YYFREE   pfree

/* Private struct for the result of privilege_target production */
typedef struct PrivTarget
{
	GrantTargetType targtype;
	GrantObjectType objtype;
	List	   *objs;
} PrivTarget;

/* Private struct for the result of import_qualification production */
typedef struct ImportQual
{
	ImportForeignSchemaType type;
	List	   *table_names;
} ImportQual;

/* ConstraintAttributeSpec yields an integer bitmask of these flags: */
#define CAS_NOT_DEFERRABLE			0x01
#define CAS_DEFERRABLE				0x02
#define CAS_INITIALLY_IMMEDIATE		0x04
#define CAS_INITIALLY_DEFERRED		0x08
#define CAS_NOT_VALID				0x10
#define CAS_NO_INHERIT				0x20


#define parser_yyerror(msg)  scanner_yyerror(msg, yyscanner)
#define parser_errposition(pos)  scanner_errposition(pos, yyscanner)

static void base_yyerror(YYLTYPE *yylloc, core_yyscan_t yyscanner,
						 const char *msg);
static Node *makeColumnRef(char *colname, List *indirection,
						   int location, core_yyscan_t yyscanner);
static Node *makeTypeCast(Node *arg, TypeName *typename, int location);
static Node *makeStringConst(char *str, int location);
static Node *makeStringConstCast(char *str, int location, TypeName *typename);
static Node *makeIntConst(int val, int location);
static Node *makeFloatConst(char *str, int location);
static Node *makeBitStringConst(char *str, int location);
static Node *makeNullAConst(int location);
static Node *makeAConst(Value *v, int location);
static Node *makeBoolAConst(bool state, int location);
static void check_qualified_name(List *names, core_yyscan_t yyscanner);
static List *check_func_name(List *names, core_yyscan_t yyscanner);
static List *check_indirection(List *indirection, core_yyscan_t yyscanner);
static List *extractArgTypes(List *parameters);
static List *extractAggrArgTypes(List *aggrargs);
static List *makeOrderedSetArgs(List *directargs, List *orderedargs,
								core_yyscan_t yyscanner);
static void insertSelectOptions(SelectStmt *stmt,
								List *sortClause, List *lockingClause,
								Node *limitOffset, Node *limitCount,
								WithClause *withClause,
								core_yyscan_t yyscanner);
static Node *makeSetOp(SetOperation op, bool all, Node *larg, Node *rarg);
static Node *doNegate(Node *n, int location);
static void doNegateFloat(Value *v);
static Node *makeAndExpr(Node *lexpr, Node *rexpr, int location);
static Node *makeOrExpr(Node *lexpr, Node *rexpr, int location);
static Node *makeNotExpr(Node *expr, int location);
static Node *makeAArrayExpr(List *elements, int location);
static Node *makeXmlExpr(XmlExprOp op, char *name, List *named_args,
						 List *args, int location);
static List *mergeTableFuncParameters(List *func_args, List *columns);
static TypeName *TableFuncTypeName(List *columns);
static RangeVar *makeRangeVarFromAnyName(List *names, int position, core_yyscan_t yyscanner);
static void SplitColQualList(List *qualList,
							 List **constraintList, CollateClause **collClause,
							 core_yyscan_t yyscanner);
static void processCASbits(int cas_bits, int location, const char *constrType,
			   bool *deferrable, bool *initdeferred, bool *not_valid,
			   bool *no_inherit, core_yyscan_t yyscanner);
static Node *makeRecursiveViewSelect(char *relname, List *aliases, Node *query);

%}

%pure-parser
%expect 0
%name-prefix="base_yy"
%locations

%parse-param {core_yyscan_t yyscanner}
%lex-param   {core_yyscan_t yyscanner}

%union
{
	core_YYSTYPE		core_yystype;
	/* these fields must match core_YYSTYPE: */
	int					ival;
	char				*str;
	const char			*keyword;

	char				chr;
	bool				boolean;
	JoinType			jtype;
	DropBehavior		dbehavior;
	OnCommitAction		oncommit;
	List				*list;
	Node				*node;
	Value				*value;
	ObjectType			objtype;
	TypeName			*typnam;
	FunctionParameter   *fun_param;
	FunctionParameterMode fun_param_mode;
	FuncWithArgs		*funwithargs;
	DefElem				*defelt;
	SortBy				*sortby;
	WindowDef			*windef;
	JoinExpr			*jexpr;
	IndexElem			*ielem;
	Alias				*alias;
	RangeVar			*range;
	IntoClause			*into;
	WithClause			*with;
	A_Indices			*aind;
	ResTarget			*target;
	struct PrivTarget	*privtarget;
	AccessPriv			*accesspriv;
	struct ImportQual	*importqual;
	InsertStmt			*istmt;
	VariableSetStmt		*vsetstmt;
}

%type <node>	stmt schema_stmt
		AlterEventTrigStmt
		AlterDatabaseStmt AlterDatabaseSetStmt AlterDomainStmt AlterEnumStmt
		AlterFdwStmt AlterForeignServerStmt AlterGroupStmt
		AlterObjectSchemaStmt AlterOwnerStmt AlterSeqStmt AlterSystemStmt AlterTableStmt
		AlterTblSpcStmt AlterExtensionStmt AlterExtensionContentsStmt AlterForeignTableStmt
		AlterCompositeTypeStmt AlterUserStmt AlterUserMappingStmt AlterUserSetStmt
		AlterRoleStmt AlterRoleSetStmt AlterPolicyStmt
		AlterDefaultPrivilegesStmt DefACLAction
		AnalyzeStmt ClosePortalStmt ClusterStmt CommentStmt
		ConstraintsSetStmt CopyStmt CreateAsStmt CreateCastStmt
		CreateDomainStmt CreateExtensionStmt CreateGroupStmt CreateOpClassStmt
		CreateOpFamilyStmt AlterOpFamilyStmt CreatePLangStmt
		CreateSchemaStmt CreateSeqStmt CreateStmt CreateTableSpaceStmt
		CreateFdwStmt CreateForeignServerStmt CreateForeignTableStmt
		CreateAssertStmt CreateTrigStmt CreateEventTrigStmt
		CreateUserStmt CreateUserMappingStmt CreateRoleStmt CreatePolicyStmt
		CreatedbStmt DeclareCursorStmt DefineStmt DeleteStmt DiscardStmt DoStmt
		DropGroupStmt DropOpClassStmt DropOpFamilyStmt DropPLangStmt DropStmt
		DropAssertStmt DropTrigStmt DropRuleStmt DropCastStmt DropRoleStmt
		DropPolicyStmt DropUserStmt DropdbStmt DropTableSpaceStmt DropFdwStmt
		DropForeignServerStmt DropUserMappingStmt ExplainStmt FetchStmt
		GrantStmt GrantRoleStmt ImportForeignSchemaStmt IndexStmt InsertStmt
		ListenStmt LoadStmt LockStmt NotifyStmt ExplainableStmt PreparableStmt
		CreateFunctionStmt AlterFunctionStmt ReindexStmt RemoveAggrStmt
		RemoveFuncStmt RemoveOperStmt RenameStmt RevokeStmt RevokeRoleStmt
		RuleActionStmt RuleActionStmtOrEmpty RuleStmt
		SecLabelStmt SelectStmt TransactionStmt TruncateStmt
		UnlistenStmt UpdateStmt VacuumStmt
		VariableResetStmt VariableSetStmt VariableShowStmt
		ViewStmt CheckPointStmt CreateConversionStmt
		DeallocateStmt PrepareStmt ExecuteStmt
		DropOwnedStmt ReassignOwnedStmt
		AlterTSConfigurationStmt AlterTSDictionaryStmt
		CreateMatViewStmt RefreshMatViewStmt

%type <node>	select_no_parens select_with_parens select_clause
				simple_select values_clause

%type <node>	alter_column_default opclass_item opclass_drop alter_using
%type <ival>	add_drop opt_asc_desc opt_nulls_order

%type <node>	alter_table_cmd alter_type_cmd opt_collate_clause
	   replica_identity
%type <list>	alter_table_cmds alter_type_cmds

%type <dbehavior>	opt_drop_behavior

%type <list>	createdb_opt_list createdb_opt_items copy_opt_list
				transaction_mode_list
				create_extension_opt_list alter_extension_opt_list
%type <defelt>	createdb_opt_item copy_opt_item
				transaction_mode_item
				create_extension_opt_item alter_extension_opt_item

%type <ival>	opt_lock lock_type cast_context
%type <ival>	vacuum_option_list vacuum_option_elem
%type <boolean>	opt_force opt_or_replace
				opt_grant_grant_option opt_grant_admin_option
				opt_nowait opt_if_exists opt_with_data
%type <ival>	opt_nowait_or_skip

%type <list>	OptRoleList AlterOptRoleList
%type <defelt>	CreateOptRoleElem AlterOptRoleElem

%type <str>		opt_type
%type <str>		foreign_server_version opt_foreign_server_version
%type <str>		auth_ident
%type <str>		opt_in_database

%type <str>		OptSchemaName
%type <list>	OptSchemaEltList

%type <boolean> TriggerForSpec TriggerForType
%type <ival>	TriggerActionTime
%type <list>	TriggerEvents TriggerOneEvent
%type <value>	TriggerFuncArg
%type <node>	TriggerWhen

%type <list>	event_trigger_when_list event_trigger_value_list
%type <defelt>	event_trigger_when_item
%type <chr>		enable_trigger

%type <str>		copy_file_name
				database_name access_method_clause access_method attr_name
				name cursor_name file_name
				index_name opt_index_name cluster_index_specification

%type <list>	func_name handler_name qual_Op qual_all_Op subquery_Op
				opt_class opt_inline_handler opt_validator validator_clause
				opt_collate

%type <range>	qualified_name OptConstrFromTable

%type <str>		all_Op MathOp

%type <str>		row_security_cmd RowSecurityDefaultForCmd
%type <node>	RowSecurityOptionalWithCheck RowSecurityOptionalExpr
%type <list>	RowSecurityDefaultToRole RowSecurityOptionalToRole

%type <str>		iso_level opt_encoding
%type <node>	grantee
%type <list>	grantee_list
%type <accesspriv> privilege
%type <list>	privileges privilege_list
%type <privtarget> privilege_target
%type <funwithargs> function_with_argtypes
%type <list>	function_with_argtypes_list
%type <ival>	defacl_privilege_target
%type <defelt>	DefACLOption
%type <list>	DefACLOptionList
%type <ival>	import_qualification_type
%type <importqual> import_qualification

%type <list>	stmtblock stmtmulti
				OptTableElementList TableElementList OptInherit definition
				OptTypedTableElementList TypedTableElementList
				reloptions opt_reloptions
				OptWith opt_distinct opt_definition func_args func_args_list
				func_args_with_defaults func_args_with_defaults_list
				aggr_args aggr_args_list
				func_as createfunc_opt_list alterfunc_opt_list
				old_aggr_definition old_aggr_list
				oper_argtypes RuleActionList RuleActionMulti
				opt_column_list columnList opt_name_list
				sort_clause opt_sort_clause sortby_list index_params
				name_list role_list from_clause from_list opt_array_bounds
				qualified_name_list any_name any_name_list
				any_operator expr_list attrs
				target_list opt_target_list insert_column_list set_target_list
				set_clause_list set_clause multiple_set_clause
				ctext_expr_list ctext_row def_list indirection opt_indirection
				reloption_list group_clause TriggerFuncArgs select_limit
				opt_select_limit opclass_item_list opclass_drop_list
				opclass_purpose opt_opfamily transaction_mode_list_or_empty
				OptTableFuncElementList TableFuncElementList opt_type_modifiers
				prep_type_clause
				execute_param_clause using_clause returning_clause
				opt_enum_val_list enum_val_list table_func_column_list
				create_generic_options alter_generic_options
				relation_expr_list dostmt_opt_list

<<<<<<< HEAD
%type <list>	group_by_list grouping_set_list
%type <node>	group_by_item empty_grouping_set rollup_clause cube_clause
%type <node>	grouping_sets_clause grouping_set
=======
%type <list>	group_by_list
%type <node>	group_by_item empty_grouping_set rollup_clause cube_clause
%type <node>	grouping_sets_clause
>>>>>>> 00a23d0d

%type <list>	opt_fdw_options fdw_options
%type <defelt>	fdw_option

%type <range>	OptTempTableName
%type <into>	into_clause create_as_target create_mv_target

%type <defelt>	createfunc_opt_item common_func_opt_item dostmt_opt_item
%type <fun_param> func_arg func_arg_with_default table_func_column aggr_arg
%type <fun_param_mode> arg_class
%type <typnam>	func_return func_type

%type <boolean>  opt_trusted opt_restart_seqs
%type <ival>	 OptTemp
%type <ival>	 OptNoLog
%type <oncommit> OnCommitOption

%type <ival>	for_locking_strength
%type <node>	for_locking_item
%type <list>	for_locking_clause opt_for_locking_clause for_locking_items
%type <list>	locked_rels_list
%type <boolean>	opt_all

%type <node>	join_outer join_qual
%type <jtype>	join_type

%type <list>	extract_list overlay_list position_list
%type <list>	substr_list trim_list
%type <list>	opt_interval interval_second
%type <node>	overlay_placing substr_from substr_for

%type <boolean> opt_instead
%type <boolean> opt_unique opt_concurrently opt_verbose opt_full
%type <boolean> opt_freeze opt_default opt_recheck
%type <defelt>	opt_binary opt_oids copy_delimiter

%type <boolean> copy_from opt_program

%type <ival>	opt_column event cursor_options opt_hold opt_set_data
%type <objtype>	reindex_type drop_type comment_type security_label_type

%type <node>	fetch_args limit_clause select_limit_value
				offset_clause select_offset_value
				select_offset_value2 opt_select_fetch_first_value
%type <ival>	row_or_rows first_or_next

%type <list>	OptSeqOptList SeqOptList
%type <defelt>	SeqOptElem

%type <istmt>	insert_rest

%type <vsetstmt> generic_set set_rest set_rest_more generic_reset reset_rest
				 SetResetClause FunctionSetResetClause

%type <node>	TableElement TypedTableElement ConstraintElem TableFuncElement
%type <node>	columnDef columnOptions
%type <defelt>	def_elem reloption_elem old_aggr_elem
%type <node>	def_arg columnElem where_clause where_or_current_clause
				a_expr b_expr c_expr AexprConst indirection_el
				columnref in_expr having_clause func_table array_expr
				ExclusionWhereClause
%type <list>	rowsfrom_item rowsfrom_list opt_col_def_list columnref_list
%type <boolean> opt_ordinality
%type <list>	ExclusionConstraintList ExclusionConstraintElem
%type <list>	func_arg_list
%type <node>	func_arg_expr
%type <list>	row explicit_row implicit_row type_list array_expr_list
%type <node>	case_expr case_arg when_clause case_default
%type <list>	when_clause_list
%type <ival>	sub_type
%type <node>	ctext_expr
%type <value>	NumericOnly
%type <list>	NumericOnly_list
%type <alias>	alias_clause opt_alias_clause
%type <list>	func_alias_clause
%type <sortby>	sortby
%type <ielem>	index_elem
%type <node>	table_ref
%type <jexpr>	joined_table
%type <range>	relation_expr
%type <range>	relation_expr_opt_alias
%type <target>	target_el single_set_clause set_target insert_column_item

%type <str>		generic_option_name
%type <node>	generic_option_arg
%type <defelt>	generic_option_elem alter_generic_option_elem
%type <list>	generic_option_list alter_generic_option_list
%type <str>		explain_option_name
%type <node>	explain_option_arg
%type <defelt>	explain_option_elem
%type <list>	explain_option_list
%type <node>	copy_generic_opt_arg copy_generic_opt_arg_list_item
%type <defelt>	copy_generic_opt_elem
%type <list>	copy_generic_opt_list copy_generic_opt_arg_list
%type <list>	copy_options

%type <typnam>	Typename SimpleTypename ConstTypename
				GenericType Numeric opt_float
				Character ConstCharacter
				CharacterWithLength CharacterWithoutLength
				ConstDatetime ConstInterval
				Bit ConstBit BitWithLength BitWithoutLength
%type <str>		character
%type <str>		extract_arg
%type <str>		opt_charset
%type <boolean> opt_varying opt_timezone opt_no_inherit

%type <ival>	Iconst SignedIconst
%type <str>		Sconst comment_text notify_payload
%type <str>		RoleId opt_granted_by opt_boolean_or_string
%type <list>	var_list
%type <str>		ColId ColLabel var_name type_function_name param_name
%type <str>		NonReservedWord NonReservedWord_or_Sconst
%type <str>		createdb_opt_name
%type <node>	var_value zone_value

%type <keyword> unreserved_keyword type_func_name_keyword
%type <keyword> col_name_keyword reserved_keyword

%type <node>	TableConstraint TableLikeClause
%type <ival>	TableLikeOptionList TableLikeOption
%type <list>	ColQualList
%type <node>	ColConstraint ColConstraintElem ConstraintAttr
%type <ival>	key_actions key_delete key_match key_update key_action
%type <ival>	ConstraintAttributeSpec ConstraintAttributeElem
%type <str>		ExistingIndex

%type <list>	constraints_set_list
%type <boolean> constraints_set_mode
%type <str>		OptTableSpace OptConsTableSpace OptTableSpaceOwner
%type <ival>	opt_check_option

%type <str>		opt_provider security_label

%type <target>	xml_attribute_el
%type <list>	xml_attribute_list xml_attributes
%type <node>	xml_root_version opt_xml_root_standalone
%type <node>	xmlexists_argument
%type <ival>	document_or_content
%type <boolean> xml_whitespace_option

%type <node>	func_application func_expr_common_subexpr
%type <node>	func_expr func_expr_windowless
%type <node>	common_table_expr
%type <with>	with_clause opt_with_clause
%type <list>	cte_list

%type <list>	within_group_clause
%type <node>	filter_clause
%type <list>	window_clause window_definition_list opt_partition_clause
%type <windef>	window_definition over_clause window_specification
				opt_frame_clause frame_extent frame_bound
%type <str>		opt_existing_window_name
%type <boolean> opt_if_not_exists

/*
 * Non-keyword token types.  These are hard-wired into the "flex" lexer.
 * They must be listed first so that their numeric codes do not depend on
 * the set of keywords.  PL/pgsql depends on this so that it can share the
 * same lexer.  If you add/change tokens here, fix PL/pgsql to match!
 *
 * DOT_DOT is unused in the core SQL grammar, and so will always provoke
 * parse errors.  It is needed by PL/pgsql.
 */
%token <str>	IDENT FCONST SCONST BCONST XCONST Op
%token <ival>	ICONST PARAM
%token			TYPECAST DOT_DOT COLON_EQUALS

/*
 * If you want to make any keyword changes, update the keyword table in
 * src/include/parser/kwlist.h and add new keywords to the appropriate one
 * of the reserved-or-not-so-reserved keyword lists, below; search
 * this file for "Keyword category lists".
 */

/* ordinary key words in alphabetical order */
%token <keyword> ABORT_P ABSOLUTE_P ACCESS ACTION ADD_P ADMIN AFTER
	AGGREGATE ALL ALSO ALTER ALWAYS ANALYSE ANALYZE AND ANY ARRAY AS ASC
	ASSERTION ASSIGNMENT ASYMMETRIC AT ATTRIBUTE AUTHORIZATION

	BACKWARD BEFORE BEGIN_P BETWEEN BIGINT BINARY BIT
	BOOLEAN_P BOTH BY

	CACHE CALLED CASCADE CASCADED CASE CAST CATALOG_P CHAIN CHAR_P
	CHARACTER CHARACTERISTICS CHECK CHECKPOINT CLASS CLOSE
	CLUSTER COALESCE COLLATE COLLATION COLUMN COMMENT COMMENTS COMMIT
	COMMITTED CONCURRENTLY CONFIGURATION CONNECTION CONSTRAINT CONSTRAINTS
	CONTENT_P CONTINUE_P CONVERSION_P COPY COST CREATE
	CROSS CSV CUBE CURRENT_P
	CURRENT_CATALOG CURRENT_DATE CURRENT_ROLE CURRENT_SCHEMA
	CURRENT_TIME CURRENT_TIMESTAMP CURRENT_USER CURSOR CYCLE

	DATA_P DATABASE DAY_P DEALLOCATE DEC DECIMAL_P DECLARE DEFAULT DEFAULTS
	DEFERRABLE DEFERRED DEFINER DELETE_P DELIMITER DELIMITERS DESC
	DICTIONARY DISABLE_P DISCARD DISTINCT DO DOCUMENT_P DOMAIN_P DOUBLE_P DROP

	EACH ELSE ENABLE_P ENCODING ENCRYPTED END_P ENUM_P ESCAPE EVENT EXCEPT
	EXCLUDE EXCLUDING EXCLUSIVE EXECUTE EXISTS EXPLAIN
	EXTENSION EXTERNAL EXTRACT

	FALSE_P FAMILY FETCH FILTER FIRST_P FLOAT_P FOLLOWING FOR
	FORCE FOREIGN FORWARD FREEZE FROM FULL FUNCTION FUNCTIONS

	GLOBAL GRANT GRANTED GREATEST GROUP_P GROUPING

	HANDLER HAVING HEADER_P HOLD HOUR_P

	IDENTITY_P IF_P ILIKE IMMEDIATE IMMUTABLE IMPLICIT_P IMPORT_P IN_P
	INCLUDING INCREMENT INDEX INDEXES INHERIT INHERITS INITIALLY INLINE_P
	INNER_P INOUT INPUT_P INSENSITIVE INSERT INSTEAD INT_P INTEGER
	INTERSECT INTERVAL INTO INVOKER IS ISNULL ISOLATION

	JOIN

	KEY

	LABEL LANGUAGE LARGE_P LAST_P LATERAL_P
	LEADING LEAKPROOF LEAST LEFT LEVEL LIKE LIMIT LISTEN LOAD LOCAL
	LOCALTIME LOCALTIMESTAMP LOCATION LOCK_P LOCKED LOGGED

	MAPPING MATCH MATERIALIZED MAXVALUE MINUTE_P MINVALUE MODE MONTH_P MOVE

	NAME_P NAMES NATIONAL NATURAL NCHAR NEXT NO NONE
	NOT NOTHING NOTIFY NOTNULL NOWAIT NULL_P NULLIF
	NULLS_P NUMERIC

	OBJECT_P OF OFF OFFSET OIDS ON ONLY OPERATOR OPTION OPTIONS OR
	ORDER ORDINALITY OUT_P OUTER_P OVER OVERLAPS OVERLAY OWNED OWNER

	PARSER PARTIAL PARTITION PASSING PASSWORD PLACING PLANS POLICY POSITION
	PRECEDING PRECISION PRESERVE PREPARE PREPARED PRIMARY
	PRIOR PRIVILEGES PROCEDURAL PROCEDURE PROGRAM

	QUOTE

	RANGE READ REAL REASSIGN RECHECK RECURSIVE REF REFERENCES REFRESH REINDEX
	RELATIVE_P RELEASE RENAME REPEATABLE REPLACE REPLICA
	RESET RESTART RESTRICT RETURNING RETURNS REVOKE RIGHT ROLE ROLLBACK ROLLUP
	ROW ROWS RULE

	SAVEPOINT SCHEMA SCROLL SEARCH SECOND_P SECURITY SELECT SEQUENCE SEQUENCES
	SERIALIZABLE SERVER SESSION SESSION_USER SET SETS SETOF SHARE
<<<<<<< HEAD
	SHOW SIMILAR SIMPLE SKIP SMALLINT SNAPSHOT SOME STABLE STANDALONE_P START
=======
	SHOW SIMILAR SIMPLE SMALLINT SNAPSHOT SOME STABLE STANDALONE_P START
>>>>>>> 00a23d0d
	STATEMENT STATISTICS STDIN STDOUT STORAGE STRICT_P STRIP_P SUBSTRING
	SYMMETRIC SYSID SYSTEM_P

	TABLE TABLES TABLESPACE TEMP TEMPLATE TEMPORARY TEXT_P THEN TIME TIMESTAMP
	TO TRAILING TRANSACTION TREAT TRIGGER TRIM TRUE_P
	TRUNCATE TRUSTED TYPE_P TYPES_P

	UNBOUNDED UNCOMMITTED UNENCRYPTED UNION UNIQUE UNKNOWN UNLISTEN UNLOGGED
	UNTIL UPDATE USER USING

	VACUUM VALID VALIDATE VALIDATOR VALUE_P VALUES VARCHAR VARIADIC VARYING
	VERBOSE VERSION_P VIEW VIEWS VOLATILE

	WHEN WHERE WHITESPACE_P WINDOW WITH WITHIN WITHOUT WORK WRAPPER WRITE

	XML_P XMLATTRIBUTES XMLCONCAT XMLELEMENT XMLEXISTS XMLFOREST XMLPARSE
	XMLPI XMLROOT XMLSERIALIZE

	YEAR_P YES_P

	ZONE

/*
 * The grammar thinks these are keywords, but they are not in the kwlist.h
 * list and so can never be entered directly.  The filter in parser.c
 * creates these tokens when required.
 */
%token			NULLS_FIRST NULLS_LAST WITH_ORDINALITY WITH_TIME


/* Precedence: lowest to highest */
%nonassoc	SET				/* see relation_expr_opt_alias */
%left		UNION EXCEPT
%left		INTERSECT
%left		OR
%left		AND
%right		NOT
%right		'='
%nonassoc	'<' '>'
%nonassoc	LIKE ILIKE SIMILAR
%nonassoc	ESCAPE
%nonassoc	OVERLAPS
%nonassoc	BETWEEN
%nonassoc	IN_P
%left		POSTFIXOP		/* dummy for postfix Op rules */
/*
 * To support target_el without AS, we must give IDENT an explicit priority
 * between POSTFIXOP and Op.  We can safely assign the same priority to
 * various unreserved keywords as needed to resolve ambiguities (this can't
 * have any bad effects since obviously the keywords will still behave the
 * same as if they weren't keywords).  We need to do this for PARTITION,
 * RANGE, ROWS to support opt_existing_window_name; and for RANGE, ROWS
 * so that they can follow a_expr without creating postfix-operator problems;
 * and for NULL so that it can follow b_expr in ColQualList without creating
 * postfix-operator problems.
 *
 * The frame_bound productions UNBOUNDED PRECEDING and UNBOUNDED FOLLOWING
 * are even messier: since UNBOUNDED is an unreserved keyword (per spec!),
 * there is no principled way to distinguish these from the productions
 * a_expr PRECEDING/FOLLOWING.  We hack this up by giving UNBOUNDED slightly
 * lower precedence than PRECEDING and FOLLOWING.  At present this doesn't
 * appear to cause UNBOUNDED to be treated differently from other unreserved
 * keywords anywhere else in the grammar, but it's definitely risky.  We can
 * blame any funny behavior of UNBOUNDED on the SQL standard, though.
 */
%nonassoc	UNBOUNDED		/* ideally should have same precedence as IDENT */
%nonassoc	IDENT NULL_P PARTITION RANGE ROWS PRECEDING FOLLOWING
%left		Op OPERATOR		/* multi-character ops and user-defined operators */
%nonassoc	NOTNULL
%nonassoc	ISNULL
%nonassoc	IS				/* sets precedence for IS NULL, etc */
%left		'+' '-'
%left		'*' '/' '%'
%left		'^'
/* Unary Operators */
%left		AT				/* sets precedence for AT TIME ZONE */
%left		COLLATE
%right		UMINUS
%left		'[' ']'
%left		'(' ')'
%left		TYPECAST
%left		'.'
/*
 * These might seem to be low-precedence, but actually they are not part
 * of the arithmetic hierarchy at all in their use as JOIN operators.
 * We make them high-precedence to support their use as function names.
 * They wouldn't be given a precedence at all, were it not that we need
 * left-associativity among the JOIN rules themselves.
 */
%left		JOIN CROSS LEFT FULL RIGHT INNER_P NATURAL
/* kluge to keep xml_whitespace_option from causing shift/reduce conflicts */
%right		PRESERVE STRIP_P

%%

/*
 *	The target production for the whole parse.
 */
stmtblock:	stmtmulti
			{
				pg_yyget_extra(yyscanner)->parsetree = $1;
			}
		;

/* the thrashing around here is to discard "empty" statements... */
stmtmulti:	stmtmulti ';' stmt
				{
					if ($3 != NULL)
						$$ = lappend($1, $3);
					else
						$$ = $1;
				}
			| stmt
				{
					if ($1 != NULL)
						$$ = list_make1($1);
					else
						$$ = NIL;
				}
		;

stmt :
			AlterEventTrigStmt
			| AlterDatabaseStmt
			| AlterDatabaseSetStmt
			| AlterDefaultPrivilegesStmt
			| AlterDomainStmt
			| AlterEnumStmt
			| AlterExtensionStmt
			| AlterExtensionContentsStmt
			| AlterFdwStmt
			| AlterForeignServerStmt
			| AlterForeignTableStmt
			| AlterFunctionStmt
			| AlterGroupStmt
			| AlterObjectSchemaStmt
			| AlterOwnerStmt
			| AlterPolicyStmt
			| AlterSeqStmt
			| AlterSystemStmt
			| AlterTableStmt
			| AlterTblSpcStmt
			| AlterCompositeTypeStmt
			| AlterRoleSetStmt
			| AlterRoleStmt
			| AlterTSConfigurationStmt
			| AlterTSDictionaryStmt
			| AlterUserMappingStmt
			| AlterUserSetStmt
			| AlterUserStmt
			| AnalyzeStmt
			| CheckPointStmt
			| ClosePortalStmt
			| ClusterStmt
			| CommentStmt
			| ConstraintsSetStmt
			| CopyStmt
			| CreateAsStmt
			| CreateAssertStmt
			| CreateCastStmt
			| CreateConversionStmt
			| CreateDomainStmt
			| CreateExtensionStmt
			| CreateFdwStmt
			| CreateForeignServerStmt
			| CreateForeignTableStmt
			| CreateFunctionStmt
			| CreateGroupStmt
			| CreateMatViewStmt
			| CreateOpClassStmt
			| CreateOpFamilyStmt
			| AlterOpFamilyStmt
			| CreatePolicyStmt
			| CreatePLangStmt
			| CreateSchemaStmt
			| CreateSeqStmt
			| CreateStmt
			| CreateTableSpaceStmt
			| CreateTrigStmt
			| CreateEventTrigStmt
			| CreateRoleStmt
			| CreateUserStmt
			| CreateUserMappingStmt
			| CreatedbStmt
			| DeallocateStmt
			| DeclareCursorStmt
			| DefineStmt
			| DeleteStmt
			| DiscardStmt
			| DoStmt
			| DropAssertStmt
			| DropCastStmt
			| DropFdwStmt
			| DropForeignServerStmt
			| DropGroupStmt
			| DropOpClassStmt
			| DropOpFamilyStmt
			| DropOwnedStmt
			| DropPolicyStmt
			| DropPLangStmt
			| DropRuleStmt
			| DropStmt
			| DropTableSpaceStmt
			| DropTrigStmt
			| DropRoleStmt
			| DropUserStmt
			| DropUserMappingStmt
			| DropdbStmt
			| ExecuteStmt
			| ExplainStmt
			| FetchStmt
			| GrantStmt
			| GrantRoleStmt
			| ImportForeignSchemaStmt
			| IndexStmt
			| InsertStmt
			| ListenStmt
			| RefreshMatViewStmt
			| LoadStmt
			| LockStmt
			| NotifyStmt
			| PrepareStmt
			| ReassignOwnedStmt
			| ReindexStmt
			| RemoveAggrStmt
			| RemoveFuncStmt
			| RemoveOperStmt
			| RenameStmt
			| RevokeStmt
			| RevokeRoleStmt
			| RuleStmt
			| SecLabelStmt
			| SelectStmt
			| TransactionStmt
			| TruncateStmt
			| UnlistenStmt
			| UpdateStmt
			| VacuumStmt
			| VariableResetStmt
			| VariableSetStmt
			| VariableShowStmt
			| ViewStmt
			| /*EMPTY*/
				{ $$ = NULL; }
		;

/*****************************************************************************
 *
 * Create a new Postgres DBMS role
 *
 *****************************************************************************/

CreateRoleStmt:
			CREATE ROLE RoleId opt_with OptRoleList
				{
					CreateRoleStmt *n = makeNode(CreateRoleStmt);
					n->stmt_type = ROLESTMT_ROLE;
					n->role = $3;
					n->options = $5;
					$$ = (Node *)n;
				}
		;


opt_with:	WITH									{}
			| /*EMPTY*/								{}
		;

/*
 * Options for CREATE ROLE and ALTER ROLE (also used by CREATE/ALTER USER
 * for backwards compatibility).  Note: the only option required by SQL99
 * is "WITH ADMIN name".
 */
OptRoleList:
			OptRoleList CreateOptRoleElem			{ $$ = lappend($1, $2); }
			| /* EMPTY */							{ $$ = NIL; }
		;

AlterOptRoleList:
			AlterOptRoleList AlterOptRoleElem		{ $$ = lappend($1, $2); }
			| /* EMPTY */							{ $$ = NIL; }
		;

AlterOptRoleElem:
			PASSWORD Sconst
				{
					$$ = makeDefElem("password",
									 (Node *)makeString($2));
				}
			| PASSWORD NULL_P
				{
					$$ = makeDefElem("password", NULL);
				}
			| ENCRYPTED PASSWORD Sconst
				{
					$$ = makeDefElem("encryptedPassword",
									 (Node *)makeString($3));
				}
			| UNENCRYPTED PASSWORD Sconst
				{
					$$ = makeDefElem("unencryptedPassword",
									 (Node *)makeString($3));
				}
			| INHERIT
				{
					$$ = makeDefElem("inherit", (Node *)makeInteger(TRUE));
				}
			| CONNECTION LIMIT SignedIconst
				{
					$$ = makeDefElem("connectionlimit", (Node *)makeInteger($3));
				}
			| VALID UNTIL Sconst
				{
					$$ = makeDefElem("validUntil", (Node *)makeString($3));
				}
		/*	Supported but not documented for roles, for use by ALTER GROUP. */
			| USER role_list
				{
					$$ = makeDefElem("rolemembers", (Node *)$2);
				}
			| IDENT
				{
					/*
					 * We handle identifiers that aren't parser keywords with
					 * the following special-case codes, to avoid bloating the
					 * size of the main parser.
					 */
					if (strcmp($1, "superuser") == 0)
						$$ = makeDefElem("superuser", (Node *)makeInteger(TRUE));
					else if (strcmp($1, "nosuperuser") == 0)
						$$ = makeDefElem("superuser", (Node *)makeInteger(FALSE));
					else if (strcmp($1, "createuser") == 0)
					{
						/* For backwards compatibility, synonym for SUPERUSER */
						$$ = makeDefElem("superuser", (Node *)makeInteger(TRUE));
					}
					else if (strcmp($1, "nocreateuser") == 0)
					{
						/* For backwards compatibility, synonym for SUPERUSER */
						$$ = makeDefElem("superuser", (Node *)makeInteger(FALSE));
					}
					else if (strcmp($1, "createrole") == 0)
						$$ = makeDefElem("createrole", (Node *)makeInteger(TRUE));
					else if (strcmp($1, "nocreaterole") == 0)
						$$ = makeDefElem("createrole", (Node *)makeInteger(FALSE));
					else if (strcmp($1, "replication") == 0)
						$$ = makeDefElem("isreplication", (Node *)makeInteger(TRUE));
					else if (strcmp($1, "noreplication") == 0)
						$$ = makeDefElem("isreplication", (Node *)makeInteger(FALSE));
					else if (strcmp($1, "createdb") == 0)
						$$ = makeDefElem("createdb", (Node *)makeInteger(TRUE));
					else if (strcmp($1, "nocreatedb") == 0)
						$$ = makeDefElem("createdb", (Node *)makeInteger(FALSE));
					else if (strcmp($1, "login") == 0)
						$$ = makeDefElem("canlogin", (Node *)makeInteger(TRUE));
					else if (strcmp($1, "nologin") == 0)
						$$ = makeDefElem("canlogin", (Node *)makeInteger(FALSE));
					else if (strcmp($1, "bypassrls") == 0)
						$$ = makeDefElem("bypassrls", (Node *)makeInteger(TRUE));
					else if (strcmp($1, "nobypassrls") == 0)
						$$ = makeDefElem("bypassrls", (Node *)makeInteger(FALSE));
					else if (strcmp($1, "noinherit") == 0)
					{
						/*
						 * Note that INHERIT is a keyword, so it's handled by main parser, but
						 * NOINHERIT is handled here.
						 */
						$$ = makeDefElem("inherit", (Node *)makeInteger(FALSE));
					}
					else
						ereport(ERROR,
								(errcode(ERRCODE_SYNTAX_ERROR),
								 errmsg("unrecognized role option \"%s\"", $1),
									 parser_errposition(@1)));
				}
		;

CreateOptRoleElem:
			AlterOptRoleElem			{ $$ = $1; }
			/* The following are not supported by ALTER ROLE/USER/GROUP */
			| SYSID Iconst
				{
					$$ = makeDefElem("sysid", (Node *)makeInteger($2));
				}
			| ADMIN role_list
				{
					$$ = makeDefElem("adminmembers", (Node *)$2);
				}
			| ROLE role_list
				{
					$$ = makeDefElem("rolemembers", (Node *)$2);
				}
			| IN_P ROLE role_list
				{
					$$ = makeDefElem("addroleto", (Node *)$3);
				}
			| IN_P GROUP_P role_list
				{
					$$ = makeDefElem("addroleto", (Node *)$3);
				}
		;


/*****************************************************************************
 *
 * Create a new Postgres DBMS user (role with implied login ability)
 *
 *****************************************************************************/

CreateUserStmt:
			CREATE USER RoleId opt_with OptRoleList
				{
					CreateRoleStmt *n = makeNode(CreateRoleStmt);
					n->stmt_type = ROLESTMT_USER;
					n->role = $3;
					n->options = $5;
					$$ = (Node *)n;
				}
		;


/*****************************************************************************
 *
 * Alter a postgresql DBMS role
 *
 *****************************************************************************/

AlterRoleStmt:
			ALTER ROLE RoleId opt_with AlterOptRoleList
				 {
					AlterRoleStmt *n = makeNode(AlterRoleStmt);
					n->role = $3;
					n->action = +1;	/* add, if there are members */
					n->options = $5;
					$$ = (Node *)n;
				 }
		;

opt_in_database:
			   /* EMPTY */					{ $$ = NULL; }
			| IN_P DATABASE database_name	{ $$ = $3; }
		;

AlterRoleSetStmt:
			ALTER ROLE RoleId opt_in_database SetResetClause
				{
					AlterRoleSetStmt *n = makeNode(AlterRoleSetStmt);
					n->role = $3;
					n->database = $4;
					n->setstmt = $5;
					$$ = (Node *)n;
				}
			| ALTER ROLE ALL opt_in_database SetResetClause
				{
					AlterRoleSetStmt *n = makeNode(AlterRoleSetStmt);
					n->role = NULL;
					n->database = $4;
					n->setstmt = $5;
					$$ = (Node *)n;
				}
		;


/*****************************************************************************
 *
 * Alter a postgresql DBMS user
 *
 *****************************************************************************/

AlterUserStmt:
			ALTER USER RoleId opt_with AlterOptRoleList
				 {
					AlterRoleStmt *n = makeNode(AlterRoleStmt);
					n->role = $3;
					n->action = +1;	/* add, if there are members */
					n->options = $5;
					$$ = (Node *)n;
				 }
		;


AlterUserSetStmt:
			ALTER USER RoleId SetResetClause
				{
					AlterRoleSetStmt *n = makeNode(AlterRoleSetStmt);
					n->role = $3;
					n->database = NULL;
					n->setstmt = $4;
					$$ = (Node *)n;
				}
			;


/*****************************************************************************
 *
 * Drop a postgresql DBMS role
 *
 * XXX Ideally this would have CASCADE/RESTRICT options, but since a role
 * might own objects in multiple databases, there is presently no way to
 * implement either cascading or restricting.  Caveat DBA.
 *****************************************************************************/

DropRoleStmt:
			DROP ROLE role_list
				{
					DropRoleStmt *n = makeNode(DropRoleStmt);
					n->missing_ok = FALSE;
					n->roles = $3;
					$$ = (Node *)n;
				}
			| DROP ROLE IF_P EXISTS role_list
				{
					DropRoleStmt *n = makeNode(DropRoleStmt);
					n->missing_ok = TRUE;
					n->roles = $5;
					$$ = (Node *)n;
				}
			;

/*****************************************************************************
 *
 * Drop a postgresql DBMS user
 *
 * XXX Ideally this would have CASCADE/RESTRICT options, but since a user
 * might own objects in multiple databases, there is presently no way to
 * implement either cascading or restricting.  Caveat DBA.
 *****************************************************************************/

DropUserStmt:
			DROP USER role_list
				{
					DropRoleStmt *n = makeNode(DropRoleStmt);
					n->missing_ok = FALSE;
					n->roles = $3;
					$$ = (Node *)n;
				}
			| DROP USER IF_P EXISTS role_list
				{
					DropRoleStmt *n = makeNode(DropRoleStmt);
					n->roles = $5;
					n->missing_ok = TRUE;
					$$ = (Node *)n;
				}
			;


/*****************************************************************************
 *
 * Create a postgresql group (role without login ability)
 *
 *****************************************************************************/

CreateGroupStmt:
			CREATE GROUP_P RoleId opt_with OptRoleList
				{
					CreateRoleStmt *n = makeNode(CreateRoleStmt);
					n->stmt_type = ROLESTMT_GROUP;
					n->role = $3;
					n->options = $5;
					$$ = (Node *)n;
				}
		;


/*****************************************************************************
 *
 * Alter a postgresql group
 *
 *****************************************************************************/

AlterGroupStmt:
			ALTER GROUP_P RoleId add_drop USER role_list
				{
					AlterRoleStmt *n = makeNode(AlterRoleStmt);
					n->role = $3;
					n->action = $4;
					n->options = list_make1(makeDefElem("rolemembers",
														(Node *)$6));
					$$ = (Node *)n;
				}
		;

add_drop:	ADD_P									{ $$ = +1; }
			| DROP									{ $$ = -1; }
		;


/*****************************************************************************
 *
 * Drop a postgresql group
 *
 * XXX see above notes about cascading DROP USER; groups have same problem.
 *****************************************************************************/

DropGroupStmt:
			DROP GROUP_P role_list
				{
					DropRoleStmt *n = makeNode(DropRoleStmt);
					n->missing_ok = FALSE;
					n->roles = $3;
					$$ = (Node *)n;
				}
			| DROP GROUP_P IF_P EXISTS role_list
				{
					DropRoleStmt *n = makeNode(DropRoleStmt);
					n->missing_ok = TRUE;
					n->roles = $5;
					$$ = (Node *)n;
				}
		;


/*****************************************************************************
 *
 * Manipulate a schema
 *
 *****************************************************************************/

CreateSchemaStmt:
			CREATE SCHEMA OptSchemaName AUTHORIZATION RoleId OptSchemaEltList
				{
					CreateSchemaStmt *n = makeNode(CreateSchemaStmt);
					/* One can omit the schema name or the authorization id. */
					if ($3 != NULL)
						n->schemaname = $3;
					else
						n->schemaname = $5;
					n->authid = $5;
					n->schemaElts = $6;
					n->if_not_exists = false;
					$$ = (Node *)n;
				}
			| CREATE SCHEMA ColId OptSchemaEltList
				{
					CreateSchemaStmt *n = makeNode(CreateSchemaStmt);
					/* ...but not both */
					n->schemaname = $3;
					n->authid = NULL;
					n->schemaElts = $4;
					n->if_not_exists = false;
					$$ = (Node *)n;
				}
			| CREATE SCHEMA IF_P NOT EXISTS OptSchemaName AUTHORIZATION RoleId OptSchemaEltList
				{
					CreateSchemaStmt *n = makeNode(CreateSchemaStmt);
					/* One can omit the schema name or the authorization id. */
					if ($6 != NULL)
						n->schemaname = $6;
					else
						n->schemaname = $8;
					n->authid = $8;
					if ($9 != NIL)
						ereport(ERROR,
								(errcode(ERRCODE_FEATURE_NOT_SUPPORTED),
								 errmsg("CREATE SCHEMA IF NOT EXISTS cannot include schema elements"),
								 parser_errposition(@9)));
					n->schemaElts = $9;
					n->if_not_exists = true;
					$$ = (Node *)n;
				}
			| CREATE SCHEMA IF_P NOT EXISTS ColId OptSchemaEltList
				{
					CreateSchemaStmt *n = makeNode(CreateSchemaStmt);
					/* ...but not both */
					n->schemaname = $6;
					n->authid = NULL;
					if ($7 != NIL)
						ereport(ERROR,
								(errcode(ERRCODE_FEATURE_NOT_SUPPORTED),
								 errmsg("CREATE SCHEMA IF NOT EXISTS cannot include schema elements"),
								 parser_errposition(@7)));
					n->schemaElts = $7;
					n->if_not_exists = true;
					$$ = (Node *)n;
				}
		;

OptSchemaName:
			ColId									{ $$ = $1; }
			| /* EMPTY */							{ $$ = NULL; }
		;

OptSchemaEltList:
			OptSchemaEltList schema_stmt
				{
					if (@$ < 0)			/* see comments for YYLLOC_DEFAULT */
						@$ = @2;
					$$ = lappend($1, $2);
				}
			| /* EMPTY */
				{ $$ = NIL; }
		;

/*
 *	schema_stmt are the ones that can show up inside a CREATE SCHEMA
 *	statement (in addition to by themselves).
 */
schema_stmt:
			CreateStmt
			| IndexStmt
			| CreateSeqStmt
			| CreateTrigStmt
			| GrantStmt
			| ViewStmt
		;


/*****************************************************************************
 *
 * Set PG internal variable
 *	  SET name TO 'var_value'
 * Include SQL syntax (thomas 1997-10-22):
 *	  SET TIME ZONE 'var_value'
 *
 *****************************************************************************/

VariableSetStmt:
			SET set_rest
				{
					VariableSetStmt *n = $2;
					n->is_local = false;
					$$ = (Node *) n;
				}
			| SET LOCAL set_rest
				{
					VariableSetStmt *n = $3;
					n->is_local = true;
					$$ = (Node *) n;
				}
			| SET SESSION set_rest
				{
					VariableSetStmt *n = $3;
					n->is_local = false;
					$$ = (Node *) n;
				}
		;

set_rest:
			TRANSACTION transaction_mode_list
				{
					VariableSetStmt *n = makeNode(VariableSetStmt);
					n->kind = VAR_SET_MULTI;
					n->name = "TRANSACTION";
					n->args = $2;
					$$ = n;
				}
			| SESSION CHARACTERISTICS AS TRANSACTION transaction_mode_list
				{
					VariableSetStmt *n = makeNode(VariableSetStmt);
					n->kind = VAR_SET_MULTI;
					n->name = "SESSION CHARACTERISTICS";
					n->args = $5;
					$$ = n;
				}
			| set_rest_more
			;

generic_set:
			var_name TO var_list
				{
					VariableSetStmt *n = makeNode(VariableSetStmt);
					n->kind = VAR_SET_VALUE;
					n->name = $1;
					n->args = $3;
					$$ = n;
				}
			| var_name '=' var_list
				{
					VariableSetStmt *n = makeNode(VariableSetStmt);
					n->kind = VAR_SET_VALUE;
					n->name = $1;
					n->args = $3;
					$$ = n;
				}
			| var_name TO DEFAULT
				{
					VariableSetStmt *n = makeNode(VariableSetStmt);
					n->kind = VAR_SET_DEFAULT;
					n->name = $1;
					$$ = n;
				}
			| var_name '=' DEFAULT
				{
					VariableSetStmt *n = makeNode(VariableSetStmt);
					n->kind = VAR_SET_DEFAULT;
					n->name = $1;
					$$ = n;
				}

set_rest_more:	/* Generic SET syntaxes: */
			generic_set 						{$$ = $1;}
			| var_name FROM CURRENT_P
				{
					VariableSetStmt *n = makeNode(VariableSetStmt);
					n->kind = VAR_SET_CURRENT;
					n->name = $1;
					$$ = n;
				}
			/* Special syntaxes mandated by SQL standard: */
			| TIME ZONE zone_value
				{
					VariableSetStmt *n = makeNode(VariableSetStmt);
					n->kind = VAR_SET_VALUE;
					n->name = "timezone";
					if ($3 != NULL)
						n->args = list_make1($3);
					else
						n->kind = VAR_SET_DEFAULT;
					$$ = n;
				}
			| CATALOG_P Sconst
				{
					ereport(ERROR,
							(errcode(ERRCODE_FEATURE_NOT_SUPPORTED),
							 errmsg("current database cannot be changed"),
							 parser_errposition(@2)));
					$$ = NULL; /*not reached*/
				}
			| SCHEMA Sconst
				{
					VariableSetStmt *n = makeNode(VariableSetStmt);
					n->kind = VAR_SET_VALUE;
					n->name = "search_path";
					n->args = list_make1(makeStringConst($2, @2));
					$$ = n;
				}
			| NAMES opt_encoding
				{
					VariableSetStmt *n = makeNode(VariableSetStmt);
					n->kind = VAR_SET_VALUE;
					n->name = "client_encoding";
					if ($2 != NULL)
						n->args = list_make1(makeStringConst($2, @2));
					else
						n->kind = VAR_SET_DEFAULT;
					$$ = n;
				}
			| ROLE NonReservedWord_or_Sconst
				{
					VariableSetStmt *n = makeNode(VariableSetStmt);
					n->kind = VAR_SET_VALUE;
					n->name = "role";
					n->args = list_make1(makeStringConst($2, @2));
					$$ = n;
				}
			| SESSION AUTHORIZATION NonReservedWord_or_Sconst
				{
					VariableSetStmt *n = makeNode(VariableSetStmt);
					n->kind = VAR_SET_VALUE;
					n->name = "session_authorization";
					n->args = list_make1(makeStringConst($3, @3));
					$$ = n;
				}
			| SESSION AUTHORIZATION DEFAULT
				{
					VariableSetStmt *n = makeNode(VariableSetStmt);
					n->kind = VAR_SET_DEFAULT;
					n->name = "session_authorization";
					$$ = n;
				}
			| XML_P OPTION document_or_content
				{
					VariableSetStmt *n = makeNode(VariableSetStmt);
					n->kind = VAR_SET_VALUE;
					n->name = "xmloption";
					n->args = list_make1(makeStringConst($3 == XMLOPTION_DOCUMENT ? "DOCUMENT" : "CONTENT", @3));
					$$ = n;
				}
			/* Special syntaxes invented by PostgreSQL: */
			| TRANSACTION SNAPSHOT Sconst
				{
					VariableSetStmt *n = makeNode(VariableSetStmt);
					n->kind = VAR_SET_MULTI;
					n->name = "TRANSACTION SNAPSHOT";
					n->args = list_make1(makeStringConst($3, @3));
					$$ = n;
				}
		;

var_name:	ColId								{ $$ = $1; }
			| var_name '.' ColId
				{ $$ = psprintf("%s.%s", $1, $3); }
		;

var_list:	var_value								{ $$ = list_make1($1); }
			| var_list ',' var_value				{ $$ = lappend($1, $3); }
		;

var_value:	opt_boolean_or_string
				{ $$ = makeStringConst($1, @1); }
			| NumericOnly
				{ $$ = makeAConst($1, @1); }
		;

iso_level:	READ UNCOMMITTED						{ $$ = "read uncommitted"; }
			| READ COMMITTED						{ $$ = "read committed"; }
			| REPEATABLE READ						{ $$ = "repeatable read"; }
			| SERIALIZABLE							{ $$ = "serializable"; }
		;

opt_boolean_or_string:
			TRUE_P									{ $$ = "true"; }
			| FALSE_P								{ $$ = "false"; }
			| ON									{ $$ = "on"; }
			/*
			 * OFF is also accepted as a boolean value, but is handled by
			 * the NonReservedWord rule.  The action for booleans and strings
			 * is the same, so we don't need to distinguish them here.
			 */
			| NonReservedWord_or_Sconst				{ $$ = $1; }
		;

/* Timezone values can be:
 * - a string such as 'pst8pdt'
 * - an identifier such as "pst8pdt"
 * - an integer or floating point number
 * - a time interval per SQL99
 * ColId gives reduce/reduce errors against ConstInterval and LOCAL,
 * so use IDENT (meaning we reject anything that is a key word).
 */
zone_value:
			Sconst
				{
					$$ = makeStringConst($1, @1);
				}
			| IDENT
				{
					$$ = makeStringConst($1, @1);
				}
			| ConstInterval Sconst opt_interval
				{
					TypeName *t = $1;
					if ($3 != NIL)
					{
						A_Const *n = (A_Const *) linitial($3);
						if ((n->val.val.ival & ~(INTERVAL_MASK(HOUR) | INTERVAL_MASK(MINUTE))) != 0)
							ereport(ERROR,
									(errcode(ERRCODE_SYNTAX_ERROR),
									 errmsg("time zone interval must be HOUR or HOUR TO MINUTE"),
									 parser_errposition(@3)));
					}
					t->typmods = $3;
					$$ = makeStringConstCast($2, @2, t);
				}
			| ConstInterval '(' Iconst ')' Sconst opt_interval
				{
					TypeName *t = $1;
					if ($6 != NIL)
					{
						A_Const *n = (A_Const *) linitial($6);
						if ((n->val.val.ival & ~(INTERVAL_MASK(HOUR) | INTERVAL_MASK(MINUTE))) != 0)
							ereport(ERROR,
									(errcode(ERRCODE_SYNTAX_ERROR),
									 errmsg("time zone interval must be HOUR or HOUR TO MINUTE"),
									 parser_errposition(@6)));
						if (list_length($6) != 1)
							ereport(ERROR,
									(errcode(ERRCODE_SYNTAX_ERROR),
									 errmsg("interval precision specified twice"),
									 parser_errposition(@1)));
						t->typmods = lappend($6, makeIntConst($3, @3));
					}
					else
						t->typmods = list_make2(makeIntConst(INTERVAL_FULL_RANGE, -1),
												makeIntConst($3, @3));
					$$ = makeStringConstCast($5, @5, t);
				}
			| NumericOnly							{ $$ = makeAConst($1, @1); }
			| DEFAULT								{ $$ = NULL; }
			| LOCAL									{ $$ = NULL; }
		;

opt_encoding:
			Sconst									{ $$ = $1; }
			| DEFAULT								{ $$ = NULL; }
			| /*EMPTY*/								{ $$ = NULL; }
		;

NonReservedWord_or_Sconst:
			NonReservedWord							{ $$ = $1; }
			| Sconst								{ $$ = $1; }
		;

VariableResetStmt:
			RESET reset_rest						{ $$ = (Node *) $2; }
		;

reset_rest:
			generic_reset							{ $$ = $1; }
			| TIME ZONE
				{
					VariableSetStmt *n = makeNode(VariableSetStmt);
					n->kind = VAR_RESET;
					n->name = "timezone";
					$$ = n;
				}
			| TRANSACTION ISOLATION LEVEL
				{
					VariableSetStmt *n = makeNode(VariableSetStmt);
					n->kind = VAR_RESET;
					n->name = "transaction_isolation";
					$$ = n;
				}
			| SESSION AUTHORIZATION
				{
					VariableSetStmt *n = makeNode(VariableSetStmt);
					n->kind = VAR_RESET;
					n->name = "session_authorization";
					$$ = n;
				}
		;

generic_reset:
			var_name
				{
					VariableSetStmt *n = makeNode(VariableSetStmt);
					n->kind = VAR_RESET;
					n->name = $1;
					$$ = n;
				}
			| ALL
				{
					VariableSetStmt *n = makeNode(VariableSetStmt);
					n->kind = VAR_RESET_ALL;
					$$ = n;
				}
		;

/* SetResetClause allows SET or RESET without LOCAL */
SetResetClause:
			SET set_rest					{ $$ = $2; }
			| VariableResetStmt				{ $$ = (VariableSetStmt *) $1; }
		;

/* SetResetClause allows SET or RESET without LOCAL */
FunctionSetResetClause:
			SET set_rest_more				{ $$ = $2; }
			| VariableResetStmt				{ $$ = (VariableSetStmt *) $1; }
		;


VariableShowStmt:
			SHOW var_name
				{
					VariableShowStmt *n = makeNode(VariableShowStmt);
					n->name = $2;
					$$ = (Node *) n;
				}
			| SHOW TIME ZONE
				{
					VariableShowStmt *n = makeNode(VariableShowStmt);
					n->name = "timezone";
					$$ = (Node *) n;
				}
			| SHOW TRANSACTION ISOLATION LEVEL
				{
					VariableShowStmt *n = makeNode(VariableShowStmt);
					n->name = "transaction_isolation";
					$$ = (Node *) n;
				}
			| SHOW SESSION AUTHORIZATION
				{
					VariableShowStmt *n = makeNode(VariableShowStmt);
					n->name = "session_authorization";
					$$ = (Node *) n;
				}
			| SHOW ALL
				{
					VariableShowStmt *n = makeNode(VariableShowStmt);
					n->name = "all";
					$$ = (Node *) n;
				}
		;


ConstraintsSetStmt:
			SET CONSTRAINTS constraints_set_list constraints_set_mode
				{
					ConstraintsSetStmt *n = makeNode(ConstraintsSetStmt);
					n->constraints = $3;
					n->deferred = $4;
					$$ = (Node *) n;
				}
		;

constraints_set_list:
			ALL										{ $$ = NIL; }
			| qualified_name_list					{ $$ = $1; }
		;

constraints_set_mode:
			DEFERRED								{ $$ = TRUE; }
			| IMMEDIATE								{ $$ = FALSE; }
		;


/*
 * Checkpoint statement
 */
CheckPointStmt:
			CHECKPOINT
				{
					CheckPointStmt *n = makeNode(CheckPointStmt);
					$$ = (Node *)n;
				}
		;


/*****************************************************************************
 *
 * DISCARD { ALL | TEMP | PLANS | SEQUENCES }
 *
 *****************************************************************************/

DiscardStmt:
			DISCARD ALL
				{
					DiscardStmt *n = makeNode(DiscardStmt);
					n->target = DISCARD_ALL;
					$$ = (Node *) n;
				}
			| DISCARD TEMP
				{
					DiscardStmt *n = makeNode(DiscardStmt);
					n->target = DISCARD_TEMP;
					$$ = (Node *) n;
				}
			| DISCARD TEMPORARY
				{
					DiscardStmt *n = makeNode(DiscardStmt);
					n->target = DISCARD_TEMP;
					$$ = (Node *) n;
				}
			| DISCARD PLANS
				{
					DiscardStmt *n = makeNode(DiscardStmt);
					n->target = DISCARD_PLANS;
					$$ = (Node *) n;
				}
			| DISCARD SEQUENCES
				{
					DiscardStmt *n = makeNode(DiscardStmt);
					n->target = DISCARD_SEQUENCES;
					$$ = (Node *) n;
				}

		;


/*****************************************************************************
 *
 *	ALTER [ TABLE | INDEX | SEQUENCE | VIEW | MATERIALIZED VIEW ] variations
 *
 * Note: we accept all subcommands for each of the five variants, and sort
 * out what's really legal at execution time.
 *****************************************************************************/

AlterTableStmt:
			ALTER TABLE relation_expr alter_table_cmds
				{
					AlterTableStmt *n = makeNode(AlterTableStmt);
					n->relation = $3;
					n->cmds = $4;
					n->relkind = OBJECT_TABLE;
					n->missing_ok = false;
					$$ = (Node *)n;
				}
		|	ALTER TABLE IF_P EXISTS relation_expr alter_table_cmds
				{
					AlterTableStmt *n = makeNode(AlterTableStmt);
					n->relation = $5;
					n->cmds = $6;
					n->relkind = OBJECT_TABLE;
					n->missing_ok = true;
					$$ = (Node *)n;
				}
		|	ALTER TABLE ALL IN_P TABLESPACE name SET TABLESPACE name opt_nowait
				{
					AlterTableMoveAllStmt *n =
						makeNode(AlterTableMoveAllStmt);
					n->orig_tablespacename = $6;
					n->objtype = OBJECT_TABLE;
					n->roles = NIL;
					n->new_tablespacename = $9;
					n->nowait = $10;
					$$ = (Node *)n;
				}
		|	ALTER TABLE ALL IN_P TABLESPACE name OWNED BY role_list SET TABLESPACE name opt_nowait
				{
					AlterTableMoveAllStmt *n =
						makeNode(AlterTableMoveAllStmt);
					n->orig_tablespacename = $6;
					n->objtype = OBJECT_TABLE;
					n->roles = $9;
					n->new_tablespacename = $12;
					n->nowait = $13;
					$$ = (Node *)n;
				}
		|	ALTER INDEX qualified_name alter_table_cmds
				{
					AlterTableStmt *n = makeNode(AlterTableStmt);
					n->relation = $3;
					n->cmds = $4;
					n->relkind = OBJECT_INDEX;
					n->missing_ok = false;
					$$ = (Node *)n;
				}
		|	ALTER INDEX IF_P EXISTS qualified_name alter_table_cmds
				{
					AlterTableStmt *n = makeNode(AlterTableStmt);
					n->relation = $5;
					n->cmds = $6;
					n->relkind = OBJECT_INDEX;
					n->missing_ok = true;
					$$ = (Node *)n;
				}
		|	ALTER INDEX ALL IN_P TABLESPACE name SET TABLESPACE name opt_nowait
				{
					AlterTableMoveAllStmt *n =
						makeNode(AlterTableMoveAllStmt);
					n->orig_tablespacename = $6;
					n->objtype = OBJECT_INDEX;
					n->roles = NIL;
					n->new_tablespacename = $9;
					n->nowait = $10;
					$$ = (Node *)n;
				}
		|	ALTER INDEX ALL IN_P TABLESPACE name OWNED BY role_list SET TABLESPACE name opt_nowait
				{
					AlterTableMoveAllStmt *n =
						makeNode(AlterTableMoveAllStmt);
					n->orig_tablespacename = $6;
					n->objtype = OBJECT_INDEX;
					n->roles = $9;
					n->new_tablespacename = $12;
					n->nowait = $13;
					$$ = (Node *)n;
				}
		|	ALTER SEQUENCE qualified_name alter_table_cmds
				{
					AlterTableStmt *n = makeNode(AlterTableStmt);
					n->relation = $3;
					n->cmds = $4;
					n->relkind = OBJECT_SEQUENCE;
					n->missing_ok = false;
					$$ = (Node *)n;
				}
		|	ALTER SEQUENCE IF_P EXISTS qualified_name alter_table_cmds
				{
					AlterTableStmt *n = makeNode(AlterTableStmt);
					n->relation = $5;
					n->cmds = $6;
					n->relkind = OBJECT_SEQUENCE;
					n->missing_ok = true;
					$$ = (Node *)n;
				}
		|	ALTER VIEW qualified_name alter_table_cmds
				{
					AlterTableStmt *n = makeNode(AlterTableStmt);
					n->relation = $3;
					n->cmds = $4;
					n->relkind = OBJECT_VIEW;
					n->missing_ok = false;
					$$ = (Node *)n;
				}
		|	ALTER VIEW IF_P EXISTS qualified_name alter_table_cmds
				{
					AlterTableStmt *n = makeNode(AlterTableStmt);
					n->relation = $5;
					n->cmds = $6;
					n->relkind = OBJECT_VIEW;
					n->missing_ok = true;
					$$ = (Node *)n;
				}
		|	ALTER MATERIALIZED VIEW qualified_name alter_table_cmds
				{
					AlterTableStmt *n = makeNode(AlterTableStmt);
					n->relation = $4;
					n->cmds = $5;
					n->relkind = OBJECT_MATVIEW;
					n->missing_ok = false;
					$$ = (Node *)n;
				}
		|	ALTER MATERIALIZED VIEW IF_P EXISTS qualified_name alter_table_cmds
				{
					AlterTableStmt *n = makeNode(AlterTableStmt);
					n->relation = $6;
					n->cmds = $7;
					n->relkind = OBJECT_MATVIEW;
					n->missing_ok = true;
					$$ = (Node *)n;
				}
		|	ALTER MATERIALIZED VIEW ALL IN_P TABLESPACE name SET TABLESPACE name opt_nowait
				{
					AlterTableMoveAllStmt *n =
						makeNode(AlterTableMoveAllStmt);
					n->orig_tablespacename = $7;
					n->objtype = OBJECT_MATVIEW;
					n->roles = NIL;
					n->new_tablespacename = $10;
					n->nowait = $11;
					$$ = (Node *)n;
				}
		|	ALTER MATERIALIZED VIEW ALL IN_P TABLESPACE name OWNED BY role_list SET TABLESPACE name opt_nowait
				{
					AlterTableMoveAllStmt *n =
						makeNode(AlterTableMoveAllStmt);
					n->orig_tablespacename = $7;
					n->objtype = OBJECT_MATVIEW;
					n->roles = $10;
					n->new_tablespacename = $13;
					n->nowait = $14;
					$$ = (Node *)n;
				}
		;

alter_table_cmds:
			alter_table_cmd							{ $$ = list_make1($1); }
			| alter_table_cmds ',' alter_table_cmd	{ $$ = lappend($1, $3); }
		;

alter_table_cmd:
			/* ALTER TABLE <name> ADD <coldef> */
			ADD_P columnDef
				{
					AlterTableCmd *n = makeNode(AlterTableCmd);
					n->subtype = AT_AddColumn;
					n->def = $2;
					$$ = (Node *)n;
				}
			/* ALTER TABLE <name> ADD COLUMN <coldef> */
			| ADD_P COLUMN columnDef
				{
					AlterTableCmd *n = makeNode(AlterTableCmd);
					n->subtype = AT_AddColumn;
					n->def = $3;
					$$ = (Node *)n;
				}
			/* ALTER TABLE <name> ALTER [COLUMN] <colname> {SET DEFAULT <expr>|DROP DEFAULT} */
			| ALTER opt_column ColId alter_column_default
				{
					AlterTableCmd *n = makeNode(AlterTableCmd);
					n->subtype = AT_ColumnDefault;
					n->name = $3;
					n->def = $4;
					$$ = (Node *)n;
				}
			/* ALTER TABLE <name> ALTER [COLUMN] <colname> DROP NOT NULL */
			| ALTER opt_column ColId DROP NOT NULL_P
				{
					AlterTableCmd *n = makeNode(AlterTableCmd);
					n->subtype = AT_DropNotNull;
					n->name = $3;
					$$ = (Node *)n;
				}
			/* ALTER TABLE <name> ALTER [COLUMN] <colname> SET NOT NULL */
			| ALTER opt_column ColId SET NOT NULL_P
				{
					AlterTableCmd *n = makeNode(AlterTableCmd);
					n->subtype = AT_SetNotNull;
					n->name = $3;
					$$ = (Node *)n;
				}
			/* ALTER TABLE <name> ALTER [COLUMN] <colname> SET STATISTICS <SignedIconst> */
			| ALTER opt_column ColId SET STATISTICS SignedIconst
				{
					AlterTableCmd *n = makeNode(AlterTableCmd);
					n->subtype = AT_SetStatistics;
					n->name = $3;
					n->def = (Node *) makeInteger($6);
					$$ = (Node *)n;
				}
			/* ALTER TABLE <name> ALTER [COLUMN] <colname> SET ( column_parameter = value [, ... ] ) */
			| ALTER opt_column ColId SET reloptions
				{
					AlterTableCmd *n = makeNode(AlterTableCmd);
					n->subtype = AT_SetOptions;
					n->name = $3;
					n->def = (Node *) $5;
					$$ = (Node *)n;
				}
			/* ALTER TABLE <name> ALTER [COLUMN] <colname> SET ( column_parameter = value [, ... ] ) */
			| ALTER opt_column ColId RESET reloptions
				{
					AlterTableCmd *n = makeNode(AlterTableCmd);
					n->subtype = AT_ResetOptions;
					n->name = $3;
					n->def = (Node *) $5;
					$$ = (Node *)n;
				}
			/* ALTER TABLE <name> ALTER [COLUMN] <colname> SET STORAGE <storagemode> */
			| ALTER opt_column ColId SET STORAGE ColId
				{
					AlterTableCmd *n = makeNode(AlterTableCmd);
					n->subtype = AT_SetStorage;
					n->name = $3;
					n->def = (Node *) makeString($6);
					$$ = (Node *)n;
				}
			/* ALTER TABLE <name> DROP [COLUMN] IF EXISTS <colname> [RESTRICT|CASCADE] */
			| DROP opt_column IF_P EXISTS ColId opt_drop_behavior
				{
					AlterTableCmd *n = makeNode(AlterTableCmd);
					n->subtype = AT_DropColumn;
					n->name = $5;
					n->behavior = $6;
					n->missing_ok = TRUE;
					$$ = (Node *)n;
				}
			/* ALTER TABLE <name> DROP [COLUMN] <colname> [RESTRICT|CASCADE] */
			| DROP opt_column ColId opt_drop_behavior
				{
					AlterTableCmd *n = makeNode(AlterTableCmd);
					n->subtype = AT_DropColumn;
					n->name = $3;
					n->behavior = $4;
					n->missing_ok = FALSE;
					$$ = (Node *)n;
				}
			/*
			 * ALTER TABLE <name> ALTER [COLUMN] <colname> [SET DATA] TYPE <typename>
			 *		[ USING <expression> ]
			 */
			| ALTER opt_column ColId opt_set_data TYPE_P Typename opt_collate_clause alter_using
				{
					AlterTableCmd *n = makeNode(AlterTableCmd);
					ColumnDef *def = makeNode(ColumnDef);
					n->subtype = AT_AlterColumnType;
					n->name = $3;
					n->def = (Node *) def;
					/* We only use these fields of the ColumnDef node */
					def->typeName = $6;
					def->collClause = (CollateClause *) $7;
					def->raw_default = $8;
					def->location = @3;
					$$ = (Node *)n;
				}
			/* ALTER FOREIGN TABLE <name> ALTER [COLUMN] <colname> OPTIONS */
			| ALTER opt_column ColId alter_generic_options
				{
					AlterTableCmd *n = makeNode(AlterTableCmd);
					n->subtype = AT_AlterColumnGenericOptions;
					n->name = $3;
					n->def = (Node *) $4;
					$$ = (Node *)n;
				}
			/* ALTER TABLE <name> ADD CONSTRAINT ... */
			| ADD_P TableConstraint
				{
					AlterTableCmd *n = makeNode(AlterTableCmd);
					n->subtype = AT_AddConstraint;
					n->def = $2;
					$$ = (Node *)n;
				}
			/* ALTER TABLE <name> ALTER CONSTRAINT ... */
			| ALTER CONSTRAINT name ConstraintAttributeSpec
				{
					AlterTableCmd *n = makeNode(AlterTableCmd);
					Constraint *c = makeNode(Constraint);
					n->subtype = AT_AlterConstraint;
					n->def = (Node *) c;
					c->contype = CONSTR_FOREIGN; /* others not supported, yet */
					c->conname = $3;
					processCASbits($4, @4, "ALTER CONSTRAINT statement",
									&c->deferrable,
									&c->initdeferred,
									NULL, NULL, yyscanner);
					$$ = (Node *)n;
				}
			/* ALTER TABLE <name> VALIDATE CONSTRAINT ... */
			| VALIDATE CONSTRAINT name
				{
					AlterTableCmd *n = makeNode(AlterTableCmd);
					n->subtype = AT_ValidateConstraint;
					n->name = $3;
					$$ = (Node *)n;
				}
			/* ALTER TABLE <name> DROP CONSTRAINT IF EXISTS <name> [RESTRICT|CASCADE] */
			| DROP CONSTRAINT IF_P EXISTS name opt_drop_behavior
				{
					AlterTableCmd *n = makeNode(AlterTableCmd);
					n->subtype = AT_DropConstraint;
					n->name = $5;
					n->behavior = $6;
					n->missing_ok = TRUE;
					$$ = (Node *)n;
				}
			/* ALTER TABLE <name> DROP CONSTRAINT <name> [RESTRICT|CASCADE] */
			| DROP CONSTRAINT name opt_drop_behavior
				{
					AlterTableCmd *n = makeNode(AlterTableCmd);
					n->subtype = AT_DropConstraint;
					n->name = $3;
					n->behavior = $4;
					n->missing_ok = FALSE;
					$$ = (Node *)n;
				}
			/* ALTER TABLE <name> SET WITH OIDS  */
			| SET WITH OIDS
				{
					AlterTableCmd *n = makeNode(AlterTableCmd);
					n->subtype = AT_AddOids;
					$$ = (Node *)n;
				}
			/* ALTER TABLE <name> SET WITHOUT OIDS  */
			| SET WITHOUT OIDS
				{
					AlterTableCmd *n = makeNode(AlterTableCmd);
					n->subtype = AT_DropOids;
					$$ = (Node *)n;
				}
			/* ALTER TABLE <name> CLUSTER ON <indexname> */
			| CLUSTER ON name
				{
					AlterTableCmd *n = makeNode(AlterTableCmd);
					n->subtype = AT_ClusterOn;
					n->name = $3;
					$$ = (Node *)n;
				}
			/* ALTER TABLE <name> SET WITHOUT CLUSTER */
			| SET WITHOUT CLUSTER
				{
					AlterTableCmd *n = makeNode(AlterTableCmd);
					n->subtype = AT_DropCluster;
					n->name = NULL;
					$$ = (Node *)n;
				}
			/* ALTER TABLE <name> SET LOGGED  */
			| SET LOGGED
				{
					AlterTableCmd *n = makeNode(AlterTableCmd);
					n->subtype = AT_SetLogged;
					$$ = (Node *)n;
				}
			/* ALTER TABLE <name> SET UNLOGGED  */
			| SET UNLOGGED
				{
					AlterTableCmd *n = makeNode(AlterTableCmd);
					n->subtype = AT_SetUnLogged;
					$$ = (Node *)n;
				}
			/* ALTER TABLE <name> ENABLE TRIGGER <trig> */
			| ENABLE_P TRIGGER name
				{
					AlterTableCmd *n = makeNode(AlterTableCmd);
					n->subtype = AT_EnableTrig;
					n->name = $3;
					$$ = (Node *)n;
				}
			/* ALTER TABLE <name> ENABLE ALWAYS TRIGGER <trig> */
			| ENABLE_P ALWAYS TRIGGER name
				{
					AlterTableCmd *n = makeNode(AlterTableCmd);
					n->subtype = AT_EnableAlwaysTrig;
					n->name = $4;
					$$ = (Node *)n;
				}
			/* ALTER TABLE <name> ENABLE REPLICA TRIGGER <trig> */
			| ENABLE_P REPLICA TRIGGER name
				{
					AlterTableCmd *n = makeNode(AlterTableCmd);
					n->subtype = AT_EnableReplicaTrig;
					n->name = $4;
					$$ = (Node *)n;
				}
			/* ALTER TABLE <name> ENABLE TRIGGER ALL */
			| ENABLE_P TRIGGER ALL
				{
					AlterTableCmd *n = makeNode(AlterTableCmd);
					n->subtype = AT_EnableTrigAll;
					$$ = (Node *)n;
				}
			/* ALTER TABLE <name> ENABLE TRIGGER USER */
			| ENABLE_P TRIGGER USER
				{
					AlterTableCmd *n = makeNode(AlterTableCmd);
					n->subtype = AT_EnableTrigUser;
					$$ = (Node *)n;
				}
			/* ALTER TABLE <name> DISABLE TRIGGER <trig> */
			| DISABLE_P TRIGGER name
				{
					AlterTableCmd *n = makeNode(AlterTableCmd);
					n->subtype = AT_DisableTrig;
					n->name = $3;
					$$ = (Node *)n;
				}
			/* ALTER TABLE <name> DISABLE TRIGGER ALL */
			| DISABLE_P TRIGGER ALL
				{
					AlterTableCmd *n = makeNode(AlterTableCmd);
					n->subtype = AT_DisableTrigAll;
					$$ = (Node *)n;
				}
			/* ALTER TABLE <name> DISABLE TRIGGER USER */
			| DISABLE_P TRIGGER USER
				{
					AlterTableCmd *n = makeNode(AlterTableCmd);
					n->subtype = AT_DisableTrigUser;
					$$ = (Node *)n;
				}
			/* ALTER TABLE <name> ENABLE RULE <rule> */
			| ENABLE_P RULE name
				{
					AlterTableCmd *n = makeNode(AlterTableCmd);
					n->subtype = AT_EnableRule;
					n->name = $3;
					$$ = (Node *)n;
				}
			/* ALTER TABLE <name> ENABLE ALWAYS RULE <rule> */
			| ENABLE_P ALWAYS RULE name
				{
					AlterTableCmd *n = makeNode(AlterTableCmd);
					n->subtype = AT_EnableAlwaysRule;
					n->name = $4;
					$$ = (Node *)n;
				}
			/* ALTER TABLE <name> ENABLE REPLICA RULE <rule> */
			| ENABLE_P REPLICA RULE name
				{
					AlterTableCmd *n = makeNode(AlterTableCmd);
					n->subtype = AT_EnableReplicaRule;
					n->name = $4;
					$$ = (Node *)n;
				}
			/* ALTER TABLE <name> DISABLE RULE <rule> */
			| DISABLE_P RULE name
				{
					AlterTableCmd *n = makeNode(AlterTableCmd);
					n->subtype = AT_DisableRule;
					n->name = $3;
					$$ = (Node *)n;
				}
			/* ALTER TABLE <name> INHERIT <parent> */
			| INHERIT qualified_name
				{
					AlterTableCmd *n = makeNode(AlterTableCmd);
					n->subtype = AT_AddInherit;
					n->def = (Node *) $2;
					$$ = (Node *)n;
				}
			/* ALTER TABLE <name> NO INHERIT <parent> */
			| NO INHERIT qualified_name
				{
					AlterTableCmd *n = makeNode(AlterTableCmd);
					n->subtype = AT_DropInherit;
					n->def = (Node *) $3;
					$$ = (Node *)n;
				}
			/* ALTER TABLE <name> OF <type_name> */
			| OF any_name
				{
					AlterTableCmd *n = makeNode(AlterTableCmd);
					TypeName *def = makeTypeNameFromNameList($2);
					def->location = @2;
					n->subtype = AT_AddOf;
					n->def = (Node *) def;
					$$ = (Node *)n;
				}
			/* ALTER TABLE <name> NOT OF */
			| NOT OF
				{
					AlterTableCmd *n = makeNode(AlterTableCmd);
					n->subtype = AT_DropOf;
					$$ = (Node *)n;
				}
			/* ALTER TABLE <name> OWNER TO RoleId */
			| OWNER TO RoleId
				{
					AlterTableCmd *n = makeNode(AlterTableCmd);
					n->subtype = AT_ChangeOwner;
					n->name = $3;
					$$ = (Node *)n;
				}
			/* ALTER TABLE <name> SET TABLESPACE <tablespacename> */
			| SET TABLESPACE name
				{
					AlterTableCmd *n = makeNode(AlterTableCmd);
					n->subtype = AT_SetTableSpace;
					n->name = $3;
					$$ = (Node *)n;
				}
			/* ALTER TABLE <name> SET (...) */
			| SET reloptions
				{
					AlterTableCmd *n = makeNode(AlterTableCmd);
					n->subtype = AT_SetRelOptions;
					n->def = (Node *)$2;
					$$ = (Node *)n;
				}
			/* ALTER TABLE <name> RESET (...) */
			| RESET reloptions
				{
					AlterTableCmd *n = makeNode(AlterTableCmd);
					n->subtype = AT_ResetRelOptions;
					n->def = (Node *)$2;
					$$ = (Node *)n;
				}
			/* ALTER TABLE <name> REPLICA IDENTITY  */
			| REPLICA IDENTITY_P replica_identity
				{
					AlterTableCmd *n = makeNode(AlterTableCmd);
					n->subtype = AT_ReplicaIdentity;
					n->def = $3;
					$$ = (Node *)n;
				}
			/* ALTER TABLE <name> ENABLE ROW LEVEL SECURITY */
			| ENABLE_P ROW LEVEL SECURITY
				{
					AlterTableCmd *n = makeNode(AlterTableCmd);
					n->subtype = AT_EnableRowSecurity;
					$$ = (Node *)n;
				}
			/* ALTER TABLE <name> DISABLE ROW LEVEL SECURITY */
			| DISABLE_P ROW LEVEL SECURITY
				{
					AlterTableCmd *n = makeNode(AlterTableCmd);
					n->subtype = AT_DisableRowSecurity;
					$$ = (Node *)n;
				}
			| alter_generic_options
				{
					AlterTableCmd *n = makeNode(AlterTableCmd);
					n->subtype = AT_GenericOptions;
					n->def = (Node *)$1;
					$$ = (Node *) n;
				}
		;

alter_column_default:
			SET DEFAULT a_expr			{ $$ = $3; }
			| DROP DEFAULT				{ $$ = NULL; }
		;

opt_drop_behavior:
			CASCADE						{ $$ = DROP_CASCADE; }
			| RESTRICT					{ $$ = DROP_RESTRICT; }
			| /* EMPTY */				{ $$ = DROP_RESTRICT; /* default */ }
		;

opt_collate_clause:
			COLLATE any_name
				{
					CollateClause *n = makeNode(CollateClause);
					n->arg = NULL;
					n->collname = $2;
					n->location = @1;
					$$ = (Node *) n;
				}
			| /* EMPTY */				{ $$ = NULL; }
		;

alter_using:
			USING a_expr				{ $$ = $2; }
			| /* EMPTY */				{ $$ = NULL; }
		;

replica_identity:
			NOTHING
				{
					ReplicaIdentityStmt *n = makeNode(ReplicaIdentityStmt);
					n->identity_type = REPLICA_IDENTITY_NOTHING;
					n->name = NULL;
					$$ = (Node *) n;
				}
			| FULL
				{
					ReplicaIdentityStmt *n = makeNode(ReplicaIdentityStmt);
					n->identity_type = REPLICA_IDENTITY_FULL;
					n->name = NULL;
					$$ = (Node *) n;
				}
			| DEFAULT
				{
					ReplicaIdentityStmt *n = makeNode(ReplicaIdentityStmt);
					n->identity_type = REPLICA_IDENTITY_DEFAULT;
					n->name = NULL;
					$$ = (Node *) n;
				}
			| USING INDEX name
				{
					ReplicaIdentityStmt *n = makeNode(ReplicaIdentityStmt);
					n->identity_type = REPLICA_IDENTITY_INDEX;
					n->name = $3;
					$$ = (Node *) n;
				}
;

reloptions:
			'(' reloption_list ')'					{ $$ = $2; }
		;

opt_reloptions:		WITH reloptions					{ $$ = $2; }
			 |		/* EMPTY */						{ $$ = NIL; }
		;

reloption_list:
			reloption_elem							{ $$ = list_make1($1); }
			| reloption_list ',' reloption_elem		{ $$ = lappend($1, $3); }
		;

/* This should match def_elem and also allow qualified names */
reloption_elem:
			ColLabel '=' def_arg
				{
					$$ = makeDefElem($1, (Node *) $3);
				}
			| ColLabel
				{
					$$ = makeDefElem($1, NULL);
				}
			| ColLabel '.' ColLabel '=' def_arg
				{
					$$ = makeDefElemExtended($1, $3, (Node *) $5,
											 DEFELEM_UNSPEC);
				}
			| ColLabel '.' ColLabel
				{
					$$ = makeDefElemExtended($1, $3, NULL, DEFELEM_UNSPEC);
				}
		;


/*****************************************************************************
 *
 *	ALTER TYPE
 *
 * really variants of the ALTER TABLE subcommands with different spellings
 *****************************************************************************/

AlterCompositeTypeStmt:
			ALTER TYPE_P any_name alter_type_cmds
				{
					AlterTableStmt *n = makeNode(AlterTableStmt);

					/* can't use qualified_name, sigh */
					n->relation = makeRangeVarFromAnyName($3, @3, yyscanner);
					n->cmds = $4;
					n->relkind = OBJECT_TYPE;
					$$ = (Node *)n;
				}
			;

alter_type_cmds:
			alter_type_cmd							{ $$ = list_make1($1); }
			| alter_type_cmds ',' alter_type_cmd	{ $$ = lappend($1, $3); }
		;

alter_type_cmd:
			/* ALTER TYPE <name> ADD ATTRIBUTE <coldef> [RESTRICT|CASCADE] */
			ADD_P ATTRIBUTE TableFuncElement opt_drop_behavior
				{
					AlterTableCmd *n = makeNode(AlterTableCmd);
					n->subtype = AT_AddColumn;
					n->def = $3;
					n->behavior = $4;
					$$ = (Node *)n;
				}
			/* ALTER TYPE <name> DROP ATTRIBUTE IF EXISTS <attname> [RESTRICT|CASCADE] */
			| DROP ATTRIBUTE IF_P EXISTS ColId opt_drop_behavior
				{
					AlterTableCmd *n = makeNode(AlterTableCmd);
					n->subtype = AT_DropColumn;
					n->name = $5;
					n->behavior = $6;
					n->missing_ok = TRUE;
					$$ = (Node *)n;
				}
			/* ALTER TYPE <name> DROP ATTRIBUTE <attname> [RESTRICT|CASCADE] */
			| DROP ATTRIBUTE ColId opt_drop_behavior
				{
					AlterTableCmd *n = makeNode(AlterTableCmd);
					n->subtype = AT_DropColumn;
					n->name = $3;
					n->behavior = $4;
					n->missing_ok = FALSE;
					$$ = (Node *)n;
				}
			/* ALTER TYPE <name> ALTER ATTRIBUTE <attname> [SET DATA] TYPE <typename> [RESTRICT|CASCADE] */
			| ALTER ATTRIBUTE ColId opt_set_data TYPE_P Typename opt_collate_clause opt_drop_behavior
				{
					AlterTableCmd *n = makeNode(AlterTableCmd);
					ColumnDef *def = makeNode(ColumnDef);
					n->subtype = AT_AlterColumnType;
					n->name = $3;
					n->def = (Node *) def;
					n->behavior = $8;
					/* We only use these fields of the ColumnDef node */
					def->typeName = $6;
					def->collClause = (CollateClause *) $7;
					def->raw_default = NULL;
					def->location = @3;
					$$ = (Node *)n;
				}
		;


/*****************************************************************************
 *
 *		QUERY :
 *				close <portalname>
 *
 *****************************************************************************/

ClosePortalStmt:
			CLOSE cursor_name
				{
					ClosePortalStmt *n = makeNode(ClosePortalStmt);
					n->portalname = $2;
					$$ = (Node *)n;
				}
			| CLOSE ALL
				{
					ClosePortalStmt *n = makeNode(ClosePortalStmt);
					n->portalname = NULL;
					$$ = (Node *)n;
				}
		;


/*****************************************************************************
 *
 *		QUERY :
 *				COPY relname [(columnList)] FROM/TO file [WITH] [(options)]
 *				COPY ( SELECT ... ) TO file	[WITH] [(options)]
 *
 *				where 'file' can be one of:
 *				{ PROGRAM 'command' | STDIN | STDOUT | 'filename' }
 *
 *				In the preferred syntax the options are comma-separated
 *				and use generic identifiers instead of keywords.  The pre-9.0
 *				syntax had a hard-wired, space-separated set of options.
 *
 *				Really old syntax, from versions 7.2 and prior:
 *				COPY [ BINARY ] table [ WITH OIDS ] FROM/TO file
 *					[ [ USING ] DELIMITERS 'delimiter' ] ]
 *					[ WITH NULL AS 'null string' ]
 *				This option placement is not supported with COPY (SELECT...).
 *
 *****************************************************************************/

CopyStmt:	COPY opt_binary qualified_name opt_column_list opt_oids
			copy_from opt_program copy_file_name copy_delimiter opt_with copy_options
				{
					CopyStmt *n = makeNode(CopyStmt);
					n->relation = $3;
					n->query = NULL;
					n->attlist = $4;
					n->is_from = $6;
					n->is_program = $7;
					n->filename = $8;

					if (n->is_program && n->filename == NULL)
						ereport(ERROR,
								(errcode(ERRCODE_SYNTAX_ERROR),
								 errmsg("STDIN/STDOUT not allowed with PROGRAM"),
								 parser_errposition(@8)));

					n->options = NIL;
					/* Concatenate user-supplied flags */
					if ($2)
						n->options = lappend(n->options, $2);
					if ($5)
						n->options = lappend(n->options, $5);
					if ($9)
						n->options = lappend(n->options, $9);
					if ($11)
						n->options = list_concat(n->options, $11);
					$$ = (Node *)n;
				}
			| COPY select_with_parens TO opt_program copy_file_name opt_with copy_options
				{
					CopyStmt *n = makeNode(CopyStmt);
					n->relation = NULL;
					n->query = $2;
					n->attlist = NIL;
					n->is_from = false;
					n->is_program = $4;
					n->filename = $5;
					n->options = $7;

					if (n->is_program && n->filename == NULL)
						ereport(ERROR,
								(errcode(ERRCODE_SYNTAX_ERROR),
								 errmsg("STDIN/STDOUT not allowed with PROGRAM"),
								 parser_errposition(@5)));

					$$ = (Node *)n;
				}
		;

copy_from:
			FROM									{ $$ = TRUE; }
			| TO									{ $$ = FALSE; }
		;

opt_program:
			PROGRAM									{ $$ = TRUE; }
			| /* EMPTY */							{ $$ = FALSE; }
		;

/*
 * copy_file_name NULL indicates stdio is used. Whether stdin or stdout is
 * used depends on the direction. (It really doesn't make sense to copy from
 * stdout. We silently correct the "typo".)		 - AY 9/94
 */
copy_file_name:
			Sconst									{ $$ = $1; }
			| STDIN									{ $$ = NULL; }
			| STDOUT								{ $$ = NULL; }
		;

copy_options: copy_opt_list							{ $$ = $1; }
			| '(' copy_generic_opt_list ')'			{ $$ = $2; }
		;

/* old COPY option syntax */
copy_opt_list:
			copy_opt_list copy_opt_item				{ $$ = lappend($1, $2); }
			| /* EMPTY */							{ $$ = NIL; }
		;

copy_opt_item:
			BINARY
				{
					$$ = makeDefElem("format", (Node *)makeString("binary"));
				}
			| OIDS
				{
					$$ = makeDefElem("oids", (Node *)makeInteger(TRUE));
				}
			| FREEZE
				{
					$$ = makeDefElem("freeze", (Node *)makeInteger(TRUE));
				}
			| DELIMITER opt_as Sconst
				{
					$$ = makeDefElem("delimiter", (Node *)makeString($3));
				}
			| NULL_P opt_as Sconst
				{
					$$ = makeDefElem("null", (Node *)makeString($3));
				}
			| CSV
				{
					$$ = makeDefElem("format", (Node *)makeString("csv"));
				}
			| HEADER_P
				{
					$$ = makeDefElem("header", (Node *)makeInteger(TRUE));
				}
			| QUOTE opt_as Sconst
				{
					$$ = makeDefElem("quote", (Node *)makeString($3));
				}
			| ESCAPE opt_as Sconst
				{
					$$ = makeDefElem("escape", (Node *)makeString($3));
				}
			| FORCE QUOTE columnList
				{
					$$ = makeDefElem("force_quote", (Node *)$3);
				}
			| FORCE QUOTE '*'
				{
					$$ = makeDefElem("force_quote", (Node *)makeNode(A_Star));
				}
			| FORCE NOT NULL_P columnList
				{
					$$ = makeDefElem("force_not_null", (Node *)$4);
				}
			| FORCE NULL_P columnList
				{
					$$ = makeDefElem("force_null", (Node *)$3);
				}
			| ENCODING Sconst
				{
					$$ = makeDefElem("encoding", (Node *)makeString($2));
				}
		;

/* The following exist for backward compatibility with very old versions */

opt_binary:
			BINARY
				{
					$$ = makeDefElem("format", (Node *)makeString("binary"));
				}
			| /*EMPTY*/								{ $$ = NULL; }
		;

opt_oids:
			WITH OIDS
				{
					$$ = makeDefElem("oids", (Node *)makeInteger(TRUE));
				}
			| /*EMPTY*/								{ $$ = NULL; }
		;

copy_delimiter:
			opt_using DELIMITERS Sconst
				{
					$$ = makeDefElem("delimiter", (Node *)makeString($3));
				}
			| /*EMPTY*/								{ $$ = NULL; }
		;

opt_using:
			USING									{}
			| /*EMPTY*/								{}
		;

/* new COPY option syntax */
copy_generic_opt_list:
			copy_generic_opt_elem
				{
					$$ = list_make1($1);
				}
			| copy_generic_opt_list ',' copy_generic_opt_elem
				{
					$$ = lappend($1, $3);
				}
		;

copy_generic_opt_elem:
			ColLabel copy_generic_opt_arg
				{
					$$ = makeDefElem($1, $2);
				}
		;

copy_generic_opt_arg:
			opt_boolean_or_string			{ $$ = (Node *) makeString($1); }
			| NumericOnly					{ $$ = (Node *) $1; }
			| '*'							{ $$ = (Node *) makeNode(A_Star); }
			| '(' copy_generic_opt_arg_list ')'		{ $$ = (Node *) $2; }
			| /* EMPTY */					{ $$ = NULL; }
		;

copy_generic_opt_arg_list:
			  copy_generic_opt_arg_list_item
				{
					$$ = list_make1($1);
				}
			| copy_generic_opt_arg_list ',' copy_generic_opt_arg_list_item
				{
					$$ = lappend($1, $3);
				}
		;

/* beware of emitting non-string list elements here; see commands/define.c */
copy_generic_opt_arg_list_item:
			opt_boolean_or_string	{ $$ = (Node *) makeString($1); }
		;


/*****************************************************************************
 *
 *		QUERY :
 *				CREATE TABLE relname
 *
 *****************************************************************************/

CreateStmt:	CREATE OptTemp TABLE qualified_name '(' OptTableElementList ')'
			OptInherit OptWith OnCommitOption OptTableSpace
				{
					CreateStmt *n = makeNode(CreateStmt);
					$4->relpersistence = $2;
					n->relation = $4;
					n->tableElts = $6;
					n->inhRelations = $8;
					n->constraints = NIL;
					n->options = $9;
					n->oncommit = $10;
					n->tablespacename = $11;
					n->if_not_exists = false;
					$$ = (Node *)n;
				}
		| CREATE OptTemp TABLE IF_P NOT EXISTS qualified_name '('
			OptTableElementList ')' OptInherit OptWith OnCommitOption
			OptTableSpace
				{
					CreateStmt *n = makeNode(CreateStmt);
					$7->relpersistence = $2;
					n->relation = $7;
					n->tableElts = $9;
					n->inhRelations = $11;
					n->constraints = NIL;
					n->options = $12;
					n->oncommit = $13;
					n->tablespacename = $14;
					n->if_not_exists = true;
					$$ = (Node *)n;
				}
		| CREATE OptTemp TABLE qualified_name OF any_name
			OptTypedTableElementList OptWith OnCommitOption OptTableSpace
				{
					CreateStmt *n = makeNode(CreateStmt);
					$4->relpersistence = $2;
					n->relation = $4;
					n->tableElts = $7;
					n->ofTypename = makeTypeNameFromNameList($6);
					n->ofTypename->location = @6;
					n->constraints = NIL;
					n->options = $8;
					n->oncommit = $9;
					n->tablespacename = $10;
					n->if_not_exists = false;
					$$ = (Node *)n;
				}
		| CREATE OptTemp TABLE IF_P NOT EXISTS qualified_name OF any_name
			OptTypedTableElementList OptWith OnCommitOption OptTableSpace
				{
					CreateStmt *n = makeNode(CreateStmt);
					$7->relpersistence = $2;
					n->relation = $7;
					n->tableElts = $10;
					n->ofTypename = makeTypeNameFromNameList($9);
					n->ofTypename->location = @9;
					n->constraints = NIL;
					n->options = $11;
					n->oncommit = $12;
					n->tablespacename = $13;
					n->if_not_exists = true;
					$$ = (Node *)n;
				}
		;

/*
 * Redundancy here is needed to avoid shift/reduce conflicts,
 * since TEMP is not a reserved word.  See also OptTempTableName.
 *
 * NOTE: we accept both GLOBAL and LOCAL options.  They currently do nothing,
 * but future versions might consider GLOBAL to request SQL-spec-compliant
 * temp table behavior, so warn about that.  Since we have no modules the
 * LOCAL keyword is really meaningless; furthermore, some other products
 * implement LOCAL as meaning the same as our default temp table behavior,
 * so we'll probably continue to treat LOCAL as a noise word.
 */
OptTemp:	TEMPORARY					{ $$ = RELPERSISTENCE_TEMP; }
			| TEMP						{ $$ = RELPERSISTENCE_TEMP; }
			| LOCAL TEMPORARY			{ $$ = RELPERSISTENCE_TEMP; }
			| LOCAL TEMP				{ $$ = RELPERSISTENCE_TEMP; }
			| GLOBAL TEMPORARY
				{
					ereport(WARNING,
							(errmsg("GLOBAL is deprecated in temporary table creation"),
							 parser_errposition(@1)));
					$$ = RELPERSISTENCE_TEMP;
				}
			| GLOBAL TEMP
				{
					ereport(WARNING,
							(errmsg("GLOBAL is deprecated in temporary table creation"),
							 parser_errposition(@1)));
					$$ = RELPERSISTENCE_TEMP;
				}
			| UNLOGGED					{ $$ = RELPERSISTENCE_UNLOGGED; }
			| /*EMPTY*/					{ $$ = RELPERSISTENCE_PERMANENT; }
		;

OptTableElementList:
			TableElementList					{ $$ = $1; }
			| /*EMPTY*/							{ $$ = NIL; }
		;

OptTypedTableElementList:
			'(' TypedTableElementList ')'		{ $$ = $2; }
			| /*EMPTY*/							{ $$ = NIL; }
		;

TableElementList:
			TableElement
				{
					$$ = list_make1($1);
				}
			| TableElementList ',' TableElement
				{
					$$ = lappend($1, $3);
				}
		;

TypedTableElementList:
			TypedTableElement
				{
					$$ = list_make1($1);
				}
			| TypedTableElementList ',' TypedTableElement
				{
					$$ = lappend($1, $3);
				}
		;

TableElement:
			columnDef							{ $$ = $1; }
			| TableLikeClause					{ $$ = $1; }
			| TableConstraint					{ $$ = $1; }
		;

TypedTableElement:
			columnOptions						{ $$ = $1; }
			| TableConstraint					{ $$ = $1; }
		;

columnDef:	ColId Typename create_generic_options ColQualList
				{
					ColumnDef *n = makeNode(ColumnDef);
					n->colname = $1;
					n->typeName = $2;
					n->inhcount = 0;
					n->is_local = true;
					n->is_not_null = false;
					n->is_from_type = false;
					n->storage = 0;
					n->raw_default = NULL;
					n->cooked_default = NULL;
					n->collOid = InvalidOid;
					n->fdwoptions = $3;
					SplitColQualList($4, &n->constraints, &n->collClause,
									 yyscanner);
					n->location = @1;
					$$ = (Node *)n;
				}
		;

columnOptions:	ColId WITH OPTIONS ColQualList
				{
					ColumnDef *n = makeNode(ColumnDef);
					n->colname = $1;
					n->typeName = NULL;
					n->inhcount = 0;
					n->is_local = true;
					n->is_not_null = false;
					n->is_from_type = false;
					n->storage = 0;
					n->raw_default = NULL;
					n->cooked_default = NULL;
					n->collOid = InvalidOid;
					SplitColQualList($4, &n->constraints, &n->collClause,
									 yyscanner);
					n->location = @1;
					$$ = (Node *)n;
				}
		;

ColQualList:
			ColQualList ColConstraint				{ $$ = lappend($1, $2); }
			| /*EMPTY*/								{ $$ = NIL; }
		;

ColConstraint:
			CONSTRAINT name ColConstraintElem
				{
					Constraint *n = (Constraint *) $3;
					Assert(IsA(n, Constraint));
					n->conname = $2;
					n->location = @1;
					$$ = (Node *) n;
				}
			| ColConstraintElem						{ $$ = $1; }
			| ConstraintAttr						{ $$ = $1; }
			| COLLATE any_name
				{
					/*
					 * Note: the CollateClause is momentarily included in
					 * the list built by ColQualList, but we split it out
					 * again in SplitColQualList.
					 */
					CollateClause *n = makeNode(CollateClause);
					n->arg = NULL;
					n->collname = $2;
					n->location = @1;
					$$ = (Node *) n;
				}
		;

/* DEFAULT NULL is already the default for Postgres.
 * But define it here and carry it forward into the system
 * to make it explicit.
 * - thomas 1998-09-13
 *
 * WITH NULL and NULL are not SQL-standard syntax elements,
 * so leave them out. Use DEFAULT NULL to explicitly indicate
 * that a column may have that value. WITH NULL leads to
 * shift/reduce conflicts with WITH TIME ZONE anyway.
 * - thomas 1999-01-08
 *
 * DEFAULT expression must be b_expr not a_expr to prevent shift/reduce
 * conflict on NOT (since NOT might start a subsequent NOT NULL constraint,
 * or be part of a_expr NOT LIKE or similar constructs).
 */
ColConstraintElem:
			NOT NULL_P
				{
					Constraint *n = makeNode(Constraint);
					n->contype = CONSTR_NOTNULL;
					n->location = @1;
					$$ = (Node *)n;
				}
			| NULL_P
				{
					Constraint *n = makeNode(Constraint);
					n->contype = CONSTR_NULL;
					n->location = @1;
					$$ = (Node *)n;
				}
			| UNIQUE opt_definition OptConsTableSpace
				{
					Constraint *n = makeNode(Constraint);
					n->contype = CONSTR_UNIQUE;
					n->location = @1;
					n->keys = NULL;
					n->options = $2;
					n->indexname = NULL;
					n->indexspace = $3;
					$$ = (Node *)n;
				}
			| PRIMARY KEY opt_definition OptConsTableSpace
				{
					Constraint *n = makeNode(Constraint);
					n->contype = CONSTR_PRIMARY;
					n->location = @1;
					n->keys = NULL;
					n->options = $3;
					n->indexname = NULL;
					n->indexspace = $4;
					$$ = (Node *)n;
				}
			| CHECK '(' a_expr ')' opt_no_inherit
				{
					Constraint *n = makeNode(Constraint);
					n->contype = CONSTR_CHECK;
					n->location = @1;
					n->is_no_inherit = $5;
					n->raw_expr = $3;
					n->cooked_expr = NULL;
					$$ = (Node *)n;
				}
			| DEFAULT b_expr
				{
					Constraint *n = makeNode(Constraint);
					n->contype = CONSTR_DEFAULT;
					n->location = @1;
					n->raw_expr = $2;
					n->cooked_expr = NULL;
					$$ = (Node *)n;
				}
			| REFERENCES qualified_name opt_column_list key_match key_actions
				{
					Constraint *n = makeNode(Constraint);
					n->contype = CONSTR_FOREIGN;
					n->location = @1;
					n->pktable			= $2;
					n->fk_attrs			= NIL;
					n->pk_attrs			= $3;
					n->fk_matchtype		= $4;
					n->fk_upd_action	= (char) ($5 >> 8);
					n->fk_del_action	= (char) ($5 & 0xFF);
					n->skip_validation  = false;
					n->initially_valid  = true;
					$$ = (Node *)n;
				}
		;

/*
 * ConstraintAttr represents constraint attributes, which we parse as if
 * they were independent constraint clauses, in order to avoid shift/reduce
 * conflicts (since NOT might start either an independent NOT NULL clause
 * or an attribute).  parse_utilcmd.c is responsible for attaching the
 * attribute information to the preceding "real" constraint node, and for
 * complaining if attribute clauses appear in the wrong place or wrong
 * combinations.
 *
 * See also ConstraintAttributeSpec, which can be used in places where
 * there is no parsing conflict.  (Note: currently, NOT VALID and NO INHERIT
 * are allowed clauses in ConstraintAttributeSpec, but not here.  Someday we
 * might need to allow them here too, but for the moment it doesn't seem
 * useful in the statements that use ConstraintAttr.)
 */
ConstraintAttr:
			DEFERRABLE
				{
					Constraint *n = makeNode(Constraint);
					n->contype = CONSTR_ATTR_DEFERRABLE;
					n->location = @1;
					$$ = (Node *)n;
				}
			| NOT DEFERRABLE
				{
					Constraint *n = makeNode(Constraint);
					n->contype = CONSTR_ATTR_NOT_DEFERRABLE;
					n->location = @1;
					$$ = (Node *)n;
				}
			| INITIALLY DEFERRED
				{
					Constraint *n = makeNode(Constraint);
					n->contype = CONSTR_ATTR_DEFERRED;
					n->location = @1;
					$$ = (Node *)n;
				}
			| INITIALLY IMMEDIATE
				{
					Constraint *n = makeNode(Constraint);
					n->contype = CONSTR_ATTR_IMMEDIATE;
					n->location = @1;
					$$ = (Node *)n;
				}
		;


TableLikeClause:
			LIKE qualified_name TableLikeOptionList
				{
					TableLikeClause *n = makeNode(TableLikeClause);
					n->relation = $2;
					n->options = $3;
					$$ = (Node *)n;
				}
		;

TableLikeOptionList:
				TableLikeOptionList INCLUDING TableLikeOption	{ $$ = $1 | $3; }
				| TableLikeOptionList EXCLUDING TableLikeOption	{ $$ = $1 & ~$3; }
				| /* EMPTY */						{ $$ = 0; }
		;

TableLikeOption:
				DEFAULTS			{ $$ = CREATE_TABLE_LIKE_DEFAULTS; }
				| CONSTRAINTS		{ $$ = CREATE_TABLE_LIKE_CONSTRAINTS; }
				| INDEXES			{ $$ = CREATE_TABLE_LIKE_INDEXES; }
				| STORAGE			{ $$ = CREATE_TABLE_LIKE_STORAGE; }
				| COMMENTS			{ $$ = CREATE_TABLE_LIKE_COMMENTS; }
				| ALL				{ $$ = CREATE_TABLE_LIKE_ALL; }
		;


/* ConstraintElem specifies constraint syntax which is not embedded into
 *	a column definition. ColConstraintElem specifies the embedded form.
 * - thomas 1997-12-03
 */
TableConstraint:
			CONSTRAINT name ConstraintElem
				{
					Constraint *n = (Constraint *) $3;
					Assert(IsA(n, Constraint));
					n->conname = $2;
					n->location = @1;
					$$ = (Node *) n;
				}
			| ConstraintElem						{ $$ = $1; }
		;

ConstraintElem:
			CHECK '(' a_expr ')' ConstraintAttributeSpec
				{
					Constraint *n = makeNode(Constraint);
					n->contype = CONSTR_CHECK;
					n->location = @1;
					n->raw_expr = $3;
					n->cooked_expr = NULL;
					processCASbits($5, @5, "CHECK",
								   NULL, NULL, &n->skip_validation,
								   &n->is_no_inherit, yyscanner);
					n->initially_valid = !n->skip_validation;
					$$ = (Node *)n;
				}
			| UNIQUE '(' columnList ')' opt_definition OptConsTableSpace
				ConstraintAttributeSpec
				{
					Constraint *n = makeNode(Constraint);
					n->contype = CONSTR_UNIQUE;
					n->location = @1;
					n->keys = $3;
					n->options = $5;
					n->indexname = NULL;
					n->indexspace = $6;
					processCASbits($7, @7, "UNIQUE",
								   &n->deferrable, &n->initdeferred, NULL,
								   NULL, yyscanner);
					$$ = (Node *)n;
				}
			| UNIQUE ExistingIndex ConstraintAttributeSpec
				{
					Constraint *n = makeNode(Constraint);
					n->contype = CONSTR_UNIQUE;
					n->location = @1;
					n->keys = NIL;
					n->options = NIL;
					n->indexname = $2;
					n->indexspace = NULL;
					processCASbits($3, @3, "UNIQUE",
								   &n->deferrable, &n->initdeferred, NULL,
								   NULL, yyscanner);
					$$ = (Node *)n;
				}
			| PRIMARY KEY '(' columnList ')' opt_definition OptConsTableSpace
				ConstraintAttributeSpec
				{
					Constraint *n = makeNode(Constraint);
					n->contype = CONSTR_PRIMARY;
					n->location = @1;
					n->keys = $4;
					n->options = $6;
					n->indexname = NULL;
					n->indexspace = $7;
					processCASbits($8, @8, "PRIMARY KEY",
								   &n->deferrable, &n->initdeferred, NULL,
								   NULL, yyscanner);
					$$ = (Node *)n;
				}
			| PRIMARY KEY ExistingIndex ConstraintAttributeSpec
				{
					Constraint *n = makeNode(Constraint);
					n->contype = CONSTR_PRIMARY;
					n->location = @1;
					n->keys = NIL;
					n->options = NIL;
					n->indexname = $3;
					n->indexspace = NULL;
					processCASbits($4, @4, "PRIMARY KEY",
								   &n->deferrable, &n->initdeferred, NULL,
								   NULL, yyscanner);
					$$ = (Node *)n;
				}
			| EXCLUDE access_method_clause '(' ExclusionConstraintList ')'
				opt_definition OptConsTableSpace ExclusionWhereClause
				ConstraintAttributeSpec
				{
					Constraint *n = makeNode(Constraint);
					n->contype = CONSTR_EXCLUSION;
					n->location = @1;
					n->access_method	= $2;
					n->exclusions		= $4;
					n->options			= $6;
					n->indexname		= NULL;
					n->indexspace		= $7;
					n->where_clause		= $8;
					processCASbits($9, @9, "EXCLUDE",
								   &n->deferrable, &n->initdeferred, NULL,
								   NULL, yyscanner);
					$$ = (Node *)n;
				}
			| FOREIGN KEY '(' columnList ')' REFERENCES qualified_name
				opt_column_list key_match key_actions ConstraintAttributeSpec
				{
					Constraint *n = makeNode(Constraint);
					n->contype = CONSTR_FOREIGN;
					n->location = @1;
					n->pktable			= $7;
					n->fk_attrs			= $4;
					n->pk_attrs			= $8;
					n->fk_matchtype		= $9;
					n->fk_upd_action	= (char) ($10 >> 8);
					n->fk_del_action	= (char) ($10 & 0xFF);
					processCASbits($11, @11, "FOREIGN KEY",
								   &n->deferrable, &n->initdeferred,
								   &n->skip_validation, NULL,
								   yyscanner);
					n->initially_valid = !n->skip_validation;
					$$ = (Node *)n;
				}
		;

opt_no_inherit:	NO INHERIT							{  $$ = TRUE; }
			| /* EMPTY */							{  $$ = FALSE; }
		;

opt_column_list:
			'(' columnList ')'						{ $$ = $2; }
			| /*EMPTY*/								{ $$ = NIL; }
		;

columnList:
			columnElem								{ $$ = list_make1($1); }
			| columnList ',' columnElem				{ $$ = lappend($1, $3); }
		;

columnElem: ColId
				{
					$$ = (Node *) makeString($1);
				}
		;

key_match:  MATCH FULL
			{
				$$ = FKCONSTR_MATCH_FULL;
			}
		| MATCH PARTIAL
			{
				ereport(ERROR,
						(errcode(ERRCODE_FEATURE_NOT_SUPPORTED),
						 errmsg("MATCH PARTIAL not yet implemented"),
						 parser_errposition(@1)));
				$$ = FKCONSTR_MATCH_PARTIAL;
			}
		| MATCH SIMPLE
			{
				$$ = FKCONSTR_MATCH_SIMPLE;
			}
		| /*EMPTY*/
			{
				$$ = FKCONSTR_MATCH_SIMPLE;
			}
		;

ExclusionConstraintList:
			ExclusionConstraintElem					{ $$ = list_make1($1); }
			| ExclusionConstraintList ',' ExclusionConstraintElem
													{ $$ = lappend($1, $3); }
		;

ExclusionConstraintElem: index_elem WITH any_operator
			{
				$$ = list_make2($1, $3);
			}
			/* allow OPERATOR() decoration for the benefit of ruleutils.c */
			| index_elem WITH OPERATOR '(' any_operator ')'
			{
				$$ = list_make2($1, $5);
			}
		;

ExclusionWhereClause:
			WHERE '(' a_expr ')'					{ $$ = $3; }
			| /*EMPTY*/								{ $$ = NULL; }
		;

/*
 * We combine the update and delete actions into one value temporarily
 * for simplicity of parsing, and then break them down again in the
 * calling production.  update is in the left 8 bits, delete in the right.
 * Note that NOACTION is the default.
 */
key_actions:
			key_update
				{ $$ = ($1 << 8) | (FKCONSTR_ACTION_NOACTION & 0xFF); }
			| key_delete
				{ $$ = (FKCONSTR_ACTION_NOACTION << 8) | ($1 & 0xFF); }
			| key_update key_delete
				{ $$ = ($1 << 8) | ($2 & 0xFF); }
			| key_delete key_update
				{ $$ = ($2 << 8) | ($1 & 0xFF); }
			| /*EMPTY*/
				{ $$ = (FKCONSTR_ACTION_NOACTION << 8) | (FKCONSTR_ACTION_NOACTION & 0xFF); }
		;

key_update: ON UPDATE key_action		{ $$ = $3; }
		;

key_delete: ON DELETE_P key_action		{ $$ = $3; }
		;

key_action:
			NO ACTION					{ $$ = FKCONSTR_ACTION_NOACTION; }
			| RESTRICT					{ $$ = FKCONSTR_ACTION_RESTRICT; }
			| CASCADE					{ $$ = FKCONSTR_ACTION_CASCADE; }
			| SET NULL_P				{ $$ = FKCONSTR_ACTION_SETNULL; }
			| SET DEFAULT				{ $$ = FKCONSTR_ACTION_SETDEFAULT; }
		;

OptInherit: INHERITS '(' qualified_name_list ')'	{ $$ = $3; }
			| /*EMPTY*/								{ $$ = NIL; }
		;

/* WITH (options) is preferred, WITH OIDS and WITHOUT OIDS are legacy forms */
OptWith:
			WITH reloptions				{ $$ = $2; }
			| WITH OIDS					{ $$ = list_make1(defWithOids(true)); }
			| WITHOUT OIDS				{ $$ = list_make1(defWithOids(false)); }
			| /*EMPTY*/					{ $$ = NIL; }
		;

OnCommitOption:  ON COMMIT DROP				{ $$ = ONCOMMIT_DROP; }
			| ON COMMIT DELETE_P ROWS		{ $$ = ONCOMMIT_DELETE_ROWS; }
			| ON COMMIT PRESERVE ROWS		{ $$ = ONCOMMIT_PRESERVE_ROWS; }
			| /*EMPTY*/						{ $$ = ONCOMMIT_NOOP; }
		;

OptTableSpace:   TABLESPACE name					{ $$ = $2; }
			| /*EMPTY*/								{ $$ = NULL; }
		;

OptConsTableSpace:   USING INDEX TABLESPACE name	{ $$ = $4; }
			| /*EMPTY*/								{ $$ = NULL; }
		;

ExistingIndex:   USING INDEX index_name				{ $$ = $3; }
		;


/*****************************************************************************
 *
 *		QUERY :
 *				CREATE TABLE relname AS SelectStmt [ WITH [NO] DATA ]
 *
 *
 * Note: SELECT ... INTO is a now-deprecated alternative for this.
 *
 *****************************************************************************/

CreateAsStmt:
		CREATE OptTemp TABLE create_as_target AS SelectStmt opt_with_data
				{
					CreateTableAsStmt *ctas = makeNode(CreateTableAsStmt);
					ctas->query = $6;
					ctas->into = $4;
					ctas->relkind = OBJECT_TABLE;
					ctas->is_select_into = false;
					/* cram additional flags into the IntoClause */
					$4->rel->relpersistence = $2;
					$4->skipData = !($7);
					$$ = (Node *) ctas;
				}
		;

create_as_target:
			qualified_name opt_column_list OptWith OnCommitOption OptTableSpace
				{
					$$ = makeNode(IntoClause);
					$$->rel = $1;
					$$->colNames = $2;
					$$->options = $3;
					$$->onCommit = $4;
					$$->tableSpaceName = $5;
					$$->viewQuery = NULL;
					$$->skipData = false;		/* might get changed later */
				}
		;

opt_with_data:
			WITH DATA_P								{ $$ = TRUE; }
			| WITH NO DATA_P						{ $$ = FALSE; }
			| /*EMPTY*/								{ $$ = TRUE; }
		;


/*****************************************************************************
 *
 *		QUERY :
 *				CREATE MATERIALIZED VIEW relname AS SelectStmt
 *
 *****************************************************************************/

CreateMatViewStmt:
		CREATE OptNoLog MATERIALIZED VIEW create_mv_target AS SelectStmt opt_with_data
				{
					CreateTableAsStmt *ctas = makeNode(CreateTableAsStmt);
					ctas->query = $7;
					ctas->into = $5;
					ctas->relkind = OBJECT_MATVIEW;
					ctas->is_select_into = false;
					/* cram additional flags into the IntoClause */
					$5->rel->relpersistence = $2;
					$5->skipData = !($8);
					$$ = (Node *) ctas;
				}
		;

create_mv_target:
			qualified_name opt_column_list opt_reloptions OptTableSpace
				{
					$$ = makeNode(IntoClause);
					$$->rel = $1;
					$$->colNames = $2;
					$$->options = $3;
					$$->onCommit = ONCOMMIT_NOOP;
					$$->tableSpaceName = $4;
					$$->viewQuery = NULL;		/* filled at analysis time */
					$$->skipData = false;		/* might get changed later */
				}
		;

OptNoLog:	UNLOGGED					{ $$ = RELPERSISTENCE_UNLOGGED; }
			| /*EMPTY*/					{ $$ = RELPERSISTENCE_PERMANENT; }
		;


/*****************************************************************************
 *
 *		QUERY :
 *				REFRESH MATERIALIZED VIEW qualified_name
 *
 *****************************************************************************/

RefreshMatViewStmt:
			REFRESH MATERIALIZED VIEW opt_concurrently qualified_name opt_with_data
				{
					RefreshMatViewStmt *n = makeNode(RefreshMatViewStmt);
					n->concurrent = $4;
					n->relation = $5;
					n->skipData = !($6);
					$$ = (Node *) n;
				}
		;


/*****************************************************************************
 *
 *		QUERY :
 *				CREATE SEQUENCE seqname
 *				ALTER SEQUENCE seqname
 *
 *****************************************************************************/

CreateSeqStmt:
			CREATE OptTemp SEQUENCE qualified_name OptSeqOptList
				{
					CreateSeqStmt *n = makeNode(CreateSeqStmt);
					$4->relpersistence = $2;
					n->sequence = $4;
					n->options = $5;
					n->ownerId = InvalidOid;
					n->if_not_exists = false;
					$$ = (Node *)n;
				}
			| CREATE OptTemp SEQUENCE IF_P NOT EXISTS qualified_name OptSeqOptList
				{
					CreateSeqStmt *n = makeNode(CreateSeqStmt);
					$7->relpersistence = $2;
					n->sequence = $7;
					n->options = $8;
					n->ownerId = InvalidOid;
					n->if_not_exists = true;
					$$ = (Node *)n;
				}
		;

AlterSeqStmt:
			ALTER SEQUENCE qualified_name SeqOptList
				{
					AlterSeqStmt *n = makeNode(AlterSeqStmt);
					n->sequence = $3;
					n->options = $4;
					n->missing_ok = false;
					$$ = (Node *)n;
				}
			| ALTER SEQUENCE IF_P EXISTS qualified_name SeqOptList
				{
					AlterSeqStmt *n = makeNode(AlterSeqStmt);
					n->sequence = $5;
					n->options = $6;
					n->missing_ok = true;
					$$ = (Node *)n;
				}

		;

OptSeqOptList: SeqOptList							{ $$ = $1; }
			| /*EMPTY*/								{ $$ = NIL; }
		;

SeqOptList: SeqOptElem								{ $$ = list_make1($1); }
			| SeqOptList SeqOptElem					{ $$ = lappend($1, $2); }
		;

SeqOptElem: CACHE NumericOnly
				{
					$$ = makeDefElem("cache", (Node *)$2);
				}
			| CYCLE
				{
					$$ = makeDefElem("cycle", (Node *)makeInteger(TRUE));
				}
			| NO CYCLE
				{
					$$ = makeDefElem("cycle", (Node *)makeInteger(FALSE));
				}
			| INCREMENT opt_by NumericOnly
				{
					$$ = makeDefElem("increment", (Node *)$3);
				}
			| MAXVALUE NumericOnly
				{
					$$ = makeDefElem("maxvalue", (Node *)$2);
				}
			| MINVALUE NumericOnly
				{
					$$ = makeDefElem("minvalue", (Node *)$2);
				}
			| NO MAXVALUE
				{
					$$ = makeDefElem("maxvalue", NULL);
				}
			| NO MINVALUE
				{
					$$ = makeDefElem("minvalue", NULL);
				}
			| OWNED BY any_name
				{
					$$ = makeDefElem("owned_by", (Node *)$3);
				}
			| START opt_with NumericOnly
				{
					$$ = makeDefElem("start", (Node *)$3);
				}
			| RESTART
				{
					$$ = makeDefElem("restart", NULL);
				}
			| RESTART opt_with NumericOnly
				{
					$$ = makeDefElem("restart", (Node *)$3);
				}
		;

opt_by:		BY				{}
			| /* empty */	{}
	  ;

NumericOnly:
			FCONST								{ $$ = makeFloat($1); }
			| '-' FCONST
				{
					$$ = makeFloat($2);
					doNegateFloat($$);
				}
			| SignedIconst						{ $$ = makeInteger($1); }
		;

NumericOnly_list:	NumericOnly						{ $$ = list_make1($1); }
				| NumericOnly_list ',' NumericOnly	{ $$ = lappend($1, $3); }
		;

/*****************************************************************************
 *
 *		QUERIES :
 *				CREATE [OR REPLACE] [TRUSTED] [PROCEDURAL] LANGUAGE ...
 *				DROP [PROCEDURAL] LANGUAGE ...
 *
 *****************************************************************************/

CreatePLangStmt:
			CREATE opt_or_replace opt_trusted opt_procedural LANGUAGE NonReservedWord_or_Sconst
			{
				CreatePLangStmt *n = makeNode(CreatePLangStmt);
				n->replace = $2;
				n->plname = $6;
				/* parameters are all to be supplied by system */
				n->plhandler = NIL;
				n->plinline = NIL;
				n->plvalidator = NIL;
				n->pltrusted = false;
				$$ = (Node *)n;
			}
			| CREATE opt_or_replace opt_trusted opt_procedural LANGUAGE NonReservedWord_or_Sconst
			  HANDLER handler_name opt_inline_handler opt_validator
			{
				CreatePLangStmt *n = makeNode(CreatePLangStmt);
				n->replace = $2;
				n->plname = $6;
				n->plhandler = $8;
				n->plinline = $9;
				n->plvalidator = $10;
				n->pltrusted = $3;
				$$ = (Node *)n;
			}
		;

opt_trusted:
			TRUSTED									{ $$ = TRUE; }
			| /*EMPTY*/								{ $$ = FALSE; }
		;

/* This ought to be just func_name, but that causes reduce/reduce conflicts
 * (CREATE LANGUAGE is the only place where func_name isn't followed by '(').
 * Work around by using simple names, instead.
 */
handler_name:
			name						{ $$ = list_make1(makeString($1)); }
			| name attrs				{ $$ = lcons(makeString($1), $2); }
		;

opt_inline_handler:
			INLINE_P handler_name					{ $$ = $2; }
			| /*EMPTY*/								{ $$ = NIL; }
		;

validator_clause:
			VALIDATOR handler_name					{ $$ = $2; }
			| NO VALIDATOR							{ $$ = NIL; }
		;

opt_validator:
			validator_clause						{ $$ = $1; }
			| /*EMPTY*/								{ $$ = NIL; }
		;

DropPLangStmt:
			DROP opt_procedural LANGUAGE NonReservedWord_or_Sconst opt_drop_behavior
				{
					DropStmt *n = makeNode(DropStmt);
					n->removeType = OBJECT_LANGUAGE;
					n->objects = list_make1(list_make1(makeString($4)));
					n->arguments = NIL;
					n->behavior = $5;
					n->missing_ok = false;
					n->concurrent = false;
					$$ = (Node *)n;
				}
			| DROP opt_procedural LANGUAGE IF_P EXISTS NonReservedWord_or_Sconst opt_drop_behavior
				{
					DropStmt *n = makeNode(DropStmt);
					n->removeType = OBJECT_LANGUAGE;
					n->objects = list_make1(list_make1(makeString($6)));
					n->behavior = $7;
					n->missing_ok = true;
					n->concurrent = false;
					$$ = (Node *)n;
				}
		;

opt_procedural:
			PROCEDURAL								{}
			| /*EMPTY*/								{}
		;

/*****************************************************************************
 *
 *		QUERY:
 *             CREATE TABLESPACE tablespace LOCATION '/path/to/tablespace/'
 *
 *****************************************************************************/

CreateTableSpaceStmt: CREATE TABLESPACE name OptTableSpaceOwner LOCATION Sconst opt_reloptions
				{
					CreateTableSpaceStmt *n = makeNode(CreateTableSpaceStmt);
					n->tablespacename = $3;
					n->owner = $4;
					n->location = $6;
					n->options = $7;
					$$ = (Node *) n;
				}
		;

OptTableSpaceOwner: OWNER name			{ $$ = $2; }
			| /*EMPTY */				{ $$ = NULL; }
		;

/*****************************************************************************
 *
 *		QUERY :
 *				DROP TABLESPACE <tablespace>
 *
 *		No need for drop behaviour as we cannot implement dependencies for
 *		objects in other databases; we can only support RESTRICT.
 *
 ****************************************************************************/

DropTableSpaceStmt: DROP TABLESPACE name
				{
					DropTableSpaceStmt *n = makeNode(DropTableSpaceStmt);
					n->tablespacename = $3;
					n->missing_ok = false;
					$$ = (Node *) n;
				}
				|  DROP TABLESPACE IF_P EXISTS name
				{
					DropTableSpaceStmt *n = makeNode(DropTableSpaceStmt);
					n->tablespacename = $5;
					n->missing_ok = true;
					$$ = (Node *) n;
				}
		;

/*****************************************************************************
 *
 *		QUERY:
 *             CREATE EXTENSION extension
 *             [ WITH ] [ SCHEMA schema ] [ VERSION version ] [ FROM oldversion ]
 *
 *****************************************************************************/

CreateExtensionStmt: CREATE EXTENSION name opt_with create_extension_opt_list
				{
					CreateExtensionStmt *n = makeNode(CreateExtensionStmt);
					n->extname = $3;
					n->if_not_exists = false;
					n->options = $5;
					$$ = (Node *) n;
				}
				| CREATE EXTENSION IF_P NOT EXISTS name opt_with create_extension_opt_list
				{
					CreateExtensionStmt *n = makeNode(CreateExtensionStmt);
					n->extname = $6;
					n->if_not_exists = true;
					n->options = $8;
					$$ = (Node *) n;
				}
		;

create_extension_opt_list:
			create_extension_opt_list create_extension_opt_item
				{ $$ = lappend($1, $2); }
			| /* EMPTY */
				{ $$ = NIL; }
		;

create_extension_opt_item:
			SCHEMA name
				{
					$$ = makeDefElem("schema", (Node *)makeString($2));
				}
			| VERSION_P NonReservedWord_or_Sconst
				{
					$$ = makeDefElem("new_version", (Node *)makeString($2));
				}
			| FROM NonReservedWord_or_Sconst
				{
					$$ = makeDefElem("old_version", (Node *)makeString($2));
				}
		;

/*****************************************************************************
 *
 * ALTER EXTENSION name UPDATE [ TO version ]
 *
 *****************************************************************************/

AlterExtensionStmt: ALTER EXTENSION name UPDATE alter_extension_opt_list
				{
					AlterExtensionStmt *n = makeNode(AlterExtensionStmt);
					n->extname = $3;
					n->options = $5;
					$$ = (Node *) n;
				}
		;

alter_extension_opt_list:
			alter_extension_opt_list alter_extension_opt_item
				{ $$ = lappend($1, $2); }
			| /* EMPTY */
				{ $$ = NIL; }
		;

alter_extension_opt_item:
			TO NonReservedWord_or_Sconst
				{
					$$ = makeDefElem("new_version", (Node *)makeString($2));
				}
		;

/*****************************************************************************
 *
 * ALTER EXTENSION name ADD/DROP object-identifier
 *
 *****************************************************************************/

AlterExtensionContentsStmt:
			ALTER EXTENSION name add_drop AGGREGATE func_name aggr_args
				{
					AlterExtensionContentsStmt *n = makeNode(AlterExtensionContentsStmt);
					n->extname = $3;
					n->action = $4;
					n->objtype = OBJECT_AGGREGATE;
					n->objname = $6;
					n->objargs = extractAggrArgTypes($7);
					$$ = (Node *)n;
				}
			| ALTER EXTENSION name add_drop CAST '(' Typename AS Typename ')'
				{
					AlterExtensionContentsStmt *n = makeNode(AlterExtensionContentsStmt);
					n->extname = $3;
					n->action = $4;
					n->objtype = OBJECT_CAST;
					n->objname = list_make1($7);
					n->objargs = list_make1($9);
					$$ = (Node *) n;
				}
			| ALTER EXTENSION name add_drop COLLATION any_name
				{
					AlterExtensionContentsStmt *n = makeNode(AlterExtensionContentsStmt);
					n->extname = $3;
					n->action = $4;
					n->objtype = OBJECT_COLLATION;
					n->objname = $6;
					$$ = (Node *)n;
				}
			| ALTER EXTENSION name add_drop CONVERSION_P any_name
				{
					AlterExtensionContentsStmt *n = makeNode(AlterExtensionContentsStmt);
					n->extname = $3;
					n->action = $4;
					n->objtype = OBJECT_CONVERSION;
					n->objname = $6;
					$$ = (Node *)n;
				}
			| ALTER EXTENSION name add_drop DOMAIN_P any_name
				{
					AlterExtensionContentsStmt *n = makeNode(AlterExtensionContentsStmt);
					n->extname = $3;
					n->action = $4;
					n->objtype = OBJECT_DOMAIN;
					n->objname = $6;
					$$ = (Node *)n;
				}
			| ALTER EXTENSION name add_drop FUNCTION function_with_argtypes
				{
					AlterExtensionContentsStmt *n = makeNode(AlterExtensionContentsStmt);
					n->extname = $3;
					n->action = $4;
					n->objtype = OBJECT_FUNCTION;
					n->objname = $6->funcname;
					n->objargs = $6->funcargs;
					$$ = (Node *)n;
				}
			| ALTER EXTENSION name add_drop opt_procedural LANGUAGE name
				{
					AlterExtensionContentsStmt *n = makeNode(AlterExtensionContentsStmt);
					n->extname = $3;
					n->action = $4;
					n->objtype = OBJECT_LANGUAGE;
					n->objname = list_make1(makeString($7));
					$$ = (Node *)n;
				}
			| ALTER EXTENSION name add_drop OPERATOR any_operator oper_argtypes
				{
					AlterExtensionContentsStmt *n = makeNode(AlterExtensionContentsStmt);
					n->extname = $3;
					n->action = $4;
					n->objtype = OBJECT_OPERATOR;
					n->objname = $6;
					n->objargs = $7;
					$$ = (Node *)n;
				}
			| ALTER EXTENSION name add_drop OPERATOR CLASS any_name USING access_method
				{
					AlterExtensionContentsStmt *n = makeNode(AlterExtensionContentsStmt);
					n->extname = $3;
					n->action = $4;
					n->objtype = OBJECT_OPCLASS;
					n->objname = $7;
					n->objargs = list_make1(makeString($9));
					$$ = (Node *)n;
				}
			| ALTER EXTENSION name add_drop OPERATOR FAMILY any_name USING access_method
				{
					AlterExtensionContentsStmt *n = makeNode(AlterExtensionContentsStmt);
					n->extname = $3;
					n->action = $4;
					n->objtype = OBJECT_OPFAMILY;
					n->objname = $7;
					n->objargs = list_make1(makeString($9));
					$$ = (Node *)n;
				}
			| ALTER EXTENSION name add_drop SCHEMA name
				{
					AlterExtensionContentsStmt *n = makeNode(AlterExtensionContentsStmt);
					n->extname = $3;
					n->action = $4;
					n->objtype = OBJECT_SCHEMA;
					n->objname = list_make1(makeString($6));
					$$ = (Node *)n;
				}
			| ALTER EXTENSION name add_drop EVENT TRIGGER name
				{
					AlterExtensionContentsStmt *n = makeNode(AlterExtensionContentsStmt);
					n->extname = $3;
					n->action = $4;
					n->objtype = OBJECT_EVENT_TRIGGER;
					n->objname = list_make1(makeString($7));
					$$ = (Node *)n;
				}
			| ALTER EXTENSION name add_drop TABLE any_name
				{
					AlterExtensionContentsStmt *n = makeNode(AlterExtensionContentsStmt);
					n->extname = $3;
					n->action = $4;
					n->objtype = OBJECT_TABLE;
					n->objname = $6;
					$$ = (Node *)n;
				}
			| ALTER EXTENSION name add_drop TEXT_P SEARCH PARSER any_name
				{
					AlterExtensionContentsStmt *n = makeNode(AlterExtensionContentsStmt);
					n->extname = $3;
					n->action = $4;
					n->objtype = OBJECT_TSPARSER;
					n->objname = $8;
					$$ = (Node *)n;
				}
			| ALTER EXTENSION name add_drop TEXT_P SEARCH DICTIONARY any_name
				{
					AlterExtensionContentsStmt *n = makeNode(AlterExtensionContentsStmt);
					n->extname = $3;
					n->action = $4;
					n->objtype = OBJECT_TSDICTIONARY;
					n->objname = $8;
					$$ = (Node *)n;
				}
			| ALTER EXTENSION name add_drop TEXT_P SEARCH TEMPLATE any_name
				{
					AlterExtensionContentsStmt *n = makeNode(AlterExtensionContentsStmt);
					n->extname = $3;
					n->action = $4;
					n->objtype = OBJECT_TSTEMPLATE;
					n->objname = $8;
					$$ = (Node *)n;
				}
			| ALTER EXTENSION name add_drop TEXT_P SEARCH CONFIGURATION any_name
				{
					AlterExtensionContentsStmt *n = makeNode(AlterExtensionContentsStmt);
					n->extname = $3;
					n->action = $4;
					n->objtype = OBJECT_TSCONFIGURATION;
					n->objname = $8;
					$$ = (Node *)n;
				}
			| ALTER EXTENSION name add_drop SEQUENCE any_name
				{
					AlterExtensionContentsStmt *n = makeNode(AlterExtensionContentsStmt);
					n->extname = $3;
					n->action = $4;
					n->objtype = OBJECT_SEQUENCE;
					n->objname = $6;
					$$ = (Node *)n;
				}
			| ALTER EXTENSION name add_drop VIEW any_name
				{
					AlterExtensionContentsStmt *n = makeNode(AlterExtensionContentsStmt);
					n->extname = $3;
					n->action = $4;
					n->objtype = OBJECT_VIEW;
					n->objname = $6;
					$$ = (Node *)n;
				}
			| ALTER EXTENSION name add_drop MATERIALIZED VIEW any_name
				{
					AlterExtensionContentsStmt *n = makeNode(AlterExtensionContentsStmt);
					n->extname = $3;
					n->action = $4;
					n->objtype = OBJECT_MATVIEW;
					n->objname = $7;
					$$ = (Node *)n;
				}
			| ALTER EXTENSION name add_drop FOREIGN TABLE any_name
				{
					AlterExtensionContentsStmt *n = makeNode(AlterExtensionContentsStmt);
					n->extname = $3;
					n->action = $4;
					n->objtype = OBJECT_FOREIGN_TABLE;
					n->objname = $7;
					$$ = (Node *)n;
				}
			| ALTER EXTENSION name add_drop FOREIGN DATA_P WRAPPER name
				{
					AlterExtensionContentsStmt *n = makeNode(AlterExtensionContentsStmt);
					n->extname = $3;
					n->action = $4;
					n->objtype = OBJECT_FDW;
					n->objname = list_make1(makeString($8));
					$$ = (Node *)n;
				}
			| ALTER EXTENSION name add_drop SERVER name
				{
					AlterExtensionContentsStmt *n = makeNode(AlterExtensionContentsStmt);
					n->extname = $3;
					n->action = $4;
					n->objtype = OBJECT_FOREIGN_SERVER;
					n->objname = list_make1(makeString($6));
					$$ = (Node *)n;
				}
			| ALTER EXTENSION name add_drop TYPE_P any_name
				{
					AlterExtensionContentsStmt *n = makeNode(AlterExtensionContentsStmt);
					n->extname = $3;
					n->action = $4;
					n->objtype = OBJECT_TYPE;
					n->objname = $6;
					$$ = (Node *)n;
				}
		;

/*****************************************************************************
 *
 *		QUERY:
 *             CREATE FOREIGN DATA WRAPPER name options
 *
 *****************************************************************************/

CreateFdwStmt: CREATE FOREIGN DATA_P WRAPPER name opt_fdw_options create_generic_options
				{
					CreateFdwStmt *n = makeNode(CreateFdwStmt);
					n->fdwname = $5;
					n->func_options = $6;
					n->options = $7;
					$$ = (Node *) n;
				}
		;

fdw_option:
			HANDLER handler_name				{ $$ = makeDefElem("handler", (Node *)$2); }
			| NO HANDLER						{ $$ = makeDefElem("handler", NULL); }
			| VALIDATOR handler_name			{ $$ = makeDefElem("validator", (Node *)$2); }
			| NO VALIDATOR						{ $$ = makeDefElem("validator", NULL); }
		;

fdw_options:
			fdw_option							{ $$ = list_make1($1); }
			| fdw_options fdw_option			{ $$ = lappend($1, $2); }
		;

opt_fdw_options:
			fdw_options							{ $$ = $1; }
			| /*EMPTY*/							{ $$ = NIL; }
		;

/*****************************************************************************
 *
 *		QUERY :
 *				DROP FOREIGN DATA WRAPPER name
 *
 ****************************************************************************/

DropFdwStmt: DROP FOREIGN DATA_P WRAPPER name opt_drop_behavior
				{
					DropStmt *n = makeNode(DropStmt);
					n->removeType = OBJECT_FDW;
					n->objects = list_make1(list_make1(makeString($5)));
					n->arguments = NIL;
					n->missing_ok = false;
					n->behavior = $6;
					n->concurrent = false;
					$$ = (Node *) n;
				}
				|  DROP FOREIGN DATA_P WRAPPER IF_P EXISTS name opt_drop_behavior
				{
					DropStmt *n = makeNode(DropStmt);
					n->removeType = OBJECT_FDW;
					n->objects = list_make1(list_make1(makeString($7)));
					n->arguments = NIL;
					n->missing_ok = true;
					n->behavior = $8;
					n->concurrent = false;
					$$ = (Node *) n;
				}
		;

/*****************************************************************************
 *
 *		QUERY :
 *				ALTER FOREIGN DATA WRAPPER name options
 *
 ****************************************************************************/

AlterFdwStmt: ALTER FOREIGN DATA_P WRAPPER name opt_fdw_options alter_generic_options
				{
					AlterFdwStmt *n = makeNode(AlterFdwStmt);
					n->fdwname = $5;
					n->func_options = $6;
					n->options = $7;
					$$ = (Node *) n;
				}
			| ALTER FOREIGN DATA_P WRAPPER name fdw_options
				{
					AlterFdwStmt *n = makeNode(AlterFdwStmt);
					n->fdwname = $5;
					n->func_options = $6;
					n->options = NIL;
					$$ = (Node *) n;
				}
		;

/* Options definition for CREATE FDW, SERVER and USER MAPPING */
create_generic_options:
			OPTIONS '(' generic_option_list ')'			{ $$ = $3; }
			| /*EMPTY*/									{ $$ = NIL; }
		;

generic_option_list:
			generic_option_elem
				{
					$$ = list_make1($1);
				}
			| generic_option_list ',' generic_option_elem
				{
					$$ = lappend($1, $3);
				}
		;

/* Options definition for ALTER FDW, SERVER and USER MAPPING */
alter_generic_options:
			OPTIONS	'(' alter_generic_option_list ')'		{ $$ = $3; }
		;

alter_generic_option_list:
			alter_generic_option_elem
				{
					$$ = list_make1($1);
				}
			| alter_generic_option_list ',' alter_generic_option_elem
				{
					$$ = lappend($1, $3);
				}
		;

alter_generic_option_elem:
			generic_option_elem
				{
					$$ = $1;
				}
			| SET generic_option_elem
				{
					$$ = $2;
					$$->defaction = DEFELEM_SET;
				}
			| ADD_P generic_option_elem
				{
					$$ = $2;
					$$->defaction = DEFELEM_ADD;
				}
			| DROP generic_option_name
				{
					$$ = makeDefElemExtended(NULL, $2, NULL, DEFELEM_DROP);
				}
		;

generic_option_elem:
			generic_option_name generic_option_arg
				{
					$$ = makeDefElem($1, $2);
				}
		;

generic_option_name:
				ColLabel			{ $$ = $1; }
		;

/* We could use def_arg here, but the spec only requires string literals */
generic_option_arg:
				Sconst				{ $$ = (Node *) makeString($1); }
		;

/*****************************************************************************
 *
 *		QUERY:
 *             CREATE SERVER name [TYPE] [VERSION] [OPTIONS]
 *
 *****************************************************************************/

CreateForeignServerStmt: CREATE SERVER name opt_type opt_foreign_server_version
						 FOREIGN DATA_P WRAPPER name create_generic_options
				{
					CreateForeignServerStmt *n = makeNode(CreateForeignServerStmt);
					n->servername = $3;
					n->servertype = $4;
					n->version = $5;
					n->fdwname = $9;
					n->options = $10;
					$$ = (Node *) n;
				}
		;

opt_type:
			TYPE_P Sconst			{ $$ = $2; }
			| /*EMPTY*/				{ $$ = NULL; }
		;


foreign_server_version:
			VERSION_P Sconst		{ $$ = $2; }
		|	VERSION_P NULL_P		{ $$ = NULL; }
		;

opt_foreign_server_version:
			foreign_server_version	{ $$ = $1; }
			| /*EMPTY*/				{ $$ = NULL; }
		;

/*****************************************************************************
 *
 *		QUERY :
 *				DROP SERVER name
 *
 ****************************************************************************/

DropForeignServerStmt: DROP SERVER name opt_drop_behavior
				{
					DropStmt *n = makeNode(DropStmt);
					n->removeType = OBJECT_FOREIGN_SERVER;
					n->objects = list_make1(list_make1(makeString($3)));
					n->arguments = NIL;
					n->missing_ok = false;
					n->behavior = $4;
					n->concurrent = false;
					$$ = (Node *) n;
				}
				|  DROP SERVER IF_P EXISTS name opt_drop_behavior
				{
					DropStmt *n = makeNode(DropStmt);
					n->removeType = OBJECT_FOREIGN_SERVER;
					n->objects = list_make1(list_make1(makeString($5)));
					n->arguments = NIL;
					n->missing_ok = true;
					n->behavior = $6;
					n->concurrent = false;
					$$ = (Node *) n;
				}
		;

/*****************************************************************************
 *
 *		QUERY :
 *				ALTER SERVER name [VERSION] [OPTIONS]
 *
 ****************************************************************************/

AlterForeignServerStmt: ALTER SERVER name foreign_server_version alter_generic_options
				{
					AlterForeignServerStmt *n = makeNode(AlterForeignServerStmt);
					n->servername = $3;
					n->version = $4;
					n->options = $5;
					n->has_version = true;
					$$ = (Node *) n;
				}
			| ALTER SERVER name foreign_server_version
				{
					AlterForeignServerStmt *n = makeNode(AlterForeignServerStmt);
					n->servername = $3;
					n->version = $4;
					n->has_version = true;
					$$ = (Node *) n;
				}
			| ALTER SERVER name alter_generic_options
				{
					AlterForeignServerStmt *n = makeNode(AlterForeignServerStmt);
					n->servername = $3;
					n->options = $4;
					$$ = (Node *) n;
				}
		;

/*****************************************************************************
 *
 *		QUERY:
 *             CREATE FOREIGN TABLE relname (...) SERVER name (...)
 *
 *****************************************************************************/

CreateForeignTableStmt:
		CREATE FOREIGN TABLE qualified_name
			'(' OptTableElementList ')'
			SERVER name create_generic_options
				{
					CreateForeignTableStmt *n = makeNode(CreateForeignTableStmt);
					$4->relpersistence = RELPERSISTENCE_PERMANENT;
					n->base.relation = $4;
					n->base.tableElts = $6;
					n->base.inhRelations = NIL;
					n->base.if_not_exists = false;
					/* FDW-specific data */
					n->servername = $9;
					n->options = $10;
					$$ = (Node *) n;
				}
		| CREATE FOREIGN TABLE IF_P NOT EXISTS qualified_name
			'(' OptTableElementList ')'
			SERVER name create_generic_options
				{
					CreateForeignTableStmt *n = makeNode(CreateForeignTableStmt);
					$7->relpersistence = RELPERSISTENCE_PERMANENT;
					n->base.relation = $7;
					n->base.tableElts = $9;
					n->base.inhRelations = NIL;
					n->base.if_not_exists = true;
					/* FDW-specific data */
					n->servername = $12;
					n->options = $13;
					$$ = (Node *) n;
				}
		;

/*****************************************************************************
 *
 *		QUERY:
 *             ALTER FOREIGN TABLE relname [...]
 *
 *****************************************************************************/

AlterForeignTableStmt:
			ALTER FOREIGN TABLE relation_expr alter_table_cmds
				{
					AlterTableStmt *n = makeNode(AlterTableStmt);
					n->relation = $4;
					n->cmds = $5;
					n->relkind = OBJECT_FOREIGN_TABLE;
					n->missing_ok = false;
					$$ = (Node *)n;
				}
			| ALTER FOREIGN TABLE IF_P EXISTS relation_expr alter_table_cmds
				{
					AlterTableStmt *n = makeNode(AlterTableStmt);
					n->relation = $6;
					n->cmds = $7;
					n->relkind = OBJECT_FOREIGN_TABLE;
					n->missing_ok = true;
					$$ = (Node *)n;
				}
		;

/*****************************************************************************
 *
 *		QUERY:
 *				IMPORT FOREIGN SCHEMA remote_schema
 *				[ { LIMIT TO | EXCEPT } ( table_list ) ]
 *				FROM SERVER server_name INTO local_schema [ OPTIONS (...) ]
 *
 ****************************************************************************/

ImportForeignSchemaStmt:
		IMPORT_P FOREIGN SCHEMA name import_qualification
		  FROM SERVER name INTO name create_generic_options
			{
				ImportForeignSchemaStmt *n = makeNode(ImportForeignSchemaStmt);
				n->server_name = $8;
				n->remote_schema = $4;
				n->local_schema = $10;
				n->list_type = $5->type;
				n->table_list = $5->table_names;
				n->options = $11;
				$$ = (Node *) n;
			}
		;

import_qualification_type:
		LIMIT TO 				{ $$ = FDW_IMPORT_SCHEMA_LIMIT_TO; }
		| EXCEPT 				{ $$ = FDW_IMPORT_SCHEMA_EXCEPT; }
		;

import_qualification:
		import_qualification_type '(' relation_expr_list ')'
			{
				ImportQual *n = (ImportQual *) palloc(sizeof(ImportQual));
				n->type = $1;
				n->table_names = $3;
				$$ = n;
			}
		| /*EMPTY*/
			{
				ImportQual *n = (ImportQual *) palloc(sizeof(ImportQual));
				n->type = FDW_IMPORT_SCHEMA_ALL;
				n->table_names = NIL;
				$$ = n;
			}
		;

/*****************************************************************************
 *
 *		QUERY:
 *             CREATE USER MAPPING FOR auth_ident SERVER name [OPTIONS]
 *
 *****************************************************************************/

CreateUserMappingStmt: CREATE USER MAPPING FOR auth_ident SERVER name create_generic_options
				{
					CreateUserMappingStmt *n = makeNode(CreateUserMappingStmt);
					n->username = $5;
					n->servername = $7;
					n->options = $8;
					$$ = (Node *) n;
				}
		;

/* User mapping authorization identifier */
auth_ident:
			CURRENT_USER	{ $$ = "current_user"; }
		|	USER			{ $$ = "current_user"; }
		|	RoleId			{ $$ = (strcmp($1, "public") == 0) ? NULL : $1; }
		;

/*****************************************************************************
 *
 *		QUERY :
 *				DROP USER MAPPING FOR auth_ident SERVER name
 *
 ****************************************************************************/

DropUserMappingStmt: DROP USER MAPPING FOR auth_ident SERVER name
				{
					DropUserMappingStmt *n = makeNode(DropUserMappingStmt);
					n->username = $5;
					n->servername = $7;
					n->missing_ok = false;
					$$ = (Node *) n;
				}
				|  DROP USER MAPPING IF_P EXISTS FOR auth_ident SERVER name
				{
					DropUserMappingStmt *n = makeNode(DropUserMappingStmt);
					n->username = $7;
					n->servername = $9;
					n->missing_ok = true;
					$$ = (Node *) n;
				}
		;

/*****************************************************************************
 *
 *		QUERY :
 *				ALTER USER MAPPING FOR auth_ident SERVER name OPTIONS
 *
 ****************************************************************************/

AlterUserMappingStmt: ALTER USER MAPPING FOR auth_ident SERVER name alter_generic_options
				{
					AlterUserMappingStmt *n = makeNode(AlterUserMappingStmt);
					n->username = $5;
					n->servername = $7;
					n->options = $8;
					$$ = (Node *) n;
				}
		;

/*****************************************************************************
 *
 *		QUERIES:
 *				CREATE POLICY name ON table FOR cmd TO role USING (qual)
 *					WITH CHECK (with_check)
 *				ALTER POLICY name ON table FOR cmd TO role USING (qual)
 *					WITH CHECK (with_check)
 *				DROP POLICY name ON table
 *
 *****************************************************************************/

CreatePolicyStmt:
			CREATE POLICY name ON qualified_name RowSecurityDefaultForCmd
				RowSecurityDefaultToRole RowSecurityOptionalExpr
				RowSecurityOptionalWithCheck
				{
					CreatePolicyStmt *n = makeNode(CreatePolicyStmt);
					n->policy_name = $3;
					n->table = $5;
					n->cmd = $6;
					n->roles = $7;
					n->qual = $8;
					n->with_check = $9;
					$$ = (Node *) n;
				}
		;

AlterPolicyStmt:
			ALTER POLICY name ON qualified_name RowSecurityOptionalToRole
				RowSecurityOptionalExpr RowSecurityOptionalWithCheck
				{
					AlterPolicyStmt *n = makeNode(AlterPolicyStmt);
					n->policy_name = $3;
					n->table = $5;
					n->roles = $6;
					n->qual = $7;
					n->with_check = $8;
					$$ = (Node *) n;
				}
		;

DropPolicyStmt:
			DROP POLICY name ON any_name opt_drop_behavior
				{
					DropStmt *n = makeNode(DropStmt);
					n->removeType = OBJECT_POLICY;
					n->objects = list_make1(lappend($5, makeString($3)));
					n->arguments = NIL;
					n->behavior = $6;
					n->missing_ok = false;
					n->concurrent = false;
					$$ = (Node *) n;
				}
			| DROP POLICY IF_P EXISTS name ON any_name opt_drop_behavior
				{
					DropStmt *n = makeNode(DropStmt);
					n->removeType = OBJECT_POLICY;
					n->objects = list_make1(lappend($7, makeString($5)));
					n->arguments = NIL;
					n->behavior = $8;
					n->missing_ok = true;
					n->concurrent = false;
					$$ = (Node *) n;
				}
		;

RowSecurityOptionalExpr:
			USING '(' a_expr ')'	{ $$ = $3; }
			| /* EMPTY */			{ $$ = NULL; }
		;

RowSecurityOptionalWithCheck:
			WITH CHECK '(' a_expr ')'		{ $$ = $4; }
			| /* EMPTY */					{ $$ = NULL; }
		;

RowSecurityDefaultToRole:
			TO role_list			{ $$ = $2; }
			| /* EMPTY */			{ $$ = list_make1(makeString("public")); }
		;

RowSecurityOptionalToRole:
			TO role_list			{ $$ = $2; }
			| /* EMPTY */			{ $$ = NULL; }
		;

RowSecurityDefaultForCmd:
			FOR row_security_cmd	{ $$ = $2; }
			| /* EMPTY */			{ $$ = "all"; }
		;

row_security_cmd:
			ALL				{ $$ = "all"; }
		|	SELECT			{ $$ = "select"; }
		|	INSERT			{ $$ = "insert"; }
		|	UPDATE			{ $$ = "update"; }
		|	DELETE_P		{ $$ = "delete"; }
		;

/*****************************************************************************
 *
 *		QUERIES :
 *				CREATE TRIGGER ...
 *				DROP TRIGGER ...
 *
 *****************************************************************************/

CreateTrigStmt:
			CREATE TRIGGER name TriggerActionTime TriggerEvents ON
			qualified_name TriggerForSpec TriggerWhen
			EXECUTE PROCEDURE func_name '(' TriggerFuncArgs ')'
				{
					CreateTrigStmt *n = makeNode(CreateTrigStmt);
					n->trigname = $3;
					n->relation = $7;
					n->funcname = $12;
					n->args = $14;
					n->row = $8;
					n->timing = $4;
					n->events = intVal(linitial($5));
					n->columns = (List *) lsecond($5);
					n->whenClause = $9;
					n->isconstraint  = FALSE;
					n->deferrable	 = FALSE;
					n->initdeferred  = FALSE;
					n->constrrel = NULL;
					$$ = (Node *)n;
				}
			| CREATE CONSTRAINT TRIGGER name AFTER TriggerEvents ON
			qualified_name OptConstrFromTable ConstraintAttributeSpec
			FOR EACH ROW TriggerWhen
			EXECUTE PROCEDURE func_name '(' TriggerFuncArgs ')'
				{
					CreateTrigStmt *n = makeNode(CreateTrigStmt);
					n->trigname = $4;
					n->relation = $8;
					n->funcname = $17;
					n->args = $19;
					n->row = TRUE;
					n->timing = TRIGGER_TYPE_AFTER;
					n->events = intVal(linitial($6));
					n->columns = (List *) lsecond($6);
					n->whenClause = $14;
					n->isconstraint  = TRUE;
					processCASbits($10, @10, "TRIGGER",
								   &n->deferrable, &n->initdeferred, NULL,
								   NULL, yyscanner);
					n->constrrel = $9;
					$$ = (Node *)n;
				}
		;

TriggerActionTime:
			BEFORE								{ $$ = TRIGGER_TYPE_BEFORE; }
			| AFTER								{ $$ = TRIGGER_TYPE_AFTER; }
			| INSTEAD OF						{ $$ = TRIGGER_TYPE_INSTEAD; }
		;

TriggerEvents:
			TriggerOneEvent
				{ $$ = $1; }
			| TriggerEvents OR TriggerOneEvent
				{
					int		events1 = intVal(linitial($1));
					int		events2 = intVal(linitial($3));
					List   *columns1 = (List *) lsecond($1);
					List   *columns2 = (List *) lsecond($3);

					if (events1 & events2)
						parser_yyerror("duplicate trigger events specified");
					/*
					 * concat'ing the columns lists loses information about
					 * which columns went with which event, but so long as
					 * only UPDATE carries columns and we disallow multiple
					 * UPDATE items, it doesn't matter.  Command execution
					 * should just ignore the columns for non-UPDATE events.
					 */
					$$ = list_make2(makeInteger(events1 | events2),
									list_concat(columns1, columns2));
				}
		;

TriggerOneEvent:
			INSERT
				{ $$ = list_make2(makeInteger(TRIGGER_TYPE_INSERT), NIL); }
			| DELETE_P
				{ $$ = list_make2(makeInteger(TRIGGER_TYPE_DELETE), NIL); }
			| UPDATE
				{ $$ = list_make2(makeInteger(TRIGGER_TYPE_UPDATE), NIL); }
			| UPDATE OF columnList
				{ $$ = list_make2(makeInteger(TRIGGER_TYPE_UPDATE), $3); }
			| TRUNCATE
				{ $$ = list_make2(makeInteger(TRIGGER_TYPE_TRUNCATE), NIL); }
		;

TriggerForSpec:
			FOR TriggerForOptEach TriggerForType
				{
					$$ = $3;
				}
			| /* EMPTY */
				{
					/*
					 * If ROW/STATEMENT not specified, default to
					 * STATEMENT, per SQL
					 */
					$$ = FALSE;
				}
		;

TriggerForOptEach:
			EACH									{}
			| /*EMPTY*/								{}
		;

TriggerForType:
			ROW										{ $$ = TRUE; }
			| STATEMENT								{ $$ = FALSE; }
		;

TriggerWhen:
			WHEN '(' a_expr ')'						{ $$ = $3; }
			| /*EMPTY*/								{ $$ = NULL; }
		;

TriggerFuncArgs:
			TriggerFuncArg							{ $$ = list_make1($1); }
			| TriggerFuncArgs ',' TriggerFuncArg	{ $$ = lappend($1, $3); }
			| /*EMPTY*/								{ $$ = NIL; }
		;

TriggerFuncArg:
			Iconst
				{
					$$ = makeString(psprintf("%d", $1));
				}
			| FCONST								{ $$ = makeString($1); }
			| Sconst								{ $$ = makeString($1); }
			| ColLabel								{ $$ = makeString($1); }
		;

OptConstrFromTable:
			FROM qualified_name						{ $$ = $2; }
			| /*EMPTY*/								{ $$ = NULL; }
		;

ConstraintAttributeSpec:
			/*EMPTY*/
				{ $$ = 0; }
			| ConstraintAttributeSpec ConstraintAttributeElem
				{
					/*
					 * We must complain about conflicting options.
					 * We could, but choose not to, complain about redundant
					 * options (ie, where $2's bit is already set in $1).
					 */
					int		newspec = $1 | $2;

					/* special message for this case */
					if ((newspec & (CAS_NOT_DEFERRABLE | CAS_INITIALLY_DEFERRED)) == (CAS_NOT_DEFERRABLE | CAS_INITIALLY_DEFERRED))
						ereport(ERROR,
								(errcode(ERRCODE_SYNTAX_ERROR),
								 errmsg("constraint declared INITIALLY DEFERRED must be DEFERRABLE"),
								 parser_errposition(@2)));
					/* generic message for other conflicts */
					if ((newspec & (CAS_NOT_DEFERRABLE | CAS_DEFERRABLE)) == (CAS_NOT_DEFERRABLE | CAS_DEFERRABLE) ||
						(newspec & (CAS_INITIALLY_IMMEDIATE | CAS_INITIALLY_DEFERRED)) == (CAS_INITIALLY_IMMEDIATE | CAS_INITIALLY_DEFERRED))
						ereport(ERROR,
								(errcode(ERRCODE_SYNTAX_ERROR),
								 errmsg("conflicting constraint properties"),
								 parser_errposition(@2)));
					$$ = newspec;
				}
		;

ConstraintAttributeElem:
			NOT DEFERRABLE					{ $$ = CAS_NOT_DEFERRABLE; }
			| DEFERRABLE					{ $$ = CAS_DEFERRABLE; }
			| INITIALLY IMMEDIATE			{ $$ = CAS_INITIALLY_IMMEDIATE; }
			| INITIALLY DEFERRED			{ $$ = CAS_INITIALLY_DEFERRED; }
			| NOT VALID						{ $$ = CAS_NOT_VALID; }
			| NO INHERIT					{ $$ = CAS_NO_INHERIT; }
		;


DropTrigStmt:
			DROP TRIGGER name ON any_name opt_drop_behavior
				{
					DropStmt *n = makeNode(DropStmt);
					n->removeType = OBJECT_TRIGGER;
					n->objects = list_make1(lappend($5, makeString($3)));
					n->arguments = NIL;
					n->behavior = $6;
					n->missing_ok = false;
					n->concurrent = false;
					$$ = (Node *) n;
				}
			| DROP TRIGGER IF_P EXISTS name ON any_name opt_drop_behavior
				{
					DropStmt *n = makeNode(DropStmt);
					n->removeType = OBJECT_TRIGGER;
					n->objects = list_make1(lappend($7, makeString($5)));
					n->arguments = NIL;
					n->behavior = $8;
					n->missing_ok = true;
					n->concurrent = false;
					$$ = (Node *) n;
				}
		;


/*****************************************************************************
 *
 *		QUERIES :
 *				CREATE EVENT TRIGGER ...
 *				ALTER EVENT TRIGGER ...
 *
 *****************************************************************************/

CreateEventTrigStmt:
			CREATE EVENT TRIGGER name ON ColLabel
			EXECUTE PROCEDURE func_name '(' ')'
				{
					CreateEventTrigStmt *n = makeNode(CreateEventTrigStmt);
					n->trigname = $4;
					n->eventname = $6;
					n->whenclause = NULL;
					n->funcname = $9;
					$$ = (Node *)n;
				}
		  | CREATE EVENT TRIGGER name ON ColLabel
			WHEN event_trigger_when_list
			EXECUTE PROCEDURE func_name '(' ')'
				{
					CreateEventTrigStmt *n = makeNode(CreateEventTrigStmt);
					n->trigname = $4;
					n->eventname = $6;
					n->whenclause = $8;
					n->funcname = $11;
					$$ = (Node *)n;
				}
		;

event_trigger_when_list:
		  event_trigger_when_item
			{ $$ = list_make1($1); }
		| event_trigger_when_list AND event_trigger_when_item
			{ $$ = lappend($1, $3); }
		;

event_trigger_when_item:
		ColId IN_P '(' event_trigger_value_list ')'
			{ $$ = makeDefElem($1, (Node *) $4); }
		;

event_trigger_value_list:
		  SCONST
			{ $$ = list_make1(makeString($1)); }
		| event_trigger_value_list ',' SCONST
			{ $$ = lappend($1, makeString($3)); }
		;

AlterEventTrigStmt:
			ALTER EVENT TRIGGER name enable_trigger
				{
					AlterEventTrigStmt *n = makeNode(AlterEventTrigStmt);
					n->trigname = $4;
					n->tgenabled = $5;
					$$ = (Node *) n;
				}
		;

enable_trigger:
			ENABLE_P					{ $$ = TRIGGER_FIRES_ON_ORIGIN; }
			| ENABLE_P REPLICA			{ $$ = TRIGGER_FIRES_ON_REPLICA; }
			| ENABLE_P ALWAYS			{ $$ = TRIGGER_FIRES_ALWAYS; }
			| DISABLE_P					{ $$ = TRIGGER_DISABLED; }
		;

/*****************************************************************************
 *
 *		QUERIES :
 *				CREATE ASSERTION ...
 *				DROP ASSERTION ...
 *
 *****************************************************************************/

CreateAssertStmt:
			CREATE ASSERTION name CHECK '(' a_expr ')'
			ConstraintAttributeSpec
				{
					CreateTrigStmt *n = makeNode(CreateTrigStmt);
					n->trigname = $3;
					n->args = list_make1($6);
					n->isconstraint  = TRUE;
					processCASbits($8, @8, "ASSERTION",
								   &n->deferrable, &n->initdeferred, NULL,
								   NULL, yyscanner);

					ereport(ERROR,
							(errcode(ERRCODE_FEATURE_NOT_SUPPORTED),
							 errmsg("CREATE ASSERTION is not yet implemented")));

					$$ = (Node *)n;
				}
		;

DropAssertStmt:
			DROP ASSERTION name opt_drop_behavior
				{
					DropStmt *n = makeNode(DropStmt);
					n->objects = NIL;
					n->arguments = NIL;
					n->behavior = $4;
					n->removeType = OBJECT_TRIGGER; /* XXX */
					ereport(ERROR,
							(errcode(ERRCODE_FEATURE_NOT_SUPPORTED),
							 errmsg("DROP ASSERTION is not yet implemented")));
					$$ = (Node *) n;
				}
		;


/*****************************************************************************
 *
 *		QUERY :
 *				define (aggregate,operator,type)
 *
 *****************************************************************************/

DefineStmt:
			CREATE AGGREGATE func_name aggr_args definition
				{
					DefineStmt *n = makeNode(DefineStmt);
					n->kind = OBJECT_AGGREGATE;
					n->oldstyle = false;
					n->defnames = $3;
					n->args = $4;
					n->definition = $5;
					$$ = (Node *)n;
				}
			| CREATE AGGREGATE func_name old_aggr_definition
				{
					/* old-style (pre-8.2) syntax for CREATE AGGREGATE */
					DefineStmt *n = makeNode(DefineStmt);
					n->kind = OBJECT_AGGREGATE;
					n->oldstyle = true;
					n->defnames = $3;
					n->args = NIL;
					n->definition = $4;
					$$ = (Node *)n;
				}
			| CREATE OPERATOR any_operator definition
				{
					DefineStmt *n = makeNode(DefineStmt);
					n->kind = OBJECT_OPERATOR;
					n->oldstyle = false;
					n->defnames = $3;
					n->args = NIL;
					n->definition = $4;
					$$ = (Node *)n;
				}
			| CREATE TYPE_P any_name definition
				{
					DefineStmt *n = makeNode(DefineStmt);
					n->kind = OBJECT_TYPE;
					n->oldstyle = false;
					n->defnames = $3;
					n->args = NIL;
					n->definition = $4;
					$$ = (Node *)n;
				}
			| CREATE TYPE_P any_name
				{
					/* Shell type (identified by lack of definition) */
					DefineStmt *n = makeNode(DefineStmt);
					n->kind = OBJECT_TYPE;
					n->oldstyle = false;
					n->defnames = $3;
					n->args = NIL;
					n->definition = NIL;
					$$ = (Node *)n;
				}
			| CREATE TYPE_P any_name AS '(' OptTableFuncElementList ')'
				{
					CompositeTypeStmt *n = makeNode(CompositeTypeStmt);

					/* can't use qualified_name, sigh */
					n->typevar = makeRangeVarFromAnyName($3, @3, yyscanner);
					n->coldeflist = $6;
					$$ = (Node *)n;
				}
			| CREATE TYPE_P any_name AS ENUM_P '(' opt_enum_val_list ')'
				{
					CreateEnumStmt *n = makeNode(CreateEnumStmt);
					n->typeName = $3;
					n->vals = $7;
					$$ = (Node *)n;
				}
			| CREATE TYPE_P any_name AS RANGE definition
				{
					CreateRangeStmt *n = makeNode(CreateRangeStmt);
					n->typeName = $3;
					n->params	= $6;
					$$ = (Node *)n;
				}
			| CREATE TEXT_P SEARCH PARSER any_name definition
				{
					DefineStmt *n = makeNode(DefineStmt);
					n->kind = OBJECT_TSPARSER;
					n->args = NIL;
					n->defnames = $5;
					n->definition = $6;
					$$ = (Node *)n;
				}
			| CREATE TEXT_P SEARCH DICTIONARY any_name definition
				{
					DefineStmt *n = makeNode(DefineStmt);
					n->kind = OBJECT_TSDICTIONARY;
					n->args = NIL;
					n->defnames = $5;
					n->definition = $6;
					$$ = (Node *)n;
				}
			| CREATE TEXT_P SEARCH TEMPLATE any_name definition
				{
					DefineStmt *n = makeNode(DefineStmt);
					n->kind = OBJECT_TSTEMPLATE;
					n->args = NIL;
					n->defnames = $5;
					n->definition = $6;
					$$ = (Node *)n;
				}
			| CREATE TEXT_P SEARCH CONFIGURATION any_name definition
				{
					DefineStmt *n = makeNode(DefineStmt);
					n->kind = OBJECT_TSCONFIGURATION;
					n->args = NIL;
					n->defnames = $5;
					n->definition = $6;
					$$ = (Node *)n;
				}
			| CREATE COLLATION any_name definition
				{
					DefineStmt *n = makeNode(DefineStmt);
					n->kind = OBJECT_COLLATION;
					n->args = NIL;
					n->defnames = $3;
					n->definition = $4;
					$$ = (Node *)n;
				}
			| CREATE COLLATION any_name FROM any_name
				{
					DefineStmt *n = makeNode(DefineStmt);
					n->kind = OBJECT_COLLATION;
					n->args = NIL;
					n->defnames = $3;
					n->definition = list_make1(makeDefElem("from", (Node *) $5));
					$$ = (Node *)n;
				}
		;

definition: '(' def_list ')'						{ $$ = $2; }
		;

def_list:	def_elem								{ $$ = list_make1($1); }
			| def_list ',' def_elem					{ $$ = lappend($1, $3); }
		;

def_elem:	ColLabel '=' def_arg
				{
					$$ = makeDefElem($1, (Node *) $3);
				}
			| ColLabel
				{
					$$ = makeDefElem($1, NULL);
				}
		;

/* Note: any simple identifier will be returned as a type name! */
def_arg:	func_type						{ $$ = (Node *)$1; }
			| reserved_keyword				{ $$ = (Node *)makeString(pstrdup($1)); }
			| qual_all_Op					{ $$ = (Node *)$1; }
			| NumericOnly					{ $$ = (Node *)$1; }
			| Sconst						{ $$ = (Node *)makeString($1); }
		;

old_aggr_definition: '(' old_aggr_list ')'			{ $$ = $2; }
		;

old_aggr_list: old_aggr_elem						{ $$ = list_make1($1); }
			| old_aggr_list ',' old_aggr_elem		{ $$ = lappend($1, $3); }
		;

/*
 * Must use IDENT here to avoid reduce/reduce conflicts; fortunately none of
 * the item names needed in old aggregate definitions are likely to become
 * SQL keywords.
 */
old_aggr_elem:  IDENT '=' def_arg
				{
					$$ = makeDefElem($1, (Node *)$3);
				}
		;

opt_enum_val_list:
		enum_val_list							{ $$ = $1; }
		| /*EMPTY*/								{ $$ = NIL; }
		;

enum_val_list:	Sconst
				{ $$ = list_make1(makeString($1)); }
			| enum_val_list ',' Sconst
				{ $$ = lappend($1, makeString($3)); }
		;

/*****************************************************************************
 *
 *	ALTER TYPE enumtype ADD ...
 *
 *****************************************************************************/

AlterEnumStmt:
		ALTER TYPE_P any_name ADD_P VALUE_P opt_if_not_exists Sconst
			{
				AlterEnumStmt *n = makeNode(AlterEnumStmt);
				n->typeName = $3;
				n->newVal = $7;
				n->newValNeighbor = NULL;
				n->newValIsAfter = true;
				n->skipIfExists = $6;
				$$ = (Node *) n;
			}
		 | ALTER TYPE_P any_name ADD_P VALUE_P opt_if_not_exists Sconst BEFORE Sconst
			{
				AlterEnumStmt *n = makeNode(AlterEnumStmt);
				n->typeName = $3;
				n->newVal = $7;
				n->newValNeighbor = $9;
				n->newValIsAfter = false;
				n->skipIfExists = $6;
				$$ = (Node *) n;
			}
		 | ALTER TYPE_P any_name ADD_P VALUE_P opt_if_not_exists Sconst AFTER Sconst
			{
				AlterEnumStmt *n = makeNode(AlterEnumStmt);
				n->typeName = $3;
				n->newVal = $7;
				n->newValNeighbor = $9;
				n->newValIsAfter = true;
				n->skipIfExists = $6;
				$$ = (Node *) n;
			}
		 ;

opt_if_not_exists: IF_P NOT EXISTS              { $$ = true; }
		| /* empty */                          { $$ = false; }
		;


/*****************************************************************************
 *
 *		QUERIES :
 *				CREATE OPERATOR CLASS ...
 *				CREATE OPERATOR FAMILY ...
 *				ALTER OPERATOR FAMILY ...
 *				DROP OPERATOR CLASS ...
 *				DROP OPERATOR FAMILY ...
 *
 *****************************************************************************/

CreateOpClassStmt:
			CREATE OPERATOR CLASS any_name opt_default FOR TYPE_P Typename
			USING access_method opt_opfamily AS opclass_item_list
				{
					CreateOpClassStmt *n = makeNode(CreateOpClassStmt);
					n->opclassname = $4;
					n->isDefault = $5;
					n->datatype = $8;
					n->amname = $10;
					n->opfamilyname = $11;
					n->items = $13;
					$$ = (Node *) n;
				}
		;

opclass_item_list:
			opclass_item							{ $$ = list_make1($1); }
			| opclass_item_list ',' opclass_item	{ $$ = lappend($1, $3); }
		;

opclass_item:
			OPERATOR Iconst any_operator opclass_purpose opt_recheck
				{
					CreateOpClassItem *n = makeNode(CreateOpClassItem);
					n->itemtype = OPCLASS_ITEM_OPERATOR;
					n->name = $3;
					n->args = NIL;
					n->number = $2;
					n->order_family = $4;
					$$ = (Node *) n;
				}
			| OPERATOR Iconst any_operator oper_argtypes opclass_purpose
			  opt_recheck
				{
					CreateOpClassItem *n = makeNode(CreateOpClassItem);
					n->itemtype = OPCLASS_ITEM_OPERATOR;
					n->name = $3;
					n->args = $4;
					n->number = $2;
					n->order_family = $5;
					$$ = (Node *) n;
				}
			| FUNCTION Iconst func_name func_args
				{
					CreateOpClassItem *n = makeNode(CreateOpClassItem);
					n->itemtype = OPCLASS_ITEM_FUNCTION;
					n->name = $3;
					n->args = extractArgTypes($4);
					n->number = $2;
					$$ = (Node *) n;
				}
			| FUNCTION Iconst '(' type_list ')' func_name func_args
				{
					CreateOpClassItem *n = makeNode(CreateOpClassItem);
					n->itemtype = OPCLASS_ITEM_FUNCTION;
					n->name = $6;
					n->args = extractArgTypes($7);
					n->number = $2;
					n->class_args = $4;
					$$ = (Node *) n;
				}
			| STORAGE Typename
				{
					CreateOpClassItem *n = makeNode(CreateOpClassItem);
					n->itemtype = OPCLASS_ITEM_STORAGETYPE;
					n->storedtype = $2;
					$$ = (Node *) n;
				}
		;

opt_default:	DEFAULT						{ $$ = TRUE; }
			| /*EMPTY*/						{ $$ = FALSE; }
		;

opt_opfamily:	FAMILY any_name				{ $$ = $2; }
			| /*EMPTY*/						{ $$ = NIL; }
		;

opclass_purpose: FOR SEARCH					{ $$ = NIL; }
			| FOR ORDER BY any_name			{ $$ = $4; }
			| /*EMPTY*/						{ $$ = NIL; }
		;

opt_recheck:	RECHECK
				{
					/*
					 * RECHECK no longer does anything in opclass definitions,
					 * but we still accept it to ease porting of old database
					 * dumps.
					 */
					ereport(NOTICE,
							(errcode(ERRCODE_FEATURE_NOT_SUPPORTED),
							 errmsg("RECHECK is no longer required"),
							 errhint("Update your data type."),
							 parser_errposition(@1)));
					$$ = TRUE;
				}
			| /*EMPTY*/						{ $$ = FALSE; }
		;


CreateOpFamilyStmt:
			CREATE OPERATOR FAMILY any_name USING access_method
				{
					CreateOpFamilyStmt *n = makeNode(CreateOpFamilyStmt);
					n->opfamilyname = $4;
					n->amname = $6;
					$$ = (Node *) n;
				}
		;

AlterOpFamilyStmt:
			ALTER OPERATOR FAMILY any_name USING access_method ADD_P opclass_item_list
				{
					AlterOpFamilyStmt *n = makeNode(AlterOpFamilyStmt);
					n->opfamilyname = $4;
					n->amname = $6;
					n->isDrop = false;
					n->items = $8;
					$$ = (Node *) n;
				}
			| ALTER OPERATOR FAMILY any_name USING access_method DROP opclass_drop_list
				{
					AlterOpFamilyStmt *n = makeNode(AlterOpFamilyStmt);
					n->opfamilyname = $4;
					n->amname = $6;
					n->isDrop = true;
					n->items = $8;
					$$ = (Node *) n;
				}
		;

opclass_drop_list:
			opclass_drop							{ $$ = list_make1($1); }
			| opclass_drop_list ',' opclass_drop	{ $$ = lappend($1, $3); }
		;

opclass_drop:
			OPERATOR Iconst '(' type_list ')'
				{
					CreateOpClassItem *n = makeNode(CreateOpClassItem);
					n->itemtype = OPCLASS_ITEM_OPERATOR;
					n->number = $2;
					n->args = $4;
					$$ = (Node *) n;
				}
			| FUNCTION Iconst '(' type_list ')'
				{
					CreateOpClassItem *n = makeNode(CreateOpClassItem);
					n->itemtype = OPCLASS_ITEM_FUNCTION;
					n->number = $2;
					n->args = $4;
					$$ = (Node *) n;
				}
		;


DropOpClassStmt:
			DROP OPERATOR CLASS any_name USING access_method opt_drop_behavior
				{
					DropStmt *n = makeNode(DropStmt);
					n->objects = list_make1($4);
					n->arguments = list_make1(list_make1(makeString($6)));
					n->removeType = OBJECT_OPCLASS;
					n->behavior = $7;
					n->missing_ok = false;
					n->concurrent = false;
					$$ = (Node *) n;
				}
			| DROP OPERATOR CLASS IF_P EXISTS any_name USING access_method opt_drop_behavior
				{
					DropStmt *n = makeNode(DropStmt);
					n->objects = list_make1($6);
					n->arguments = list_make1(list_make1(makeString($8)));
					n->removeType = OBJECT_OPCLASS;
					n->behavior = $9;
					n->missing_ok = true;
					n->concurrent = false;
					$$ = (Node *) n;
				}
		;

DropOpFamilyStmt:
			DROP OPERATOR FAMILY any_name USING access_method opt_drop_behavior
				{
					DropStmt *n = makeNode(DropStmt);
					n->objects = list_make1($4);
					n->arguments = list_make1(list_make1(makeString($6)));
					n->removeType = OBJECT_OPFAMILY;
					n->behavior = $7;
					n->missing_ok = false;
					n->concurrent = false;
					$$ = (Node *) n;
				}
			| DROP OPERATOR FAMILY IF_P EXISTS any_name USING access_method opt_drop_behavior
				{
					DropStmt *n = makeNode(DropStmt);
					n->objects = list_make1($6);
					n->arguments = list_make1(list_make1(makeString($8)));
					n->removeType = OBJECT_OPFAMILY;
					n->behavior = $9;
					n->missing_ok = true;
					n->concurrent = false;
					$$ = (Node *) n;
				}
		;


/*****************************************************************************
 *
 *		QUERY:
 *
 *		DROP OWNED BY username [, username ...] [ RESTRICT | CASCADE ]
 *		REASSIGN OWNED BY username [, username ...] TO username
 *
 *****************************************************************************/
DropOwnedStmt:
			DROP OWNED BY role_list opt_drop_behavior
				{
					DropOwnedStmt *n = makeNode(DropOwnedStmt);
					n->roles = $4;
					n->behavior = $5;
					$$ = (Node *)n;
				}
		;

ReassignOwnedStmt:
			REASSIGN OWNED BY role_list TO name
				{
					ReassignOwnedStmt *n = makeNode(ReassignOwnedStmt);
					n->roles = $4;
					n->newrole = $6;
					$$ = (Node *)n;
				}
		;

/*****************************************************************************
 *
 *		QUERY:
 *
 *		DROP itemtype [ IF EXISTS ] itemname [, itemname ...]
 *           [ RESTRICT | CASCADE ]
 *
 *****************************************************************************/

DropStmt:	DROP drop_type IF_P EXISTS any_name_list opt_drop_behavior
				{
					DropStmt *n = makeNode(DropStmt);
					n->removeType = $2;
					n->missing_ok = TRUE;
					n->objects = $5;
					n->arguments = NIL;
					n->behavior = $6;
					n->concurrent = false;
					$$ = (Node *)n;
				}
			| DROP drop_type any_name_list opt_drop_behavior
				{
					DropStmt *n = makeNode(DropStmt);
					n->removeType = $2;
					n->missing_ok = FALSE;
					n->objects = $3;
					n->arguments = NIL;
					n->behavior = $4;
					n->concurrent = false;
					$$ = (Node *)n;
				}
			| DROP INDEX CONCURRENTLY any_name_list opt_drop_behavior
				{
					DropStmt *n = makeNode(DropStmt);
					n->removeType = OBJECT_INDEX;
					n->missing_ok = FALSE;
					n->objects = $4;
					n->arguments = NIL;
					n->behavior = $5;
					n->concurrent = true;
					$$ = (Node *)n;
				}
			| DROP INDEX CONCURRENTLY IF_P EXISTS any_name_list opt_drop_behavior
				{
					DropStmt *n = makeNode(DropStmt);
					n->removeType = OBJECT_INDEX;
					n->missing_ok = TRUE;
					n->objects = $6;
					n->arguments = NIL;
					n->behavior = $7;
					n->concurrent = true;
					$$ = (Node *)n;
				}
		;


drop_type:	TABLE									{ $$ = OBJECT_TABLE; }
			| SEQUENCE								{ $$ = OBJECT_SEQUENCE; }
			| VIEW									{ $$ = OBJECT_VIEW; }
			| MATERIALIZED VIEW						{ $$ = OBJECT_MATVIEW; }
			| INDEX									{ $$ = OBJECT_INDEX; }
			| FOREIGN TABLE							{ $$ = OBJECT_FOREIGN_TABLE; }
			| EVENT TRIGGER 						{ $$ = OBJECT_EVENT_TRIGGER; }
			| TYPE_P								{ $$ = OBJECT_TYPE; }
			| DOMAIN_P								{ $$ = OBJECT_DOMAIN; }
			| COLLATION								{ $$ = OBJECT_COLLATION; }
			| CONVERSION_P							{ $$ = OBJECT_CONVERSION; }
			| SCHEMA								{ $$ = OBJECT_SCHEMA; }
			| EXTENSION								{ $$ = OBJECT_EXTENSION; }
			| TEXT_P SEARCH PARSER					{ $$ = OBJECT_TSPARSER; }
			| TEXT_P SEARCH DICTIONARY				{ $$ = OBJECT_TSDICTIONARY; }
			| TEXT_P SEARCH TEMPLATE				{ $$ = OBJECT_TSTEMPLATE; }
			| TEXT_P SEARCH CONFIGURATION			{ $$ = OBJECT_TSCONFIGURATION; }
		;

any_name_list:
			any_name								{ $$ = list_make1($1); }
			| any_name_list ',' any_name			{ $$ = lappend($1, $3); }
		;

any_name:	ColId						{ $$ = list_make1(makeString($1)); }
			| ColId attrs				{ $$ = lcons(makeString($1), $2); }
		;

attrs:		'.' attr_name
					{ $$ = list_make1(makeString($2)); }
			| attrs '.' attr_name
					{ $$ = lappend($1, makeString($3)); }
		;


/*****************************************************************************
 *
 *		QUERY:
 *				truncate table relname1, relname2, ...
 *
 *****************************************************************************/

TruncateStmt:
			TRUNCATE opt_table relation_expr_list opt_restart_seqs opt_drop_behavior
				{
					TruncateStmt *n = makeNode(TruncateStmt);
					n->relations = $3;
					n->restart_seqs = $4;
					n->behavior = $5;
					$$ = (Node *)n;
				}
		;

opt_restart_seqs:
			CONTINUE_P IDENTITY_P		{ $$ = false; }
			| RESTART IDENTITY_P		{ $$ = true; }
			| /* EMPTY */				{ $$ = false; }
		;

/*****************************************************************************
 *
 *	The COMMENT ON statement can take different forms based upon the type of
 *	the object associated with the comment. The form of the statement is:
 *
 *	COMMENT ON [ [ CONVERSION | COLLATION | DATABASE | DOMAIN |
 *                 EXTENSION | EVENT TRIGGER | FOREIGN DATA WRAPPER |
 *                 FOREIGN TABLE | INDEX | [PROCEDURAL] LANGUAGE |
 *                 MATERIALIZED VIEW | ROLE | SCHEMA | SEQUENCE |
 *                 SERVER | TABLE | TABLESPACE |
 *                 TEXT SEARCH CONFIGURATION | TEXT SEARCH DICTIONARY |
 *                 TEXT SEARCH PARSER | TEXT SEARCH TEMPLATE | TYPE |
 *                 VIEW] <objname> |
 *				 AGGREGATE <aggname> (arg1, ...) |
 *				 CAST (<src type> AS <dst type>) |
 *				 COLUMN <relname>.<colname> |
 *				 CONSTRAINT <constraintname> ON <relname> |
 *				 FUNCTION <funcname> (arg1, arg2, ...) |
 *				 LARGE OBJECT <oid> |
 *				 OPERATOR <op> (leftoperand_typ, rightoperand_typ) |
 *				 OPERATOR CLASS <name> USING <access-method> |
 *				 OPERATOR FAMILY <name> USING <access-method> |
 *				 RULE <rulename> ON <relname> |
 *				 TRIGGER <triggername> ON <relname> ]
 *			   IS 'text'
 *
 *****************************************************************************/

CommentStmt:
			COMMENT ON comment_type any_name IS comment_text
				{
					CommentStmt *n = makeNode(CommentStmt);
					n->objtype = $3;
					n->objname = $4;
					n->objargs = NIL;
					n->comment = $6;
					$$ = (Node *) n;
				}
			| COMMENT ON AGGREGATE func_name aggr_args IS comment_text
				{
					CommentStmt *n = makeNode(CommentStmt);
					n->objtype = OBJECT_AGGREGATE;
					n->objname = $4;
					n->objargs = extractAggrArgTypes($5);
					n->comment = $7;
					$$ = (Node *) n;
				}
			| COMMENT ON FUNCTION func_name func_args IS comment_text
				{
					CommentStmt *n = makeNode(CommentStmt);
					n->objtype = OBJECT_FUNCTION;
					n->objname = $4;
					n->objargs = extractArgTypes($5);
					n->comment = $7;
					$$ = (Node *) n;
				}
			| COMMENT ON OPERATOR any_operator oper_argtypes IS comment_text
				{
					CommentStmt *n = makeNode(CommentStmt);
					n->objtype = OBJECT_OPERATOR;
					n->objname = $4;
					n->objargs = $5;
					n->comment = $7;
					$$ = (Node *) n;
				}
			| COMMENT ON CONSTRAINT name ON any_name IS comment_text
				{
					CommentStmt *n = makeNode(CommentStmt);
					n->objtype = OBJECT_CONSTRAINT;
					n->objname = lappend($6, makeString($4));
					n->objargs = NIL;
					n->comment = $8;
					$$ = (Node *) n;
				}
			| COMMENT ON RULE name ON any_name IS comment_text
				{
					CommentStmt *n = makeNode(CommentStmt);
					n->objtype = OBJECT_RULE;
					n->objname = lappend($6, makeString($4));
					n->objargs = NIL;
					n->comment = $8;
					$$ = (Node *) n;
				}
			| COMMENT ON RULE name IS comment_text
				{
					/* Obsolete syntax supported for awhile for compatibility */
					CommentStmt *n = makeNode(CommentStmt);
					n->objtype = OBJECT_RULE;
					n->objname = list_make1(makeString($4));
					n->objargs = NIL;
					n->comment = $6;
					$$ = (Node *) n;
				}
			| COMMENT ON TRIGGER name ON any_name IS comment_text
				{
					CommentStmt *n = makeNode(CommentStmt);
					n->objtype = OBJECT_TRIGGER;
					n->objname = lappend($6, makeString($4));
					n->objargs = NIL;
					n->comment = $8;
					$$ = (Node *) n;
				}
			| COMMENT ON OPERATOR CLASS any_name USING access_method IS comment_text
				{
					CommentStmt *n = makeNode(CommentStmt);
					n->objtype = OBJECT_OPCLASS;
					n->objname = $5;
					n->objargs = list_make1(makeString($7));
					n->comment = $9;
					$$ = (Node *) n;
				}
			| COMMENT ON OPERATOR FAMILY any_name USING access_method IS comment_text
				{
					CommentStmt *n = makeNode(CommentStmt);
					n->objtype = OBJECT_OPFAMILY;
					n->objname = $5;
					n->objargs = list_make1(makeString($7));
					n->comment = $9;
					$$ = (Node *) n;
				}
			| COMMENT ON LARGE_P OBJECT_P NumericOnly IS comment_text
				{
					CommentStmt *n = makeNode(CommentStmt);
					n->objtype = OBJECT_LARGEOBJECT;
					n->objname = list_make1($5);
					n->objargs = NIL;
					n->comment = $7;
					$$ = (Node *) n;
				}
			| COMMENT ON CAST '(' Typename AS Typename ')' IS comment_text
				{
					CommentStmt *n = makeNode(CommentStmt);
					n->objtype = OBJECT_CAST;
					n->objname = list_make1($5);
					n->objargs = list_make1($7);
					n->comment = $10;
					$$ = (Node *) n;
				}
			| COMMENT ON opt_procedural LANGUAGE any_name IS comment_text
				{
					CommentStmt *n = makeNode(CommentStmt);
					n->objtype = OBJECT_LANGUAGE;
					n->objname = $5;
					n->objargs = NIL;
					n->comment = $7;
					$$ = (Node *) n;
				}
		;

comment_type:
			COLUMN								{ $$ = OBJECT_COLUMN; }
			| DATABASE							{ $$ = OBJECT_DATABASE; }
			| SCHEMA							{ $$ = OBJECT_SCHEMA; }
			| INDEX								{ $$ = OBJECT_INDEX; }
			| SEQUENCE							{ $$ = OBJECT_SEQUENCE; }
			| TABLE								{ $$ = OBJECT_TABLE; }
			| DOMAIN_P							{ $$ = OBJECT_DOMAIN; }
			| TYPE_P							{ $$ = OBJECT_TYPE; }
			| VIEW								{ $$ = OBJECT_VIEW; }
			| MATERIALIZED VIEW					{ $$ = OBJECT_MATVIEW; }
			| COLLATION							{ $$ = OBJECT_COLLATION; }
			| CONVERSION_P						{ $$ = OBJECT_CONVERSION; }
			| TABLESPACE						{ $$ = OBJECT_TABLESPACE; }
			| EXTENSION							{ $$ = OBJECT_EXTENSION; }
			| ROLE								{ $$ = OBJECT_ROLE; }
			| FOREIGN TABLE						{ $$ = OBJECT_FOREIGN_TABLE; }
			| SERVER							{ $$ = OBJECT_FOREIGN_SERVER; }
			| FOREIGN DATA_P WRAPPER			{ $$ = OBJECT_FDW; }
			| EVENT TRIGGER						{ $$ = OBJECT_EVENT_TRIGGER; }
			| TEXT_P SEARCH CONFIGURATION		{ $$ = OBJECT_TSCONFIGURATION; }
			| TEXT_P SEARCH DICTIONARY			{ $$ = OBJECT_TSDICTIONARY; }
			| TEXT_P SEARCH PARSER				{ $$ = OBJECT_TSPARSER; }
			| TEXT_P SEARCH TEMPLATE			{ $$ = OBJECT_TSTEMPLATE; }
		;

comment_text:
			Sconst								{ $$ = $1; }
			| NULL_P							{ $$ = NULL; }
		;


/*****************************************************************************
 *
 *  SECURITY LABEL [FOR <provider>] ON <object> IS <label>
 *
 *  As with COMMENT ON, <object> can refer to various types of database
 *  objects (e.g. TABLE, COLUMN, etc.).
 *
 *****************************************************************************/

SecLabelStmt:
			SECURITY LABEL opt_provider ON security_label_type any_name
			IS security_label
				{
					SecLabelStmt *n = makeNode(SecLabelStmt);
					n->provider = $3;
					n->objtype = $5;
					n->objname = $6;
					n->objargs = NIL;
					n->label = $8;
					$$ = (Node *) n;
				}
			| SECURITY LABEL opt_provider ON AGGREGATE func_name aggr_args
			  IS security_label
				{
					SecLabelStmt *n = makeNode(SecLabelStmt);
					n->provider = $3;
					n->objtype = OBJECT_AGGREGATE;
					n->objname = $6;
					n->objargs = extractAggrArgTypes($7);
					n->label = $9;
					$$ = (Node *) n;
				}
			| SECURITY LABEL opt_provider ON FUNCTION func_name func_args
			  IS security_label
				{
					SecLabelStmt *n = makeNode(SecLabelStmt);
					n->provider = $3;
					n->objtype = OBJECT_FUNCTION;
					n->objname = $6;
					n->objargs = extractArgTypes($7);
					n->label = $9;
					$$ = (Node *) n;
				}
			| SECURITY LABEL opt_provider ON LARGE_P OBJECT_P NumericOnly
			  IS security_label
				{
					SecLabelStmt *n = makeNode(SecLabelStmt);
					n->provider = $3;
					n->objtype = OBJECT_LARGEOBJECT;
					n->objname = list_make1($7);
					n->objargs = NIL;
					n->label = $9;
					$$ = (Node *) n;
				}
			| SECURITY LABEL opt_provider ON opt_procedural LANGUAGE any_name
			  IS security_label
				{
					SecLabelStmt *n = makeNode(SecLabelStmt);
					n->provider = $3;
					n->objtype = OBJECT_LANGUAGE;
					n->objname = $7;
					n->objargs = NIL;
					n->label = $9;
					$$ = (Node *) n;
				}
		;

opt_provider:	FOR NonReservedWord_or_Sconst	{ $$ = $2; }
				| /* empty */					{ $$ = NULL; }
		;

security_label_type:
			COLUMN								{ $$ = OBJECT_COLUMN; }
			| DATABASE							{ $$ = OBJECT_DATABASE; }
			| EVENT TRIGGER						{ $$ = OBJECT_EVENT_TRIGGER; }
			| FOREIGN TABLE						{ $$ = OBJECT_FOREIGN_TABLE; }
			| SCHEMA							{ $$ = OBJECT_SCHEMA; }
			| SEQUENCE							{ $$ = OBJECT_SEQUENCE; }
			| TABLE								{ $$ = OBJECT_TABLE; }
			| DOMAIN_P							{ $$ = OBJECT_TYPE; }
			| ROLE								{ $$ = OBJECT_ROLE; }
			| TABLESPACE						{ $$ = OBJECT_TABLESPACE; }
			| TYPE_P							{ $$ = OBJECT_TYPE; }
			| VIEW								{ $$ = OBJECT_VIEW; }
			| MATERIALIZED VIEW					{ $$ = OBJECT_MATVIEW; }
		;

security_label:	Sconst				{ $$ = $1; }
				| NULL_P			{ $$ = NULL; }
		;

/*****************************************************************************
 *
 *		QUERY:
 *			fetch/move
 *
 *****************************************************************************/

FetchStmt:	FETCH fetch_args
				{
					FetchStmt *n = (FetchStmt *) $2;
					n->ismove = FALSE;
					$$ = (Node *)n;
				}
			| MOVE fetch_args
				{
					FetchStmt *n = (FetchStmt *) $2;
					n->ismove = TRUE;
					$$ = (Node *)n;
				}
		;

fetch_args:	cursor_name
				{
					FetchStmt *n = makeNode(FetchStmt);
					n->portalname = $1;
					n->direction = FETCH_FORWARD;
					n->howMany = 1;
					$$ = (Node *)n;
				}
			| from_in cursor_name
				{
					FetchStmt *n = makeNode(FetchStmt);
					n->portalname = $2;
					n->direction = FETCH_FORWARD;
					n->howMany = 1;
					$$ = (Node *)n;
				}
			| NEXT opt_from_in cursor_name
				{
					FetchStmt *n = makeNode(FetchStmt);
					n->portalname = $3;
					n->direction = FETCH_FORWARD;
					n->howMany = 1;
					$$ = (Node *)n;
				}
			| PRIOR opt_from_in cursor_name
				{
					FetchStmt *n = makeNode(FetchStmt);
					n->portalname = $3;
					n->direction = FETCH_BACKWARD;
					n->howMany = 1;
					$$ = (Node *)n;
				}
			| FIRST_P opt_from_in cursor_name
				{
					FetchStmt *n = makeNode(FetchStmt);
					n->portalname = $3;
					n->direction = FETCH_ABSOLUTE;
					n->howMany = 1;
					$$ = (Node *)n;
				}
			| LAST_P opt_from_in cursor_name
				{
					FetchStmt *n = makeNode(FetchStmt);
					n->portalname = $3;
					n->direction = FETCH_ABSOLUTE;
					n->howMany = -1;
					$$ = (Node *)n;
				}
			| ABSOLUTE_P SignedIconst opt_from_in cursor_name
				{
					FetchStmt *n = makeNode(FetchStmt);
					n->portalname = $4;
					n->direction = FETCH_ABSOLUTE;
					n->howMany = $2;
					$$ = (Node *)n;
				}
			| RELATIVE_P SignedIconst opt_from_in cursor_name
				{
					FetchStmt *n = makeNode(FetchStmt);
					n->portalname = $4;
					n->direction = FETCH_RELATIVE;
					n->howMany = $2;
					$$ = (Node *)n;
				}
			| SignedIconst opt_from_in cursor_name
				{
					FetchStmt *n = makeNode(FetchStmt);
					n->portalname = $3;
					n->direction = FETCH_FORWARD;
					n->howMany = $1;
					$$ = (Node *)n;
				}
			| ALL opt_from_in cursor_name
				{
					FetchStmt *n = makeNode(FetchStmt);
					n->portalname = $3;
					n->direction = FETCH_FORWARD;
					n->howMany = FETCH_ALL;
					$$ = (Node *)n;
				}
			| FORWARD opt_from_in cursor_name
				{
					FetchStmt *n = makeNode(FetchStmt);
					n->portalname = $3;
					n->direction = FETCH_FORWARD;
					n->howMany = 1;
					$$ = (Node *)n;
				}
			| FORWARD SignedIconst opt_from_in cursor_name
				{
					FetchStmt *n = makeNode(FetchStmt);
					n->portalname = $4;
					n->direction = FETCH_FORWARD;
					n->howMany = $2;
					$$ = (Node *)n;
				}
			| FORWARD ALL opt_from_in cursor_name
				{
					FetchStmt *n = makeNode(FetchStmt);
					n->portalname = $4;
					n->direction = FETCH_FORWARD;
					n->howMany = FETCH_ALL;
					$$ = (Node *)n;
				}
			| BACKWARD opt_from_in cursor_name
				{
					FetchStmt *n = makeNode(FetchStmt);
					n->portalname = $3;
					n->direction = FETCH_BACKWARD;
					n->howMany = 1;
					$$ = (Node *)n;
				}
			| BACKWARD SignedIconst opt_from_in cursor_name
				{
					FetchStmt *n = makeNode(FetchStmt);
					n->portalname = $4;
					n->direction = FETCH_BACKWARD;
					n->howMany = $2;
					$$ = (Node *)n;
				}
			| BACKWARD ALL opt_from_in cursor_name
				{
					FetchStmt *n = makeNode(FetchStmt);
					n->portalname = $4;
					n->direction = FETCH_BACKWARD;
					n->howMany = FETCH_ALL;
					$$ = (Node *)n;
				}
		;

from_in:	FROM									{}
			| IN_P									{}
		;

opt_from_in:	from_in								{}
			| /* EMPTY */							{}
		;


/*****************************************************************************
 *
 * GRANT and REVOKE statements
 *
 *****************************************************************************/

GrantStmt:	GRANT privileges ON privilege_target TO grantee_list
			opt_grant_grant_option
				{
					GrantStmt *n = makeNode(GrantStmt);
					n->is_grant = true;
					n->privileges = $2;
					n->targtype = ($4)->targtype;
					n->objtype = ($4)->objtype;
					n->objects = ($4)->objs;
					n->grantees = $6;
					n->grant_option = $7;
					$$ = (Node*)n;
				}
		;

RevokeStmt:
			REVOKE privileges ON privilege_target
			FROM grantee_list opt_drop_behavior
				{
					GrantStmt *n = makeNode(GrantStmt);
					n->is_grant = false;
					n->grant_option = false;
					n->privileges = $2;
					n->targtype = ($4)->targtype;
					n->objtype = ($4)->objtype;
					n->objects = ($4)->objs;
					n->grantees = $6;
					n->behavior = $7;
					$$ = (Node *)n;
				}
			| REVOKE GRANT OPTION FOR privileges ON privilege_target
			FROM grantee_list opt_drop_behavior
				{
					GrantStmt *n = makeNode(GrantStmt);
					n->is_grant = false;
					n->grant_option = true;
					n->privileges = $5;
					n->targtype = ($7)->targtype;
					n->objtype = ($7)->objtype;
					n->objects = ($7)->objs;
					n->grantees = $9;
					n->behavior = $10;
					$$ = (Node *)n;
				}
		;


/*
 * Privilege names are represented as strings; the validity of the privilege
 * names gets checked at execution.  This is a bit annoying but we have little
 * choice because of the syntactic conflict with lists of role names in
 * GRANT/REVOKE.  What's more, we have to call out in the "privilege"
 * production any reserved keywords that need to be usable as privilege names.
 */

/* either ALL [PRIVILEGES] or a list of individual privileges */
privileges: privilege_list
				{ $$ = $1; }
			| ALL
				{ $$ = NIL; }
			| ALL PRIVILEGES
				{ $$ = NIL; }
			| ALL '(' columnList ')'
				{
					AccessPriv *n = makeNode(AccessPriv);
					n->priv_name = NULL;
					n->cols = $3;
					$$ = list_make1(n);
				}
			| ALL PRIVILEGES '(' columnList ')'
				{
					AccessPriv *n = makeNode(AccessPriv);
					n->priv_name = NULL;
					n->cols = $4;
					$$ = list_make1(n);
				}
		;

privilege_list:	privilege							{ $$ = list_make1($1); }
			| privilege_list ',' privilege			{ $$ = lappend($1, $3); }
		;

privilege:	SELECT opt_column_list
			{
				AccessPriv *n = makeNode(AccessPriv);
				n->priv_name = pstrdup($1);
				n->cols = $2;
				$$ = n;
			}
		| REFERENCES opt_column_list
			{
				AccessPriv *n = makeNode(AccessPriv);
				n->priv_name = pstrdup($1);
				n->cols = $2;
				$$ = n;
			}
		| CREATE opt_column_list
			{
				AccessPriv *n = makeNode(AccessPriv);
				n->priv_name = pstrdup($1);
				n->cols = $2;
				$$ = n;
			}
		| ColId opt_column_list
			{
				AccessPriv *n = makeNode(AccessPriv);
				n->priv_name = $1;
				n->cols = $2;
				$$ = n;
			}
		;


/* Don't bother trying to fold the first two rules into one using
 * opt_table.  You're going to get conflicts.
 */
privilege_target:
			qualified_name_list
				{
					PrivTarget *n = (PrivTarget *) palloc(sizeof(PrivTarget));
					n->targtype = ACL_TARGET_OBJECT;
					n->objtype = ACL_OBJECT_RELATION;
					n->objs = $1;
					$$ = n;
				}
			| TABLE qualified_name_list
				{
					PrivTarget *n = (PrivTarget *) palloc(sizeof(PrivTarget));
					n->targtype = ACL_TARGET_OBJECT;
					n->objtype = ACL_OBJECT_RELATION;
					n->objs = $2;
					$$ = n;
				}
			| SEQUENCE qualified_name_list
				{
					PrivTarget *n = (PrivTarget *) palloc(sizeof(PrivTarget));
					n->targtype = ACL_TARGET_OBJECT;
					n->objtype = ACL_OBJECT_SEQUENCE;
					n->objs = $2;
					$$ = n;
				}
			| FOREIGN DATA_P WRAPPER name_list
				{
					PrivTarget *n = (PrivTarget *) palloc(sizeof(PrivTarget));
					n->targtype = ACL_TARGET_OBJECT;
					n->objtype = ACL_OBJECT_FDW;
					n->objs = $4;
					$$ = n;
				}
			| FOREIGN SERVER name_list
				{
					PrivTarget *n = (PrivTarget *) palloc(sizeof(PrivTarget));
					n->targtype = ACL_TARGET_OBJECT;
					n->objtype = ACL_OBJECT_FOREIGN_SERVER;
					n->objs = $3;
					$$ = n;
				}
			| FUNCTION function_with_argtypes_list
				{
					PrivTarget *n = (PrivTarget *) palloc(sizeof(PrivTarget));
					n->targtype = ACL_TARGET_OBJECT;
					n->objtype = ACL_OBJECT_FUNCTION;
					n->objs = $2;
					$$ = n;
				}
			| DATABASE name_list
				{
					PrivTarget *n = (PrivTarget *) palloc(sizeof(PrivTarget));
					n->targtype = ACL_TARGET_OBJECT;
					n->objtype = ACL_OBJECT_DATABASE;
					n->objs = $2;
					$$ = n;
				}
			| DOMAIN_P any_name_list
				{
					PrivTarget *n = (PrivTarget *) palloc(sizeof(PrivTarget));
					n->targtype = ACL_TARGET_OBJECT;
					n->objtype = ACL_OBJECT_DOMAIN;
					n->objs = $2;
					$$ = n;
				}
			| LANGUAGE name_list
				{
					PrivTarget *n = (PrivTarget *) palloc(sizeof(PrivTarget));
					n->targtype = ACL_TARGET_OBJECT;
					n->objtype = ACL_OBJECT_LANGUAGE;
					n->objs = $2;
					$$ = n;
				}
			| LARGE_P OBJECT_P NumericOnly_list
				{
					PrivTarget *n = (PrivTarget *) palloc(sizeof(PrivTarget));
					n->targtype = ACL_TARGET_OBJECT;
					n->objtype = ACL_OBJECT_LARGEOBJECT;
					n->objs = $3;
					$$ = n;
				}
			| SCHEMA name_list
				{
					PrivTarget *n = (PrivTarget *) palloc(sizeof(PrivTarget));
					n->targtype = ACL_TARGET_OBJECT;
					n->objtype = ACL_OBJECT_NAMESPACE;
					n->objs = $2;
					$$ = n;
				}
			| TABLESPACE name_list
				{
					PrivTarget *n = (PrivTarget *) palloc(sizeof(PrivTarget));
					n->targtype = ACL_TARGET_OBJECT;
					n->objtype = ACL_OBJECT_TABLESPACE;
					n->objs = $2;
					$$ = n;
				}
			| TYPE_P any_name_list
				{
					PrivTarget *n = (PrivTarget *) palloc(sizeof(PrivTarget));
					n->targtype = ACL_TARGET_OBJECT;
					n->objtype = ACL_OBJECT_TYPE;
					n->objs = $2;
					$$ = n;
				}
			| ALL TABLES IN_P SCHEMA name_list
				{
					PrivTarget *n = (PrivTarget *) palloc(sizeof(PrivTarget));
					n->targtype = ACL_TARGET_ALL_IN_SCHEMA;
					n->objtype = ACL_OBJECT_RELATION;
					n->objs = $5;
					$$ = n;
				}
			| ALL SEQUENCES IN_P SCHEMA name_list
				{
					PrivTarget *n = (PrivTarget *) palloc(sizeof(PrivTarget));
					n->targtype = ACL_TARGET_ALL_IN_SCHEMA;
					n->objtype = ACL_OBJECT_SEQUENCE;
					n->objs = $5;
					$$ = n;
				}
			| ALL FUNCTIONS IN_P SCHEMA name_list
				{
					PrivTarget *n = (PrivTarget *) palloc(sizeof(PrivTarget));
					n->targtype = ACL_TARGET_ALL_IN_SCHEMA;
					n->objtype = ACL_OBJECT_FUNCTION;
					n->objs = $5;
					$$ = n;
				}
		;


grantee_list:
			grantee									{ $$ = list_make1($1); }
			| grantee_list ',' grantee				{ $$ = lappend($1, $3); }
		;

grantee:	RoleId
				{
					PrivGrantee *n = makeNode(PrivGrantee);
					/* This hack lets us avoid reserving PUBLIC as a keyword*/
					if (strcmp($1, "public") == 0)
						n->rolname = NULL;
					else
						n->rolname = $1;
					$$ = (Node *)n;
				}
			| GROUP_P RoleId
				{
					PrivGrantee *n = makeNode(PrivGrantee);
					/* Treat GROUP PUBLIC as a synonym for PUBLIC */
					if (strcmp($2, "public") == 0)
						n->rolname = NULL;
					else
						n->rolname = $2;
					$$ = (Node *)n;
				}
		;


opt_grant_grant_option:
			WITH GRANT OPTION { $$ = TRUE; }
			| /*EMPTY*/ { $$ = FALSE; }
		;

function_with_argtypes_list:
			function_with_argtypes					{ $$ = list_make1($1); }
			| function_with_argtypes_list ',' function_with_argtypes
													{ $$ = lappend($1, $3); }
		;

function_with_argtypes:
			func_name func_args
				{
					FuncWithArgs *n = makeNode(FuncWithArgs);
					n->funcname = $1;
					n->funcargs = extractArgTypes($2);
					$$ = n;
				}
		;

/*****************************************************************************
 *
 * GRANT and REVOKE ROLE statements
 *
 *****************************************************************************/

GrantRoleStmt:
			GRANT privilege_list TO role_list opt_grant_admin_option opt_granted_by
				{
					GrantRoleStmt *n = makeNode(GrantRoleStmt);
					n->is_grant = true;
					n->granted_roles = $2;
					n->grantee_roles = $4;
					n->admin_opt = $5;
					n->grantor = $6;
					$$ = (Node*)n;
				}
		;

RevokeRoleStmt:
			REVOKE privilege_list FROM role_list opt_granted_by opt_drop_behavior
				{
					GrantRoleStmt *n = makeNode(GrantRoleStmt);
					n->is_grant = false;
					n->admin_opt = false;
					n->granted_roles = $2;
					n->grantee_roles = $4;
					n->behavior = $6;
					$$ = (Node*)n;
				}
			| REVOKE ADMIN OPTION FOR privilege_list FROM role_list opt_granted_by opt_drop_behavior
				{
					GrantRoleStmt *n = makeNode(GrantRoleStmt);
					n->is_grant = false;
					n->admin_opt = true;
					n->granted_roles = $5;
					n->grantee_roles = $7;
					n->behavior = $9;
					$$ = (Node*)n;
				}
		;

opt_grant_admin_option: WITH ADMIN OPTION				{ $$ = TRUE; }
			| /*EMPTY*/									{ $$ = FALSE; }
		;

opt_granted_by: GRANTED BY RoleId						{ $$ = $3; }
			| /*EMPTY*/									{ $$ = NULL; }
		;

/*****************************************************************************
 *
 * ALTER DEFAULT PRIVILEGES statement
 *
 *****************************************************************************/

AlterDefaultPrivilegesStmt:
			ALTER DEFAULT PRIVILEGES DefACLOptionList DefACLAction
				{
					AlterDefaultPrivilegesStmt *n = makeNode(AlterDefaultPrivilegesStmt);
					n->options = $4;
					n->action = (GrantStmt *) $5;
					$$ = (Node*)n;
				}
		;

DefACLOptionList:
			DefACLOptionList DefACLOption			{ $$ = lappend($1, $2); }
			| /* EMPTY */							{ $$ = NIL; }
		;

DefACLOption:
			IN_P SCHEMA name_list
				{
					$$ = makeDefElem("schemas", (Node *)$3);
				}
			| FOR ROLE role_list
				{
					$$ = makeDefElem("roles", (Node *)$3);
				}
			| FOR USER role_list
				{
					$$ = makeDefElem("roles", (Node *)$3);
				}
		;

/*
 * This should match GRANT/REVOKE, except that individual target objects
 * are not mentioned and we only allow a subset of object types.
 */
DefACLAction:
			GRANT privileges ON defacl_privilege_target TO grantee_list
			opt_grant_grant_option
				{
					GrantStmt *n = makeNode(GrantStmt);
					n->is_grant = true;
					n->privileges = $2;
					n->targtype = ACL_TARGET_DEFAULTS;
					n->objtype = $4;
					n->objects = NIL;
					n->grantees = $6;
					n->grant_option = $7;
					$$ = (Node*)n;
				}
			| REVOKE privileges ON defacl_privilege_target
			FROM grantee_list opt_drop_behavior
				{
					GrantStmt *n = makeNode(GrantStmt);
					n->is_grant = false;
					n->grant_option = false;
					n->privileges = $2;
					n->targtype = ACL_TARGET_DEFAULTS;
					n->objtype = $4;
					n->objects = NIL;
					n->grantees = $6;
					n->behavior = $7;
					$$ = (Node *)n;
				}
			| REVOKE GRANT OPTION FOR privileges ON defacl_privilege_target
			FROM grantee_list opt_drop_behavior
				{
					GrantStmt *n = makeNode(GrantStmt);
					n->is_grant = false;
					n->grant_option = true;
					n->privileges = $5;
					n->targtype = ACL_TARGET_DEFAULTS;
					n->objtype = $7;
					n->objects = NIL;
					n->grantees = $9;
					n->behavior = $10;
					$$ = (Node *)n;
				}
		;

defacl_privilege_target:
			TABLES			{ $$ = ACL_OBJECT_RELATION; }
			| FUNCTIONS		{ $$ = ACL_OBJECT_FUNCTION; }
			| SEQUENCES		{ $$ = ACL_OBJECT_SEQUENCE; }
			| TYPES_P		{ $$ = ACL_OBJECT_TYPE; }
		;


/*****************************************************************************
 *
 *		QUERY: CREATE INDEX
 *
 * Note: we cannot put TABLESPACE clause after WHERE clause unless we are
 * willing to make TABLESPACE a fully reserved word.
 *****************************************************************************/

IndexStmt:	CREATE opt_unique INDEX opt_concurrently opt_index_name
			ON qualified_name access_method_clause '(' index_params ')'
			opt_reloptions OptTableSpace where_clause
				{
					IndexStmt *n = makeNode(IndexStmt);
					n->unique = $2;
					n->concurrent = $4;
					n->idxname = $5;
					n->relation = $7;
					n->accessMethod = $8;
					n->indexParams = $10;
					n->options = $12;
					n->tableSpace = $13;
					n->whereClause = $14;
					n->excludeOpNames = NIL;
					n->idxcomment = NULL;
					n->indexOid = InvalidOid;
					n->oldNode = InvalidOid;
					n->primary = false;
					n->isconstraint = false;
					n->deferrable = false;
					n->initdeferred = false;
					$$ = (Node *)n;
				}
		;

opt_unique:
			UNIQUE									{ $$ = TRUE; }
			| /*EMPTY*/								{ $$ = FALSE; }
		;

opt_concurrently:
			CONCURRENTLY							{ $$ = TRUE; }
			| /*EMPTY*/								{ $$ = FALSE; }
		;

opt_index_name:
			index_name								{ $$ = $1; }
			| /*EMPTY*/								{ $$ = NULL; }
		;

access_method_clause:
			USING access_method						{ $$ = $2; }
			| /*EMPTY*/								{ $$ = DEFAULT_INDEX_TYPE; }
		;

index_params:	index_elem							{ $$ = list_make1($1); }
			| index_params ',' index_elem			{ $$ = lappend($1, $3); }
		;

/*
 * Index attributes can be either simple column references, or arbitrary
 * expressions in parens.  For backwards-compatibility reasons, we allow
 * an expression that's just a function call to be written without parens.
 */
index_elem:	ColId opt_collate opt_class opt_asc_desc opt_nulls_order
				{
					$$ = makeNode(IndexElem);
					$$->name = $1;
					$$->expr = NULL;
					$$->indexcolname = NULL;
					$$->collation = $2;
					$$->opclass = $3;
					$$->ordering = $4;
					$$->nulls_ordering = $5;
				}
			| func_expr_windowless opt_collate opt_class opt_asc_desc opt_nulls_order
				{
					$$ = makeNode(IndexElem);
					$$->name = NULL;
					$$->expr = $1;
					$$->indexcolname = NULL;
					$$->collation = $2;
					$$->opclass = $3;
					$$->ordering = $4;
					$$->nulls_ordering = $5;
				}
			| '(' a_expr ')' opt_collate opt_class opt_asc_desc opt_nulls_order
				{
					$$ = makeNode(IndexElem);
					$$->name = NULL;
					$$->expr = $2;
					$$->indexcolname = NULL;
					$$->collation = $4;
					$$->opclass = $5;
					$$->ordering = $6;
					$$->nulls_ordering = $7;
				}
		;

opt_collate: COLLATE any_name						{ $$ = $2; }
			| /*EMPTY*/								{ $$ = NIL; }
		;

opt_class:	any_name								{ $$ = $1; }
			| USING any_name						{ $$ = $2; }
			| /*EMPTY*/								{ $$ = NIL; }
		;

opt_asc_desc: ASC							{ $$ = SORTBY_ASC; }
			| DESC							{ $$ = SORTBY_DESC; }
			| /*EMPTY*/						{ $$ = SORTBY_DEFAULT; }
		;

opt_nulls_order: NULLS_FIRST				{ $$ = SORTBY_NULLS_FIRST; }
			| NULLS_LAST					{ $$ = SORTBY_NULLS_LAST; }
			| /*EMPTY*/						{ $$ = SORTBY_NULLS_DEFAULT; }
		;


/*****************************************************************************
 *
 *		QUERY:
 *				create [or replace] function <fname>
 *						[(<type-1> { , <type-n>})]
 *						returns <type-r>
 *						as <filename or code in language as appropriate>
 *						language <lang> [with parameters]
 *
 *****************************************************************************/

CreateFunctionStmt:
			CREATE opt_or_replace FUNCTION func_name func_args_with_defaults
			RETURNS func_return createfunc_opt_list opt_definition
				{
					CreateFunctionStmt *n = makeNode(CreateFunctionStmt);
					n->replace = $2;
					n->funcname = $4;
					n->parameters = $5;
					n->returnType = $7;
					n->options = $8;
					n->withClause = $9;
					$$ = (Node *)n;
				}
			| CREATE opt_or_replace FUNCTION func_name func_args_with_defaults
			  RETURNS TABLE '(' table_func_column_list ')' createfunc_opt_list opt_definition
				{
					CreateFunctionStmt *n = makeNode(CreateFunctionStmt);
					n->replace = $2;
					n->funcname = $4;
					n->parameters = mergeTableFuncParameters($5, $9);
					n->returnType = TableFuncTypeName($9);
					n->returnType->location = @7;
					n->options = $11;
					n->withClause = $12;
					$$ = (Node *)n;
				}
			| CREATE opt_or_replace FUNCTION func_name func_args_with_defaults
			  createfunc_opt_list opt_definition
				{
					CreateFunctionStmt *n = makeNode(CreateFunctionStmt);
					n->replace = $2;
					n->funcname = $4;
					n->parameters = $5;
					n->returnType = NULL;
					n->options = $6;
					n->withClause = $7;
					$$ = (Node *)n;
				}
		;

opt_or_replace:
			OR REPLACE								{ $$ = TRUE; }
			| /*EMPTY*/								{ $$ = FALSE; }
		;

func_args:	'(' func_args_list ')'					{ $$ = $2; }
			| '(' ')'								{ $$ = NIL; }
		;

func_args_list:
			func_arg								{ $$ = list_make1($1); }
			| func_args_list ',' func_arg			{ $$ = lappend($1, $3); }
		;

/*
 * func_args_with_defaults is separate because we only want to accept
 * defaults in CREATE FUNCTION, not in ALTER etc.
 */
func_args_with_defaults:
		'(' func_args_with_defaults_list ')'		{ $$ = $2; }
		| '(' ')'									{ $$ = NIL; }
		;

func_args_with_defaults_list:
		func_arg_with_default						{ $$ = list_make1($1); }
		| func_args_with_defaults_list ',' func_arg_with_default
													{ $$ = lappend($1, $3); }
		;

/*
 * The style with arg_class first is SQL99 standard, but Oracle puts
 * param_name first; accept both since it's likely people will try both
 * anyway.  Don't bother trying to save productions by letting arg_class
 * have an empty alternative ... you'll get shift/reduce conflicts.
 *
 * We can catch over-specified arguments here if we want to,
 * but for now better to silently swallow typmod, etc.
 * - thomas 2000-03-22
 */
func_arg:
			arg_class param_name func_type
				{
					FunctionParameter *n = makeNode(FunctionParameter);
					n->name = $2;
					n->argType = $3;
					n->mode = $1;
					n->defexpr = NULL;
					$$ = n;
				}
			| param_name arg_class func_type
				{
					FunctionParameter *n = makeNode(FunctionParameter);
					n->name = $1;
					n->argType = $3;
					n->mode = $2;
					n->defexpr = NULL;
					$$ = n;
				}
			| param_name func_type
				{
					FunctionParameter *n = makeNode(FunctionParameter);
					n->name = $1;
					n->argType = $2;
					n->mode = FUNC_PARAM_IN;
					n->defexpr = NULL;
					$$ = n;
				}
			| arg_class func_type
				{
					FunctionParameter *n = makeNode(FunctionParameter);
					n->name = NULL;
					n->argType = $2;
					n->mode = $1;
					n->defexpr = NULL;
					$$ = n;
				}
			| func_type
				{
					FunctionParameter *n = makeNode(FunctionParameter);
					n->name = NULL;
					n->argType = $1;
					n->mode = FUNC_PARAM_IN;
					n->defexpr = NULL;
					$$ = n;
				}
		;

/* INOUT is SQL99 standard, IN OUT is for Oracle compatibility */
arg_class:	IN_P								{ $$ = FUNC_PARAM_IN; }
			| OUT_P								{ $$ = FUNC_PARAM_OUT; }
			| INOUT								{ $$ = FUNC_PARAM_INOUT; }
			| IN_P OUT_P						{ $$ = FUNC_PARAM_INOUT; }
			| VARIADIC							{ $$ = FUNC_PARAM_VARIADIC; }
		;

/*
 * Ideally param_name should be ColId, but that causes too many conflicts.
 */
param_name:	type_function_name
		;

func_return:
			func_type
				{
					/* We can catch over-specified results here if we want to,
					 * but for now better to silently swallow typmod, etc.
					 * - thomas 2000-03-22
					 */
					$$ = $1;
				}
		;

/*
 * We would like to make the %TYPE productions here be ColId attrs etc,
 * but that causes reduce/reduce conflicts.  type_function_name
 * is next best choice.
 */
func_type:	Typename								{ $$ = $1; }
			| type_function_name attrs '%' TYPE_P
				{
					$$ = makeTypeNameFromNameList(lcons(makeString($1), $2));
					$$->pct_type = true;
					$$->location = @1;
				}
			| SETOF type_function_name attrs '%' TYPE_P
				{
					$$ = makeTypeNameFromNameList(lcons(makeString($2), $3));
					$$->pct_type = true;
					$$->setof = TRUE;
					$$->location = @2;
				}
		;

func_arg_with_default:
		func_arg
				{
					$$ = $1;
				}
		| func_arg DEFAULT a_expr
				{
					$$ = $1;
					$$->defexpr = $3;
				}
		| func_arg '=' a_expr
				{
					$$ = $1;
					$$->defexpr = $3;
				}
		;

/* Aggregate args can be most things that function args can be */
aggr_arg:	func_arg
				{
					if (!($1->mode == FUNC_PARAM_IN ||
						  $1->mode == FUNC_PARAM_VARIADIC))
						ereport(ERROR,
								(errcode(ERRCODE_FEATURE_NOT_SUPPORTED),
								 errmsg("aggregates cannot have output arguments"),
								 parser_errposition(@1)));
					$$ = $1;
				}
		;

/*
 * The SQL standard offers no guidance on how to declare aggregate argument
 * lists, since it doesn't have CREATE AGGREGATE etc.  We accept these cases:
 *
 * (*)									- normal agg with no args
 * (aggr_arg,...)						- normal agg with args
 * (ORDER BY aggr_arg,...)				- ordered-set agg with no direct args
 * (aggr_arg,... ORDER BY aggr_arg,...)	- ordered-set agg with direct args
 *
 * The zero-argument case is spelled with '*' for consistency with COUNT(*).
 *
 * An additional restriction is that if the direct-args list ends in a
 * VARIADIC item, the ordered-args list must contain exactly one item that
 * is also VARIADIC with the same type.  This allows us to collapse the two
 * VARIADIC items into one, which is necessary to represent the aggregate in
 * pg_proc.  We check this at the grammar stage so that we can return a list
 * in which the second VARIADIC item is already discarded, avoiding extra work
 * in cases such as DROP AGGREGATE.
 *
 * The return value of this production is a two-element list, in which the
 * first item is a sublist of FunctionParameter nodes (with any duplicate
 * VARIADIC item already dropped, as per above) and the second is an integer
 * Value node, containing -1 if there was no ORDER BY and otherwise the number
 * of argument declarations before the ORDER BY.  (If this number is equal
 * to the first sublist's length, then we dropped a duplicate VARIADIC item.)
 * This representation is passed as-is to CREATE AGGREGATE; for operations
 * on existing aggregates, we can just apply extractArgTypes to the first
 * sublist.
 */
aggr_args:	'(' '*' ')'
				{
					$$ = list_make2(NIL, makeInteger(-1));
				}
			| '(' aggr_args_list ')'
				{
					$$ = list_make2($2, makeInteger(-1));
				}
			| '(' ORDER BY aggr_args_list ')'
				{
					$$ = list_make2($4, makeInteger(0));
				}
			| '(' aggr_args_list ORDER BY aggr_args_list ')'
				{
					/* this is the only case requiring consistency checking */
					$$ = makeOrderedSetArgs($2, $5, yyscanner);
				}
		;

aggr_args_list:
			aggr_arg								{ $$ = list_make1($1); }
			| aggr_args_list ',' aggr_arg			{ $$ = lappend($1, $3); }
		;

createfunc_opt_list:
			/* Must be at least one to prevent conflict */
			createfunc_opt_item						{ $$ = list_make1($1); }
			| createfunc_opt_list createfunc_opt_item { $$ = lappend($1, $2); }
	;

/*
 * Options common to both CREATE FUNCTION and ALTER FUNCTION
 */
common_func_opt_item:
			CALLED ON NULL_P INPUT_P
				{
					$$ = makeDefElem("strict", (Node *)makeInteger(FALSE));
				}
			| RETURNS NULL_P ON NULL_P INPUT_P
				{
					$$ = makeDefElem("strict", (Node *)makeInteger(TRUE));
				}
			| STRICT_P
				{
					$$ = makeDefElem("strict", (Node *)makeInteger(TRUE));
				}
			| IMMUTABLE
				{
					$$ = makeDefElem("volatility", (Node *)makeString("immutable"));
				}
			| STABLE
				{
					$$ = makeDefElem("volatility", (Node *)makeString("stable"));
				}
			| VOLATILE
				{
					$$ = makeDefElem("volatility", (Node *)makeString("volatile"));
				}
			| EXTERNAL SECURITY DEFINER
				{
					$$ = makeDefElem("security", (Node *)makeInteger(TRUE));
				}
			| EXTERNAL SECURITY INVOKER
				{
					$$ = makeDefElem("security", (Node *)makeInteger(FALSE));
				}
			| SECURITY DEFINER
				{
					$$ = makeDefElem("security", (Node *)makeInteger(TRUE));
				}
			| SECURITY INVOKER
				{
					$$ = makeDefElem("security", (Node *)makeInteger(FALSE));
				}
			| LEAKPROOF
				{
					$$ = makeDefElem("leakproof", (Node *)makeInteger(TRUE));
				}
			| NOT LEAKPROOF
				{
					$$ = makeDefElem("leakproof", (Node *)makeInteger(FALSE));
				}
			| COST NumericOnly
				{
					$$ = makeDefElem("cost", (Node *)$2);
				}
			| ROWS NumericOnly
				{
					$$ = makeDefElem("rows", (Node *)$2);
				}
			| FunctionSetResetClause
				{
					/* we abuse the normal content of a DefElem here */
					$$ = makeDefElem("set", (Node *)$1);
				}
		;

createfunc_opt_item:
			AS func_as
				{
					$$ = makeDefElem("as", (Node *)$2);
				}
			| LANGUAGE NonReservedWord_or_Sconst
				{
					$$ = makeDefElem("language", (Node *)makeString($2));
				}
			| WINDOW
				{
					$$ = makeDefElem("window", (Node *)makeInteger(TRUE));
				}
			| common_func_opt_item
				{
					$$ = $1;
				}
		;

func_as:	Sconst						{ $$ = list_make1(makeString($1)); }
			| Sconst ',' Sconst
				{
					$$ = list_make2(makeString($1), makeString($3));
				}
		;

opt_definition:
			WITH definition							{ $$ = $2; }
			| /*EMPTY*/								{ $$ = NIL; }
		;

table_func_column:	param_name func_type
				{
					FunctionParameter *n = makeNode(FunctionParameter);
					n->name = $1;
					n->argType = $2;
					n->mode = FUNC_PARAM_TABLE;
					n->defexpr = NULL;
					$$ = n;
				}
		;

table_func_column_list:
			table_func_column
				{
					$$ = list_make1($1);
				}
			| table_func_column_list ',' table_func_column
				{
					$$ = lappend($1, $3);
				}
		;

/*****************************************************************************
 * ALTER FUNCTION
 *
 * RENAME and OWNER subcommands are already provided by the generic
 * ALTER infrastructure, here we just specify alterations that can
 * only be applied to functions.
 *
 *****************************************************************************/
AlterFunctionStmt:
			ALTER FUNCTION function_with_argtypes alterfunc_opt_list opt_restrict
				{
					AlterFunctionStmt *n = makeNode(AlterFunctionStmt);
					n->func = $3;
					n->actions = $4;
					$$ = (Node *) n;
				}
		;

alterfunc_opt_list:
			/* At least one option must be specified */
			common_func_opt_item					{ $$ = list_make1($1); }
			| alterfunc_opt_list common_func_opt_item { $$ = lappend($1, $2); }
		;

/* Ignored, merely for SQL compliance */
opt_restrict:
			RESTRICT
			| /* EMPTY */
		;


/*****************************************************************************
 *
 *		QUERY:
 *
 *		DROP FUNCTION funcname (arg1, arg2, ...) [ RESTRICT | CASCADE ]
 *		DROP AGGREGATE aggname (arg1, ...) [ RESTRICT | CASCADE ]
 *		DROP OPERATOR opname (leftoperand_typ, rightoperand_typ) [ RESTRICT | CASCADE ]
 *
 *****************************************************************************/

RemoveFuncStmt:
			DROP FUNCTION func_name func_args opt_drop_behavior
				{
					DropStmt *n = makeNode(DropStmt);
					n->removeType = OBJECT_FUNCTION;
					n->objects = list_make1($3);
					n->arguments = list_make1(extractArgTypes($4));
					n->behavior = $5;
					n->missing_ok = false;
					n->concurrent = false;
					$$ = (Node *)n;
				}
			| DROP FUNCTION IF_P EXISTS func_name func_args opt_drop_behavior
				{
					DropStmt *n = makeNode(DropStmt);
					n->removeType = OBJECT_FUNCTION;
					n->objects = list_make1($5);
					n->arguments = list_make1(extractArgTypes($6));
					n->behavior = $7;
					n->missing_ok = true;
					n->concurrent = false;
					$$ = (Node *)n;
				}
		;

RemoveAggrStmt:
			DROP AGGREGATE func_name aggr_args opt_drop_behavior
				{
					DropStmt *n = makeNode(DropStmt);
					n->removeType = OBJECT_AGGREGATE;
					n->objects = list_make1($3);
					n->arguments = list_make1(extractAggrArgTypes($4));
					n->behavior = $5;
					n->missing_ok = false;
					n->concurrent = false;
					$$ = (Node *)n;
				}
			| DROP AGGREGATE IF_P EXISTS func_name aggr_args opt_drop_behavior
				{
					DropStmt *n = makeNode(DropStmt);
					n->removeType = OBJECT_AGGREGATE;
					n->objects = list_make1($5);
					n->arguments = list_make1(extractAggrArgTypes($6));
					n->behavior = $7;
					n->missing_ok = true;
					n->concurrent = false;
					$$ = (Node *)n;
				}
		;

RemoveOperStmt:
			DROP OPERATOR any_operator oper_argtypes opt_drop_behavior
				{
					DropStmt *n = makeNode(DropStmt);
					n->removeType = OBJECT_OPERATOR;
					n->objects = list_make1($3);
					n->arguments = list_make1($4);
					n->behavior = $5;
					n->missing_ok = false;
					n->concurrent = false;
					$$ = (Node *)n;
				}
			| DROP OPERATOR IF_P EXISTS any_operator oper_argtypes opt_drop_behavior
				{
					DropStmt *n = makeNode(DropStmt);
					n->removeType = OBJECT_OPERATOR;
					n->objects = list_make1($5);
					n->arguments = list_make1($6);
					n->behavior = $7;
					n->missing_ok = true;
					n->concurrent = false;
					$$ = (Node *)n;
				}
		;

oper_argtypes:
			'(' Typename ')'
				{
				   ereport(ERROR,
						   (errcode(ERRCODE_SYNTAX_ERROR),
							errmsg("missing argument"),
							errhint("Use NONE to denote the missing argument of a unary operator."),
							parser_errposition(@3)));
				}
			| '(' Typename ',' Typename ')'
					{ $$ = list_make2($2, $4); }
			| '(' NONE ',' Typename ')'					/* left unary */
					{ $$ = list_make2(NULL, $4); }
			| '(' Typename ',' NONE ')'					/* right unary */
					{ $$ = list_make2($2, NULL); }
		;

any_operator:
			all_Op
					{ $$ = list_make1(makeString($1)); }
			| ColId '.' any_operator
					{ $$ = lcons(makeString($1), $3); }
		;

/*****************************************************************************
 *
 *		DO <anonymous code block> [ LANGUAGE language ]
 *
 * We use a DefElem list for future extensibility, and to allow flexibility
 * in the clause order.
 *
 *****************************************************************************/

DoStmt: DO dostmt_opt_list
				{
					DoStmt *n = makeNode(DoStmt);
					n->args = $2;
					$$ = (Node *)n;
				}
		;

dostmt_opt_list:
			dostmt_opt_item						{ $$ = list_make1($1); }
			| dostmt_opt_list dostmt_opt_item	{ $$ = lappend($1, $2); }
		;

dostmt_opt_item:
			Sconst
				{
					$$ = makeDefElem("as", (Node *)makeString($1));
				}
			| LANGUAGE NonReservedWord_or_Sconst
				{
					$$ = makeDefElem("language", (Node *)makeString($2));
				}
		;

/*****************************************************************************
 *
 *		CREATE CAST / DROP CAST
 *
 *****************************************************************************/

CreateCastStmt: CREATE CAST '(' Typename AS Typename ')'
					WITH FUNCTION function_with_argtypes cast_context
				{
					CreateCastStmt *n = makeNode(CreateCastStmt);
					n->sourcetype = $4;
					n->targettype = $6;
					n->func = $10;
					n->context = (CoercionContext) $11;
					n->inout = false;
					$$ = (Node *)n;
				}
			| CREATE CAST '(' Typename AS Typename ')'
					WITHOUT FUNCTION cast_context
				{
					CreateCastStmt *n = makeNode(CreateCastStmt);
					n->sourcetype = $4;
					n->targettype = $6;
					n->func = NULL;
					n->context = (CoercionContext) $10;
					n->inout = false;
					$$ = (Node *)n;
				}
			| CREATE CAST '(' Typename AS Typename ')'
					WITH INOUT cast_context
				{
					CreateCastStmt *n = makeNode(CreateCastStmt);
					n->sourcetype = $4;
					n->targettype = $6;
					n->func = NULL;
					n->context = (CoercionContext) $10;
					n->inout = true;
					$$ = (Node *)n;
				}
		;

cast_context:  AS IMPLICIT_P					{ $$ = COERCION_IMPLICIT; }
		| AS ASSIGNMENT							{ $$ = COERCION_ASSIGNMENT; }
		| /*EMPTY*/								{ $$ = COERCION_EXPLICIT; }
		;


DropCastStmt: DROP CAST opt_if_exists '(' Typename AS Typename ')' opt_drop_behavior
				{
					DropStmt *n = makeNode(DropStmt);
					n->removeType = OBJECT_CAST;
					n->objects = list_make1(list_make1($5));
					n->arguments = list_make1(list_make1($7));
					n->behavior = $9;
					n->missing_ok = $3;
					n->concurrent = false;
					$$ = (Node *)n;
				}
		;

opt_if_exists: IF_P EXISTS						{ $$ = TRUE; }
		| /*EMPTY*/								{ $$ = FALSE; }
		;


/*****************************************************************************
 *
 *		QUERY:
 *
 *		REINDEX type <name> [FORCE]
 *
 * FORCE no longer does anything, but we accept it for backwards compatibility
 *****************************************************************************/

ReindexStmt:
			REINDEX reindex_type qualified_name opt_force
				{
					ReindexStmt *n = makeNode(ReindexStmt);
					n->kind = $2;
					n->relation = $3;
					n->name = NULL;
					$$ = (Node *)n;
				}
			| REINDEX SYSTEM_P name opt_force
				{
					ReindexStmt *n = makeNode(ReindexStmt);
					n->kind = OBJECT_DATABASE;
					n->name = $3;
					n->relation = NULL;
					n->do_system = true;
					n->do_user = false;
					$$ = (Node *)n;
				}
			| REINDEX DATABASE name opt_force
				{
					ReindexStmt *n = makeNode(ReindexStmt);
					n->kind = OBJECT_DATABASE;
					n->name = $3;
					n->relation = NULL;
					n->do_system = true;
					n->do_user = true;
					$$ = (Node *)n;
				}
		;

reindex_type:
			INDEX									{ $$ = OBJECT_INDEX; }
			| TABLE									{ $$ = OBJECT_TABLE; }
		;

opt_force:	FORCE									{  $$ = TRUE; }
			| /* EMPTY */							{  $$ = FALSE; }
		;


/*****************************************************************************
 *
 * ALTER TABLESPACE
 *
 *****************************************************************************/

AlterTblSpcStmt:
			ALTER TABLESPACE name SET reloptions
				{
					AlterTableSpaceOptionsStmt *n =
						makeNode(AlterTableSpaceOptionsStmt);
					n->tablespacename = $3;
					n->options = $5;
					n->isReset = FALSE;
					$$ = (Node *)n;
				}
			| ALTER TABLESPACE name RESET reloptions
				{
					AlterTableSpaceOptionsStmt *n =
						makeNode(AlterTableSpaceOptionsStmt);
					n->tablespacename = $3;
					n->options = $5;
					n->isReset = TRUE;
					$$ = (Node *)n;
				}
		;

/*****************************************************************************
 *
 * ALTER THING name RENAME TO newname
 *
 *****************************************************************************/

RenameStmt: ALTER AGGREGATE func_name aggr_args RENAME TO name
				{
					RenameStmt *n = makeNode(RenameStmt);
					n->renameType = OBJECT_AGGREGATE;
					n->object = $3;
					n->objarg = extractAggrArgTypes($4);
					n->newname = $7;
					n->missing_ok = false;
					$$ = (Node *)n;
				}
			| ALTER COLLATION any_name RENAME TO name
				{
					RenameStmt *n = makeNode(RenameStmt);
					n->renameType = OBJECT_COLLATION;
					n->object = $3;
					n->newname = $6;
					n->missing_ok = false;
					$$ = (Node *)n;
				}
			| ALTER CONVERSION_P any_name RENAME TO name
				{
					RenameStmt *n = makeNode(RenameStmt);
					n->renameType = OBJECT_CONVERSION;
					n->object = $3;
					n->newname = $6;
					n->missing_ok = false;
					$$ = (Node *)n;
				}
			| ALTER DATABASE database_name RENAME TO database_name
				{
					RenameStmt *n = makeNode(RenameStmt);
					n->renameType = OBJECT_DATABASE;
					n->subname = $3;
					n->newname = $6;
					n->missing_ok = false;
					$$ = (Node *)n;
				}
			| ALTER DOMAIN_P any_name RENAME TO name
				{
					RenameStmt *n = makeNode(RenameStmt);
					n->renameType = OBJECT_DOMAIN;
					n->object = $3;
					n->newname = $6;
					n->missing_ok = false;
					$$ = (Node *)n;
				}
			| ALTER DOMAIN_P any_name RENAME CONSTRAINT name TO name
				{
					RenameStmt *n = makeNode(RenameStmt);
					n->renameType = OBJECT_CONSTRAINT;
					n->relationType = OBJECT_DOMAIN;
					n->object = $3;
					n->subname = $6;
					n->newname = $8;
					$$ = (Node *)n;
				}
			| ALTER FOREIGN DATA_P WRAPPER name RENAME TO name
				{
					RenameStmt *n = makeNode(RenameStmt);
					n->renameType = OBJECT_FDW;
					n->object = list_make1(makeString($5));
					n->newname = $8;
					n->missing_ok = false;
					$$ = (Node *)n;
				}
			| ALTER FUNCTION function_with_argtypes RENAME TO name
				{
					RenameStmt *n = makeNode(RenameStmt);
					n->renameType = OBJECT_FUNCTION;
					n->object = $3->funcname;
					n->objarg = $3->funcargs;
					n->newname = $6;
					n->missing_ok = false;
					$$ = (Node *)n;
				}
			| ALTER GROUP_P RoleId RENAME TO RoleId
				{
					RenameStmt *n = makeNode(RenameStmt);
					n->renameType = OBJECT_ROLE;
					n->subname = $3;
					n->newname = $6;
					n->missing_ok = false;
					$$ = (Node *)n;
				}
			| ALTER opt_procedural LANGUAGE name RENAME TO name
				{
					RenameStmt *n = makeNode(RenameStmt);
					n->renameType = OBJECT_LANGUAGE;
					n->object = list_make1(makeString($4));
					n->newname = $7;
					n->missing_ok = false;
					$$ = (Node *)n;
				}
			| ALTER OPERATOR CLASS any_name USING access_method RENAME TO name
				{
					RenameStmt *n = makeNode(RenameStmt);
					n->renameType = OBJECT_OPCLASS;
					n->object = $4;
					n->objarg = list_make1(makeString($6));
					n->newname = $9;
					n->missing_ok = false;
					$$ = (Node *)n;
				}
			| ALTER OPERATOR FAMILY any_name USING access_method RENAME TO name
				{
					RenameStmt *n = makeNode(RenameStmt);
					n->renameType = OBJECT_OPFAMILY;
					n->object = $4;
					n->objarg = list_make1(makeString($6));
					n->newname = $9;
					n->missing_ok = false;
					$$ = (Node *)n;
				}
			| ALTER POLICY name ON qualified_name RENAME TO name
				{
					RenameStmt *n = makeNode(RenameStmt);
					n->renameType = OBJECT_POLICY;
					n->relation = $5;
					n->subname = $3;
					n->newname = $8;
					n->missing_ok = false;
					$$ = (Node *)n;
				}
			| ALTER POLICY IF_P EXISTS name ON qualified_name RENAME TO name
				{
					RenameStmt *n = makeNode(RenameStmt);
					n->renameType = OBJECT_POLICY;
					n->relation = $7;
					n->subname = $5;
					n->newname = $10;
					n->missing_ok = true;
					$$ = (Node *)n;
				}
			| ALTER SCHEMA name RENAME TO name
				{
					RenameStmt *n = makeNode(RenameStmt);
					n->renameType = OBJECT_SCHEMA;
					n->subname = $3;
					n->newname = $6;
					n->missing_ok = false;
					$$ = (Node *)n;
				}
			| ALTER SERVER name RENAME TO name
				{
					RenameStmt *n = makeNode(RenameStmt);
					n->renameType = OBJECT_FOREIGN_SERVER;
					n->object = list_make1(makeString($3));
					n->newname = $6;
					n->missing_ok = false;
					$$ = (Node *)n;
				}
			| ALTER TABLE relation_expr RENAME TO name
				{
					RenameStmt *n = makeNode(RenameStmt);
					n->renameType = OBJECT_TABLE;
					n->relation = $3;
					n->subname = NULL;
					n->newname = $6;
					n->missing_ok = false;
					$$ = (Node *)n;
				}
			| ALTER TABLE IF_P EXISTS relation_expr RENAME TO name
				{
					RenameStmt *n = makeNode(RenameStmt);
					n->renameType = OBJECT_TABLE;
					n->relation = $5;
					n->subname = NULL;
					n->newname = $8;
					n->missing_ok = true;
					$$ = (Node *)n;
				}
			| ALTER SEQUENCE qualified_name RENAME TO name
				{
					RenameStmt *n = makeNode(RenameStmt);
					n->renameType = OBJECT_SEQUENCE;
					n->relation = $3;
					n->subname = NULL;
					n->newname = $6;
					n->missing_ok = false;
					$$ = (Node *)n;
				}
			| ALTER SEQUENCE IF_P EXISTS qualified_name RENAME TO name
				{
					RenameStmt *n = makeNode(RenameStmt);
					n->renameType = OBJECT_SEQUENCE;
					n->relation = $5;
					n->subname = NULL;
					n->newname = $8;
					n->missing_ok = true;
					$$ = (Node *)n;
				}
			| ALTER VIEW qualified_name RENAME TO name
				{
					RenameStmt *n = makeNode(RenameStmt);
					n->renameType = OBJECT_VIEW;
					n->relation = $3;
					n->subname = NULL;
					n->newname = $6;
					n->missing_ok = false;
					$$ = (Node *)n;
				}
			| ALTER VIEW IF_P EXISTS qualified_name RENAME TO name
				{
					RenameStmt *n = makeNode(RenameStmt);
					n->renameType = OBJECT_VIEW;
					n->relation = $5;
					n->subname = NULL;
					n->newname = $8;
					n->missing_ok = true;
					$$ = (Node *)n;
				}
			| ALTER MATERIALIZED VIEW qualified_name RENAME TO name
				{
					RenameStmt *n = makeNode(RenameStmt);
					n->renameType = OBJECT_MATVIEW;
					n->relation = $4;
					n->subname = NULL;
					n->newname = $7;
					n->missing_ok = false;
					$$ = (Node *)n;
				}
			| ALTER MATERIALIZED VIEW IF_P EXISTS qualified_name RENAME TO name
				{
					RenameStmt *n = makeNode(RenameStmt);
					n->renameType = OBJECT_MATVIEW;
					n->relation = $6;
					n->subname = NULL;
					n->newname = $9;
					n->missing_ok = true;
					$$ = (Node *)n;
				}
			| ALTER INDEX qualified_name RENAME TO name
				{
					RenameStmt *n = makeNode(RenameStmt);
					n->renameType = OBJECT_INDEX;
					n->relation = $3;
					n->subname = NULL;
					n->newname = $6;
					n->missing_ok = false;
					$$ = (Node *)n;
				}
			| ALTER INDEX IF_P EXISTS qualified_name RENAME TO name
				{
					RenameStmt *n = makeNode(RenameStmt);
					n->renameType = OBJECT_INDEX;
					n->relation = $5;
					n->subname = NULL;
					n->newname = $8;
					n->missing_ok = true;
					$$ = (Node *)n;
				}
			| ALTER FOREIGN TABLE relation_expr RENAME TO name
				{
					RenameStmt *n = makeNode(RenameStmt);
					n->renameType = OBJECT_FOREIGN_TABLE;
					n->relation = $4;
					n->subname = NULL;
					n->newname = $7;
					n->missing_ok = false;
					$$ = (Node *)n;
				}
			| ALTER FOREIGN TABLE IF_P EXISTS relation_expr RENAME TO name
				{
					RenameStmt *n = makeNode(RenameStmt);
					n->renameType = OBJECT_FOREIGN_TABLE;
					n->relation = $6;
					n->subname = NULL;
					n->newname = $9;
					n->missing_ok = true;
					$$ = (Node *)n;
				}
			| ALTER TABLE relation_expr RENAME opt_column name TO name
				{
					RenameStmt *n = makeNode(RenameStmt);
					n->renameType = OBJECT_COLUMN;
					n->relationType = OBJECT_TABLE;
					n->relation = $3;
					n->subname = $6;
					n->newname = $8;
					n->missing_ok = false;
					$$ = (Node *)n;
				}
			| ALTER TABLE IF_P EXISTS relation_expr RENAME opt_column name TO name
				{
					RenameStmt *n = makeNode(RenameStmt);
					n->renameType = OBJECT_COLUMN;
					n->relationType = OBJECT_TABLE;
					n->relation = $5;
					n->subname = $8;
					n->newname = $10;
					n->missing_ok = true;
					$$ = (Node *)n;
				}
			| ALTER MATERIALIZED VIEW qualified_name RENAME opt_column name TO name
				{
					RenameStmt *n = makeNode(RenameStmt);
					n->renameType = OBJECT_COLUMN;
					n->relationType = OBJECT_MATVIEW;
					n->relation = $4;
					n->subname = $7;
					n->newname = $9;
					n->missing_ok = false;
					$$ = (Node *)n;
				}
			| ALTER MATERIALIZED VIEW IF_P EXISTS qualified_name RENAME opt_column name TO name
				{
					RenameStmt *n = makeNode(RenameStmt);
					n->renameType = OBJECT_COLUMN;
					n->relationType = OBJECT_MATVIEW;
					n->relation = $6;
					n->subname = $9;
					n->newname = $11;
					n->missing_ok = true;
					$$ = (Node *)n;
				}
			| ALTER TABLE relation_expr RENAME CONSTRAINT name TO name
				{
					RenameStmt *n = makeNode(RenameStmt);
					n->renameType = OBJECT_CONSTRAINT;
					n->relationType = OBJECT_TABLE;
					n->relation = $3;
					n->subname = $6;
					n->newname = $8;
					$$ = (Node *)n;
				}
			| ALTER FOREIGN TABLE relation_expr RENAME opt_column name TO name
				{
					RenameStmt *n = makeNode(RenameStmt);
					n->renameType = OBJECT_COLUMN;
					n->relationType = OBJECT_FOREIGN_TABLE;
					n->relation = $4;
					n->subname = $7;
					n->newname = $9;
					n->missing_ok = false;
					$$ = (Node *)n;
				}
			| ALTER FOREIGN TABLE IF_P EXISTS relation_expr RENAME opt_column name TO name
				{
					RenameStmt *n = makeNode(RenameStmt);
					n->renameType = OBJECT_COLUMN;
					n->relationType = OBJECT_FOREIGN_TABLE;
					n->relation = $6;
					n->subname = $9;
					n->newname = $11;
					n->missing_ok = true;
					$$ = (Node *)n;
				}
			| ALTER RULE name ON qualified_name RENAME TO name
				{
					RenameStmt *n = makeNode(RenameStmt);
					n->renameType = OBJECT_RULE;
					n->relation = $5;
					n->subname = $3;
					n->newname = $8;
					n->missing_ok = false;
					$$ = (Node *)n;
				}
			| ALTER TRIGGER name ON qualified_name RENAME TO name
				{
					RenameStmt *n = makeNode(RenameStmt);
					n->renameType = OBJECT_TRIGGER;
					n->relation = $5;
					n->subname = $3;
					n->newname = $8;
					n->missing_ok = false;
					$$ = (Node *)n;
				}
			| ALTER EVENT TRIGGER name RENAME TO name
				{
					RenameStmt *n = makeNode(RenameStmt);
					n->renameType = OBJECT_EVENT_TRIGGER;
					n->object = list_make1(makeString($4));
					n->newname = $7;
					$$ = (Node *)n;
				}
			| ALTER ROLE RoleId RENAME TO RoleId
				{
					RenameStmt *n = makeNode(RenameStmt);
					n->renameType = OBJECT_ROLE;
					n->subname = $3;
					n->newname = $6;
					n->missing_ok = false;
					$$ = (Node *)n;
				}
			| ALTER USER RoleId RENAME TO RoleId
				{
					RenameStmt *n = makeNode(RenameStmt);
					n->renameType = OBJECT_ROLE;
					n->subname = $3;
					n->newname = $6;
					n->missing_ok = false;
					$$ = (Node *)n;
				}
			| ALTER TABLESPACE name RENAME TO name
				{
					RenameStmt *n = makeNode(RenameStmt);
					n->renameType = OBJECT_TABLESPACE;
					n->subname = $3;
					n->newname = $6;
					n->missing_ok = false;
					$$ = (Node *)n;
				}
			| ALTER TEXT_P SEARCH PARSER any_name RENAME TO name
				{
					RenameStmt *n = makeNode(RenameStmt);
					n->renameType = OBJECT_TSPARSER;
					n->object = $5;
					n->newname = $8;
					n->missing_ok = false;
					$$ = (Node *)n;
				}
			| ALTER TEXT_P SEARCH DICTIONARY any_name RENAME TO name
				{
					RenameStmt *n = makeNode(RenameStmt);
					n->renameType = OBJECT_TSDICTIONARY;
					n->object = $5;
					n->newname = $8;
					n->missing_ok = false;
					$$ = (Node *)n;
				}
			| ALTER TEXT_P SEARCH TEMPLATE any_name RENAME TO name
				{
					RenameStmt *n = makeNode(RenameStmt);
					n->renameType = OBJECT_TSTEMPLATE;
					n->object = $5;
					n->newname = $8;
					n->missing_ok = false;
					$$ = (Node *)n;
				}
			| ALTER TEXT_P SEARCH CONFIGURATION any_name RENAME TO name
				{
					RenameStmt *n = makeNode(RenameStmt);
					n->renameType = OBJECT_TSCONFIGURATION;
					n->object = $5;
					n->newname = $8;
					n->missing_ok = false;
					$$ = (Node *)n;
				}
			| ALTER TYPE_P any_name RENAME TO name
				{
					RenameStmt *n = makeNode(RenameStmt);
					n->renameType = OBJECT_TYPE;
					n->object = $3;
					n->newname = $6;
					n->missing_ok = false;
					$$ = (Node *)n;
				}
			| ALTER TYPE_P any_name RENAME ATTRIBUTE name TO name opt_drop_behavior
				{
					RenameStmt *n = makeNode(RenameStmt);
					n->renameType = OBJECT_ATTRIBUTE;
					n->relationType = OBJECT_TYPE;
					n->relation = makeRangeVarFromAnyName($3, @3, yyscanner);
					n->subname = $6;
					n->newname = $8;
					n->behavior = $9;
					n->missing_ok = false;
					$$ = (Node *)n;
				}
		;

opt_column: COLUMN									{ $$ = COLUMN; }
			| /*EMPTY*/								{ $$ = 0; }
		;

opt_set_data: SET DATA_P							{ $$ = 1; }
			| /*EMPTY*/								{ $$ = 0; }
		;

/*****************************************************************************
 *
 * ALTER THING name SET SCHEMA name
 *
 *****************************************************************************/

AlterObjectSchemaStmt:
			ALTER AGGREGATE func_name aggr_args SET SCHEMA name
				{
					AlterObjectSchemaStmt *n = makeNode(AlterObjectSchemaStmt);
					n->objectType = OBJECT_AGGREGATE;
					n->object = $3;
					n->objarg = extractAggrArgTypes($4);
					n->newschema = $7;
					n->missing_ok = false;
					$$ = (Node *)n;
				}
			| ALTER COLLATION any_name SET SCHEMA name
				{
					AlterObjectSchemaStmt *n = makeNode(AlterObjectSchemaStmt);
					n->objectType = OBJECT_COLLATION;
					n->object = $3;
					n->newschema = $6;
					n->missing_ok = false;
					$$ = (Node *)n;
				}
			| ALTER CONVERSION_P any_name SET SCHEMA name
				{
					AlterObjectSchemaStmt *n = makeNode(AlterObjectSchemaStmt);
					n->objectType = OBJECT_CONVERSION;
					n->object = $3;
					n->newschema = $6;
					n->missing_ok = false;
					$$ = (Node *)n;
				}
			| ALTER DOMAIN_P any_name SET SCHEMA name
				{
					AlterObjectSchemaStmt *n = makeNode(AlterObjectSchemaStmt);
					n->objectType = OBJECT_DOMAIN;
					n->object = $3;
					n->newschema = $6;
					n->missing_ok = false;
					$$ = (Node *)n;
				}
			| ALTER EXTENSION any_name SET SCHEMA name
				{
					AlterObjectSchemaStmt *n = makeNode(AlterObjectSchemaStmt);
					n->objectType = OBJECT_EXTENSION;
					n->object = $3;
					n->newschema = $6;
					n->missing_ok = false;
					$$ = (Node *)n;
				}
			| ALTER FUNCTION function_with_argtypes SET SCHEMA name
				{
					AlterObjectSchemaStmt *n = makeNode(AlterObjectSchemaStmt);
					n->objectType = OBJECT_FUNCTION;
					n->object = $3->funcname;
					n->objarg = $3->funcargs;
					n->newschema = $6;
					n->missing_ok = false;
					$$ = (Node *)n;
				}
			| ALTER OPERATOR any_operator oper_argtypes SET SCHEMA name
				{
					AlterObjectSchemaStmt *n = makeNode(AlterObjectSchemaStmt);
					n->objectType = OBJECT_OPERATOR;
					n->object = $3;
					n->objarg = $4;
					n->newschema = $7;
					n->missing_ok = false;
					$$ = (Node *)n;
				}
			| ALTER OPERATOR CLASS any_name USING access_method SET SCHEMA name
				{
					AlterObjectSchemaStmt *n = makeNode(AlterObjectSchemaStmt);
					n->objectType = OBJECT_OPCLASS;
					n->object = $4;
					n->objarg = list_make1(makeString($6));
					n->newschema = $9;
					n->missing_ok = false;
					$$ = (Node *)n;
				}
			| ALTER OPERATOR FAMILY any_name USING access_method SET SCHEMA name
				{
					AlterObjectSchemaStmt *n = makeNode(AlterObjectSchemaStmt);
					n->objectType = OBJECT_OPFAMILY;
					n->object = $4;
					n->objarg = list_make1(makeString($6));
					n->newschema = $9;
					n->missing_ok = false;
					$$ = (Node *)n;
				}
			| ALTER TABLE relation_expr SET SCHEMA name
				{
					AlterObjectSchemaStmt *n = makeNode(AlterObjectSchemaStmt);
					n->objectType = OBJECT_TABLE;
					n->relation = $3;
					n->newschema = $6;
					n->missing_ok = false;
					$$ = (Node *)n;
				}
			| ALTER TABLE IF_P EXISTS relation_expr SET SCHEMA name
				{
					AlterObjectSchemaStmt *n = makeNode(AlterObjectSchemaStmt);
					n->objectType = OBJECT_TABLE;
					n->relation = $5;
					n->newschema = $8;
					n->missing_ok = true;
					$$ = (Node *)n;
				}
			| ALTER TEXT_P SEARCH PARSER any_name SET SCHEMA name
				{
					AlterObjectSchemaStmt *n = makeNode(AlterObjectSchemaStmt);
					n->objectType = OBJECT_TSPARSER;
					n->object = $5;
					n->newschema = $8;
					n->missing_ok = false;
					$$ = (Node *)n;
				}
			| ALTER TEXT_P SEARCH DICTIONARY any_name SET SCHEMA name
				{
					AlterObjectSchemaStmt *n = makeNode(AlterObjectSchemaStmt);
					n->objectType = OBJECT_TSDICTIONARY;
					n->object = $5;
					n->newschema = $8;
					n->missing_ok = false;
					$$ = (Node *)n;
				}
			| ALTER TEXT_P SEARCH TEMPLATE any_name SET SCHEMA name
				{
					AlterObjectSchemaStmt *n = makeNode(AlterObjectSchemaStmt);
					n->objectType = OBJECT_TSTEMPLATE;
					n->object = $5;
					n->newschema = $8;
					n->missing_ok = false;
					$$ = (Node *)n;
				}
			| ALTER TEXT_P SEARCH CONFIGURATION any_name SET SCHEMA name
				{
					AlterObjectSchemaStmt *n = makeNode(AlterObjectSchemaStmt);
					n->objectType = OBJECT_TSCONFIGURATION;
					n->object = $5;
					n->newschema = $8;
					n->missing_ok = false;
					$$ = (Node *)n;
				}
			| ALTER SEQUENCE qualified_name SET SCHEMA name
				{
					AlterObjectSchemaStmt *n = makeNode(AlterObjectSchemaStmt);
					n->objectType = OBJECT_SEQUENCE;
					n->relation = $3;
					n->newschema = $6;
					n->missing_ok = false;
					$$ = (Node *)n;
				}
			| ALTER SEQUENCE IF_P EXISTS qualified_name SET SCHEMA name
				{
					AlterObjectSchemaStmt *n = makeNode(AlterObjectSchemaStmt);
					n->objectType = OBJECT_SEQUENCE;
					n->relation = $5;
					n->newschema = $8;
					n->missing_ok = true;
					$$ = (Node *)n;
				}
			| ALTER VIEW qualified_name SET SCHEMA name
				{
					AlterObjectSchemaStmt *n = makeNode(AlterObjectSchemaStmt);
					n->objectType = OBJECT_VIEW;
					n->relation = $3;
					n->newschema = $6;
					n->missing_ok = false;
					$$ = (Node *)n;
				}
			| ALTER VIEW IF_P EXISTS qualified_name SET SCHEMA name
				{
					AlterObjectSchemaStmt *n = makeNode(AlterObjectSchemaStmt);
					n->objectType = OBJECT_VIEW;
					n->relation = $5;
					n->newschema = $8;
					n->missing_ok = true;
					$$ = (Node *)n;
				}
			| ALTER MATERIALIZED VIEW qualified_name SET SCHEMA name
				{
					AlterObjectSchemaStmt *n = makeNode(AlterObjectSchemaStmt);
					n->objectType = OBJECT_MATVIEW;
					n->relation = $4;
					n->newschema = $7;
					n->missing_ok = false;
					$$ = (Node *)n;
				}
			| ALTER MATERIALIZED VIEW IF_P EXISTS qualified_name SET SCHEMA name
				{
					AlterObjectSchemaStmt *n = makeNode(AlterObjectSchemaStmt);
					n->objectType = OBJECT_MATVIEW;
					n->relation = $6;
					n->newschema = $9;
					n->missing_ok = true;
					$$ = (Node *)n;
				}
			| ALTER FOREIGN TABLE relation_expr SET SCHEMA name
				{
					AlterObjectSchemaStmt *n = makeNode(AlterObjectSchemaStmt);
					n->objectType = OBJECT_FOREIGN_TABLE;
					n->relation = $4;
					n->newschema = $7;
					n->missing_ok = false;
					$$ = (Node *)n;
				}
			| ALTER FOREIGN TABLE IF_P EXISTS relation_expr SET SCHEMA name
				{
					AlterObjectSchemaStmt *n = makeNode(AlterObjectSchemaStmt);
					n->objectType = OBJECT_FOREIGN_TABLE;
					n->relation = $6;
					n->newschema = $9;
					n->missing_ok = true;
					$$ = (Node *)n;
				}
			| ALTER TYPE_P any_name SET SCHEMA name
				{
					AlterObjectSchemaStmt *n = makeNode(AlterObjectSchemaStmt);
					n->objectType = OBJECT_TYPE;
					n->object = $3;
					n->newschema = $6;
					n->missing_ok = false;
					$$ = (Node *)n;
				}
		;

/*****************************************************************************
 *
 * ALTER THING name OWNER TO newname
 *
 *****************************************************************************/

AlterOwnerStmt: ALTER AGGREGATE func_name aggr_args OWNER TO RoleId
				{
					AlterOwnerStmt *n = makeNode(AlterOwnerStmt);
					n->objectType = OBJECT_AGGREGATE;
					n->object = $3;
					n->objarg = extractAggrArgTypes($4);
					n->newowner = $7;
					$$ = (Node *)n;
				}
			| ALTER COLLATION any_name OWNER TO RoleId
				{
					AlterOwnerStmt *n = makeNode(AlterOwnerStmt);
					n->objectType = OBJECT_COLLATION;
					n->object = $3;
					n->newowner = $6;
					$$ = (Node *)n;
				}
			| ALTER CONVERSION_P any_name OWNER TO RoleId
				{
					AlterOwnerStmt *n = makeNode(AlterOwnerStmt);
					n->objectType = OBJECT_CONVERSION;
					n->object = $3;
					n->newowner = $6;
					$$ = (Node *)n;
				}
			| ALTER DATABASE database_name OWNER TO RoleId
				{
					AlterOwnerStmt *n = makeNode(AlterOwnerStmt);
					n->objectType = OBJECT_DATABASE;
					n->object = list_make1(makeString($3));
					n->newowner = $6;
					$$ = (Node *)n;
				}
			| ALTER DOMAIN_P any_name OWNER TO RoleId
				{
					AlterOwnerStmt *n = makeNode(AlterOwnerStmt);
					n->objectType = OBJECT_DOMAIN;
					n->object = $3;
					n->newowner = $6;
					$$ = (Node *)n;
				}
			| ALTER FUNCTION function_with_argtypes OWNER TO RoleId
				{
					AlterOwnerStmt *n = makeNode(AlterOwnerStmt);
					n->objectType = OBJECT_FUNCTION;
					n->object = $3->funcname;
					n->objarg = $3->funcargs;
					n->newowner = $6;
					$$ = (Node *)n;
				}
			| ALTER opt_procedural LANGUAGE name OWNER TO RoleId
				{
					AlterOwnerStmt *n = makeNode(AlterOwnerStmt);
					n->objectType = OBJECT_LANGUAGE;
					n->object = list_make1(makeString($4));
					n->newowner = $7;
					$$ = (Node *)n;
				}
			| ALTER LARGE_P OBJECT_P NumericOnly OWNER TO RoleId
				{
					AlterOwnerStmt *n = makeNode(AlterOwnerStmt);
					n->objectType = OBJECT_LARGEOBJECT;
					n->object = list_make1($4);
					n->newowner = $7;
					$$ = (Node *)n;
				}
			| ALTER OPERATOR any_operator oper_argtypes OWNER TO RoleId
				{
					AlterOwnerStmt *n = makeNode(AlterOwnerStmt);
					n->objectType = OBJECT_OPERATOR;
					n->object = $3;
					n->objarg = $4;
					n->newowner = $7;
					$$ = (Node *)n;
				}
			| ALTER OPERATOR CLASS any_name USING access_method OWNER TO RoleId
				{
					AlterOwnerStmt *n = makeNode(AlterOwnerStmt);
					n->objectType = OBJECT_OPCLASS;
					n->object = $4;
					n->objarg = list_make1(makeString($6));
					n->newowner = $9;
					$$ = (Node *)n;
				}
			| ALTER OPERATOR FAMILY any_name USING access_method OWNER TO RoleId
				{
					AlterOwnerStmt *n = makeNode(AlterOwnerStmt);
					n->objectType = OBJECT_OPFAMILY;
					n->object = $4;
					n->objarg = list_make1(makeString($6));
					n->newowner = $9;
					$$ = (Node *)n;
				}
			| ALTER SCHEMA name OWNER TO RoleId
				{
					AlterOwnerStmt *n = makeNode(AlterOwnerStmt);
					n->objectType = OBJECT_SCHEMA;
					n->object = list_make1(makeString($3));
					n->newowner = $6;
					$$ = (Node *)n;
				}
			| ALTER TYPE_P any_name OWNER TO RoleId
				{
					AlterOwnerStmt *n = makeNode(AlterOwnerStmt);
					n->objectType = OBJECT_TYPE;
					n->object = $3;
					n->newowner = $6;
					$$ = (Node *)n;
				}
			| ALTER TABLESPACE name OWNER TO RoleId
				{
					AlterOwnerStmt *n = makeNode(AlterOwnerStmt);
					n->objectType = OBJECT_TABLESPACE;
					n->object = list_make1(makeString($3));
					n->newowner = $6;
					$$ = (Node *)n;
				}
			| ALTER TEXT_P SEARCH DICTIONARY any_name OWNER TO RoleId
				{
					AlterOwnerStmt *n = makeNode(AlterOwnerStmt);
					n->objectType = OBJECT_TSDICTIONARY;
					n->object = $5;
					n->newowner = $8;
					$$ = (Node *)n;
				}
			| ALTER TEXT_P SEARCH CONFIGURATION any_name OWNER TO RoleId
				{
					AlterOwnerStmt *n = makeNode(AlterOwnerStmt);
					n->objectType = OBJECT_TSCONFIGURATION;
					n->object = $5;
					n->newowner = $8;
					$$ = (Node *)n;
				}
			| ALTER FOREIGN DATA_P WRAPPER name OWNER TO RoleId
				{
					AlterOwnerStmt *n = makeNode(AlterOwnerStmt);
					n->objectType = OBJECT_FDW;
					n->object = list_make1(makeString($5));
					n->newowner = $8;
					$$ = (Node *)n;
				}
			| ALTER SERVER name OWNER TO RoleId
				{
					AlterOwnerStmt *n = makeNode(AlterOwnerStmt);
					n->objectType = OBJECT_FOREIGN_SERVER;
					n->object = list_make1(makeString($3));
					n->newowner = $6;
					$$ = (Node *)n;
				}
			| ALTER EVENT TRIGGER name OWNER TO RoleId
				{
					AlterOwnerStmt *n = makeNode(AlterOwnerStmt);
					n->objectType = OBJECT_EVENT_TRIGGER;
					n->object = list_make1(makeString($4));
					n->newowner = $7;
					$$ = (Node *)n;
				}
		;


/*****************************************************************************
 *
 *		QUERY:	Define Rewrite Rule
 *
 *****************************************************************************/

RuleStmt:	CREATE opt_or_replace RULE name AS
			ON event TO qualified_name where_clause
			DO opt_instead RuleActionList
				{
					RuleStmt *n = makeNode(RuleStmt);
					n->replace = $2;
					n->relation = $9;
					n->rulename = $4;
					n->whereClause = $10;
					n->event = $7;
					n->instead = $12;
					n->actions = $13;
					$$ = (Node *)n;
				}
		;

RuleActionList:
			NOTHING									{ $$ = NIL; }
			| RuleActionStmt						{ $$ = list_make1($1); }
			| '(' RuleActionMulti ')'				{ $$ = $2; }
		;

/* the thrashing around here is to discard "empty" statements... */
RuleActionMulti:
			RuleActionMulti ';' RuleActionStmtOrEmpty
				{ if ($3 != NULL)
					$$ = lappend($1, $3);
				  else
					$$ = $1;
				}
			| RuleActionStmtOrEmpty
				{ if ($1 != NULL)
					$$ = list_make1($1);
				  else
					$$ = NIL;
				}
		;

RuleActionStmt:
			SelectStmt
			| InsertStmt
			| UpdateStmt
			| DeleteStmt
			| NotifyStmt
		;

RuleActionStmtOrEmpty:
			RuleActionStmt							{ $$ = $1; }
			|	/*EMPTY*/							{ $$ = NULL; }
		;

event:		SELECT									{ $$ = CMD_SELECT; }
			| UPDATE								{ $$ = CMD_UPDATE; }
			| DELETE_P								{ $$ = CMD_DELETE; }
			| INSERT								{ $$ = CMD_INSERT; }
		 ;

opt_instead:
			INSTEAD									{ $$ = TRUE; }
			| ALSO									{ $$ = FALSE; }
			| /*EMPTY*/								{ $$ = FALSE; }
		;


DropRuleStmt:
			DROP RULE name ON any_name opt_drop_behavior
				{
					DropStmt *n = makeNode(DropStmt);
					n->removeType = OBJECT_RULE;
					n->objects = list_make1(lappend($5, makeString($3)));
					n->arguments = NIL;
					n->behavior = $6;
					n->missing_ok = false;
					n->concurrent = false;
					$$ = (Node *) n;
				}
			| DROP RULE IF_P EXISTS name ON any_name opt_drop_behavior
				{
					DropStmt *n = makeNode(DropStmt);
					n->removeType = OBJECT_RULE;
					n->objects = list_make1(lappend($7, makeString($5)));
					n->arguments = NIL;
					n->behavior = $8;
					n->missing_ok = true;
					n->concurrent = false;
					$$ = (Node *) n;
				}
		;


/*****************************************************************************
 *
 *		QUERY:
 *				NOTIFY <identifier> can appear both in rule bodies and
 *				as a query-level command
 *
 *****************************************************************************/

NotifyStmt: NOTIFY ColId notify_payload
				{
					NotifyStmt *n = makeNode(NotifyStmt);
					n->conditionname = $2;
					n->payload = $3;
					$$ = (Node *)n;
				}
		;

notify_payload:
			',' Sconst							{ $$ = $2; }
			| /*EMPTY*/							{ $$ = NULL; }
		;

ListenStmt: LISTEN ColId
				{
					ListenStmt *n = makeNode(ListenStmt);
					n->conditionname = $2;
					$$ = (Node *)n;
				}
		;

UnlistenStmt:
			UNLISTEN ColId
				{
					UnlistenStmt *n = makeNode(UnlistenStmt);
					n->conditionname = $2;
					$$ = (Node *)n;
				}
			| UNLISTEN '*'
				{
					UnlistenStmt *n = makeNode(UnlistenStmt);
					n->conditionname = NULL;
					$$ = (Node *)n;
				}
		;


/*****************************************************************************
 *
 *		Transactions:
 *
 *		BEGIN / COMMIT / ROLLBACK
 *		(also older versions END / ABORT)
 *
 *****************************************************************************/

TransactionStmt:
			ABORT_P opt_transaction
				{
					TransactionStmt *n = makeNode(TransactionStmt);
					n->kind = TRANS_STMT_ROLLBACK;
					n->options = NIL;
					$$ = (Node *)n;
				}
			| BEGIN_P opt_transaction transaction_mode_list_or_empty
				{
					TransactionStmt *n = makeNode(TransactionStmt);
					n->kind = TRANS_STMT_BEGIN;
					n->options = $3;
					$$ = (Node *)n;
				}
			| START TRANSACTION transaction_mode_list_or_empty
				{
					TransactionStmt *n = makeNode(TransactionStmt);
					n->kind = TRANS_STMT_START;
					n->options = $3;
					$$ = (Node *)n;
				}
			| COMMIT opt_transaction
				{
					TransactionStmt *n = makeNode(TransactionStmt);
					n->kind = TRANS_STMT_COMMIT;
					n->options = NIL;
					$$ = (Node *)n;
				}
			| END_P opt_transaction
				{
					TransactionStmt *n = makeNode(TransactionStmt);
					n->kind = TRANS_STMT_COMMIT;
					n->options = NIL;
					$$ = (Node *)n;
				}
			| ROLLBACK opt_transaction
				{
					TransactionStmt *n = makeNode(TransactionStmt);
					n->kind = TRANS_STMT_ROLLBACK;
					n->options = NIL;
					$$ = (Node *)n;
				}
			| SAVEPOINT ColId
				{
					TransactionStmt *n = makeNode(TransactionStmt);
					n->kind = TRANS_STMT_SAVEPOINT;
					n->options = list_make1(makeDefElem("savepoint_name",
														(Node *)makeString($2)));
					$$ = (Node *)n;
				}
			| RELEASE SAVEPOINT ColId
				{
					TransactionStmt *n = makeNode(TransactionStmt);
					n->kind = TRANS_STMT_RELEASE;
					n->options = list_make1(makeDefElem("savepoint_name",
														(Node *)makeString($3)));
					$$ = (Node *)n;
				}
			| RELEASE ColId
				{
					TransactionStmt *n = makeNode(TransactionStmt);
					n->kind = TRANS_STMT_RELEASE;
					n->options = list_make1(makeDefElem("savepoint_name",
														(Node *)makeString($2)));
					$$ = (Node *)n;
				}
			| ROLLBACK opt_transaction TO SAVEPOINT ColId
				{
					TransactionStmt *n = makeNode(TransactionStmt);
					n->kind = TRANS_STMT_ROLLBACK_TO;
					n->options = list_make1(makeDefElem("savepoint_name",
														(Node *)makeString($5)));
					$$ = (Node *)n;
				}
			| ROLLBACK opt_transaction TO ColId
				{
					TransactionStmt *n = makeNode(TransactionStmt);
					n->kind = TRANS_STMT_ROLLBACK_TO;
					n->options = list_make1(makeDefElem("savepoint_name",
														(Node *)makeString($4)));
					$$ = (Node *)n;
				}
			| PREPARE TRANSACTION Sconst
				{
					TransactionStmt *n = makeNode(TransactionStmt);
					n->kind = TRANS_STMT_PREPARE;
					n->gid = $3;
					$$ = (Node *)n;
				}
			| COMMIT PREPARED Sconst
				{
					TransactionStmt *n = makeNode(TransactionStmt);
					n->kind = TRANS_STMT_COMMIT_PREPARED;
					n->gid = $3;
					$$ = (Node *)n;
				}
			| ROLLBACK PREPARED Sconst
				{
					TransactionStmt *n = makeNode(TransactionStmt);
					n->kind = TRANS_STMT_ROLLBACK_PREPARED;
					n->gid = $3;
					$$ = (Node *)n;
				}
		;

opt_transaction:	WORK							{}
			| TRANSACTION							{}
			| /*EMPTY*/								{}
		;

transaction_mode_item:
			ISOLATION LEVEL iso_level
					{ $$ = makeDefElem("transaction_isolation",
									   makeStringConst($3, @3)); }
			| READ ONLY
					{ $$ = makeDefElem("transaction_read_only",
									   makeIntConst(TRUE, @1)); }
			| READ WRITE
					{ $$ = makeDefElem("transaction_read_only",
									   makeIntConst(FALSE, @1)); }
			| DEFERRABLE
					{ $$ = makeDefElem("transaction_deferrable",
									   makeIntConst(TRUE, @1)); }
			| NOT DEFERRABLE
					{ $$ = makeDefElem("transaction_deferrable",
									   makeIntConst(FALSE, @1)); }
		;

/* Syntax with commas is SQL-spec, without commas is Postgres historical */
transaction_mode_list:
			transaction_mode_item
					{ $$ = list_make1($1); }
			| transaction_mode_list ',' transaction_mode_item
					{ $$ = lappend($1, $3); }
			| transaction_mode_list transaction_mode_item
					{ $$ = lappend($1, $2); }
		;

transaction_mode_list_or_empty:
			transaction_mode_list
			| /* EMPTY */
					{ $$ = NIL; }
		;


/*****************************************************************************
 *
 *	QUERY:
 *		CREATE [ OR REPLACE ] [ TEMP ] VIEW <viewname> '('target-list ')'
 *			AS <query> [ WITH [ CASCADED | LOCAL ] CHECK OPTION ]
 *
 *****************************************************************************/

ViewStmt: CREATE OptTemp VIEW qualified_name opt_column_list opt_reloptions
				AS SelectStmt opt_check_option
				{
					ViewStmt *n = makeNode(ViewStmt);
					n->view = $4;
					n->view->relpersistence = $2;
					n->aliases = $5;
					n->query = $8;
					n->replace = false;
					n->options = $6;
					n->withCheckOption = $9;
					$$ = (Node *) n;
				}
		| CREATE OR REPLACE OptTemp VIEW qualified_name opt_column_list opt_reloptions
				AS SelectStmt opt_check_option
				{
					ViewStmt *n = makeNode(ViewStmt);
					n->view = $6;
					n->view->relpersistence = $4;
					n->aliases = $7;
					n->query = $10;
					n->replace = true;
					n->options = $8;
					n->withCheckOption = $11;
					$$ = (Node *) n;
				}
		| CREATE OptTemp RECURSIVE VIEW qualified_name '(' columnList ')' opt_reloptions
				AS SelectStmt opt_check_option
				{
					ViewStmt *n = makeNode(ViewStmt);
					n->view = $5;
					n->view->relpersistence = $2;
					n->aliases = $7;
					n->query = makeRecursiveViewSelect(n->view->relname, n->aliases, $11);
					n->replace = false;
					n->options = $9;
					n->withCheckOption = $12;
					if (n->withCheckOption != NO_CHECK_OPTION)
						ereport(ERROR,
								(errcode(ERRCODE_FEATURE_NOT_SUPPORTED),
								 errmsg("WITH CHECK OPTION not supported on recursive views"),
								 parser_errposition(@12)));
					$$ = (Node *) n;
				}
		| CREATE OR REPLACE OptTemp RECURSIVE VIEW qualified_name '(' columnList ')' opt_reloptions
				AS SelectStmt opt_check_option
				{
					ViewStmt *n = makeNode(ViewStmt);
					n->view = $7;
					n->view->relpersistence = $4;
					n->aliases = $9;
					n->query = makeRecursiveViewSelect(n->view->relname, n->aliases, $13);
					n->replace = true;
					n->options = $11;
					n->withCheckOption = $14;
					if (n->withCheckOption != NO_CHECK_OPTION)
						ereport(ERROR,
								(errcode(ERRCODE_FEATURE_NOT_SUPPORTED),
								 errmsg("WITH CHECK OPTION not supported on recursive views"),
								 parser_errposition(@14)));
					$$ = (Node *) n;
				}
		;

opt_check_option:
		WITH CHECK OPTION				{ $$ = CASCADED_CHECK_OPTION; }
		| WITH CASCADED CHECK OPTION	{ $$ = CASCADED_CHECK_OPTION; }
		| WITH LOCAL CHECK OPTION		{ $$ = LOCAL_CHECK_OPTION; }
		| /* EMPTY */					{ $$ = NO_CHECK_OPTION; }
		;

/*****************************************************************************
 *
 *		QUERY:
 *				LOAD "filename"
 *
 *****************************************************************************/

LoadStmt:	LOAD file_name
				{
					LoadStmt *n = makeNode(LoadStmt);
					n->filename = $2;
					$$ = (Node *)n;
				}
		;


/*****************************************************************************
 *
 *		CREATE DATABASE
 *
 *****************************************************************************/

CreatedbStmt:
			CREATE DATABASE database_name opt_with createdb_opt_list
				{
					CreatedbStmt *n = makeNode(CreatedbStmt);
					n->dbname = $3;
					n->options = $5;
					$$ = (Node *)n;
				}
		;

createdb_opt_list:
			createdb_opt_items						{ $$ = $1; }
			| /* EMPTY */							{ $$ = NIL; }
		;

createdb_opt_items:
			createdb_opt_item						{ $$ = list_make1($1); }
			| createdb_opt_items createdb_opt_item	{ $$ = lappend($1, $2); }
		;

createdb_opt_item:
			createdb_opt_name opt_equal SignedIconst
				{
					$$ = makeDefElem($1, (Node *)makeInteger($3));
				}
			| createdb_opt_name opt_equal opt_boolean_or_string
				{
					$$ = makeDefElem($1, (Node *)makeString($3));
				}
			| createdb_opt_name opt_equal DEFAULT
				{
					$$ = makeDefElem($1, NULL);
				}
		;

/*
 * Ideally we'd use ColId here, but that causes shift/reduce conflicts against
 * the ALTER DATABASE SET/RESET syntaxes.  Instead call out specific keywords
 * we need, and allow IDENT so that database option names don't have to be
 * parser keywords unless they are already keywords for other reasons.
 *
 * XXX this coding technique is fragile since if someone makes a formerly
 * non-keyword option name into a keyword and forgets to add it here, the
 * option will silently break.  Best defense is to provide a regression test
 * exercising every such option, at least at the syntax level.
 */
createdb_opt_name:
			IDENT							{ $$ = $1; }
			| CONNECTION LIMIT				{ $$ = pstrdup("connection_limit"); }
			| ENCODING						{ $$ = pstrdup($1); }
			| LOCATION						{ $$ = pstrdup($1); }
			| OWNER							{ $$ = pstrdup($1); }
			| TABLESPACE					{ $$ = pstrdup($1); }
			| TEMPLATE						{ $$ = pstrdup($1); }
		;

/*
 *	Though the equals sign doesn't match other WITH options, pg_dump uses
 *	equals for backward compatibility, and it doesn't seem worth removing it.
 */
opt_equal:	'='										{}
			| /*EMPTY*/								{}
		;


/*****************************************************************************
 *
 *		ALTER DATABASE
 *
 *****************************************************************************/

AlterDatabaseStmt:
			ALTER DATABASE database_name WITH createdb_opt_list
				 {
					AlterDatabaseStmt *n = makeNode(AlterDatabaseStmt);
					n->dbname = $3;
					n->options = $5;
					$$ = (Node *)n;
				 }
			| ALTER DATABASE database_name createdb_opt_list
				 {
					AlterDatabaseStmt *n = makeNode(AlterDatabaseStmt);
					n->dbname = $3;
					n->options = $4;
					$$ = (Node *)n;
				 }
			| ALTER DATABASE database_name SET TABLESPACE name
				 {
					AlterDatabaseStmt *n = makeNode(AlterDatabaseStmt);
					n->dbname = $3;
					n->options = list_make1(makeDefElem("tablespace",
													(Node *)makeString($6)));
					$$ = (Node *)n;
				 }
		;

AlterDatabaseSetStmt:
			ALTER DATABASE database_name SetResetClause
				{
					AlterDatabaseSetStmt *n = makeNode(AlterDatabaseSetStmt);
					n->dbname = $3;
					n->setstmt = $4;
					$$ = (Node *)n;
				}
		;


/*****************************************************************************
 *
 *		DROP DATABASE [ IF EXISTS ]
 *
 * This is implicitly CASCADE, no need for drop behavior
 *****************************************************************************/

DropdbStmt: DROP DATABASE database_name
				{
					DropdbStmt *n = makeNode(DropdbStmt);
					n->dbname = $3;
					n->missing_ok = FALSE;
					$$ = (Node *)n;
				}
			| DROP DATABASE IF_P EXISTS database_name
				{
					DropdbStmt *n = makeNode(DropdbStmt);
					n->dbname = $5;
					n->missing_ok = TRUE;
					$$ = (Node *)n;
				}
		;


/*****************************************************************************
 *
 *		ALTER SYSTEM
 *
 * This is used to change configuration parameters persistently.
 *****************************************************************************/

AlterSystemStmt:
			ALTER SYSTEM_P SET generic_set
				{
					AlterSystemStmt *n = makeNode(AlterSystemStmt);
					n->setstmt = $4;
					$$ = (Node *)n;
				}
			| ALTER SYSTEM_P RESET generic_reset
				{
					AlterSystemStmt *n = makeNode(AlterSystemStmt);
					n->setstmt = $4;
					$$ = (Node *)n;
				}
		;


/*****************************************************************************
 *
 * Manipulate a domain
 *
 *****************************************************************************/

CreateDomainStmt:
			CREATE DOMAIN_P any_name opt_as Typename ColQualList
				{
					CreateDomainStmt *n = makeNode(CreateDomainStmt);
					n->domainname = $3;
					n->typeName = $5;
					SplitColQualList($6, &n->constraints, &n->collClause,
									 yyscanner);
					$$ = (Node *)n;
				}
		;

AlterDomainStmt:
			/* ALTER DOMAIN <domain> {SET DEFAULT <expr>|DROP DEFAULT} */
			ALTER DOMAIN_P any_name alter_column_default
				{
					AlterDomainStmt *n = makeNode(AlterDomainStmt);
					n->subtype = 'T';
					n->typeName = $3;
					n->def = $4;
					$$ = (Node *)n;
				}
			/* ALTER DOMAIN <domain> DROP NOT NULL */
			| ALTER DOMAIN_P any_name DROP NOT NULL_P
				{
					AlterDomainStmt *n = makeNode(AlterDomainStmt);
					n->subtype = 'N';
					n->typeName = $3;
					$$ = (Node *)n;
				}
			/* ALTER DOMAIN <domain> SET NOT NULL */
			| ALTER DOMAIN_P any_name SET NOT NULL_P
				{
					AlterDomainStmt *n = makeNode(AlterDomainStmt);
					n->subtype = 'O';
					n->typeName = $3;
					$$ = (Node *)n;
				}
			/* ALTER DOMAIN <domain> ADD CONSTRAINT ... */
			| ALTER DOMAIN_P any_name ADD_P TableConstraint
				{
					AlterDomainStmt *n = makeNode(AlterDomainStmt);
					n->subtype = 'C';
					n->typeName = $3;
					n->def = $5;
					$$ = (Node *)n;
				}
			/* ALTER DOMAIN <domain> DROP CONSTRAINT <name> [RESTRICT|CASCADE] */
			| ALTER DOMAIN_P any_name DROP CONSTRAINT name opt_drop_behavior
				{
					AlterDomainStmt *n = makeNode(AlterDomainStmt);
					n->subtype = 'X';
					n->typeName = $3;
					n->name = $6;
					n->behavior = $7;
					n->missing_ok = false;
					$$ = (Node *)n;
				}
			/* ALTER DOMAIN <domain> DROP CONSTRAINT IF EXISTS <name> [RESTRICT|CASCADE] */
			| ALTER DOMAIN_P any_name DROP CONSTRAINT IF_P EXISTS name opt_drop_behavior
				{
					AlterDomainStmt *n = makeNode(AlterDomainStmt);
					n->subtype = 'X';
					n->typeName = $3;
					n->name = $8;
					n->behavior = $9;
					n->missing_ok = true;
					$$ = (Node *)n;
				}
			/* ALTER DOMAIN <domain> VALIDATE CONSTRAINT <name> */
			| ALTER DOMAIN_P any_name VALIDATE CONSTRAINT name
				{
					AlterDomainStmt *n = makeNode(AlterDomainStmt);
					n->subtype = 'V';
					n->typeName = $3;
					n->name = $6;
					$$ = (Node *)n;
				}
			;

opt_as:		AS										{}
			| /* EMPTY */							{}
		;


/*****************************************************************************
 *
 * Manipulate a text search dictionary or configuration
 *
 *****************************************************************************/

AlterTSDictionaryStmt:
			ALTER TEXT_P SEARCH DICTIONARY any_name definition
				{
					AlterTSDictionaryStmt *n = makeNode(AlterTSDictionaryStmt);
					n->dictname = $5;
					n->options = $6;
					$$ = (Node *)n;
				}
		;

AlterTSConfigurationStmt:
			ALTER TEXT_P SEARCH CONFIGURATION any_name ADD_P MAPPING FOR name_list WITH any_name_list
				{
					AlterTSConfigurationStmt *n = makeNode(AlterTSConfigurationStmt);
					n->cfgname = $5;
					n->tokentype = $9;
					n->dicts = $11;
					n->override = false;
					n->replace = false;
					$$ = (Node*)n;
				}
			| ALTER TEXT_P SEARCH CONFIGURATION any_name ALTER MAPPING FOR name_list WITH any_name_list
				{
					AlterTSConfigurationStmt *n = makeNode(AlterTSConfigurationStmt);
					n->cfgname = $5;
					n->tokentype = $9;
					n->dicts = $11;
					n->override = true;
					n->replace = false;
					$$ = (Node*)n;
				}
			| ALTER TEXT_P SEARCH CONFIGURATION any_name ALTER MAPPING REPLACE any_name WITH any_name
				{
					AlterTSConfigurationStmt *n = makeNode(AlterTSConfigurationStmt);
					n->cfgname = $5;
					n->tokentype = NIL;
					n->dicts = list_make2($9,$11);
					n->override = false;
					n->replace = true;
					$$ = (Node*)n;
				}
			| ALTER TEXT_P SEARCH CONFIGURATION any_name ALTER MAPPING FOR name_list REPLACE any_name WITH any_name
				{
					AlterTSConfigurationStmt *n = makeNode(AlterTSConfigurationStmt);
					n->cfgname = $5;
					n->tokentype = $9;
					n->dicts = list_make2($11,$13);
					n->override = false;
					n->replace = true;
					$$ = (Node*)n;
				}
			| ALTER TEXT_P SEARCH CONFIGURATION any_name DROP MAPPING FOR name_list
				{
					AlterTSConfigurationStmt *n = makeNode(AlterTSConfigurationStmt);
					n->cfgname = $5;
					n->tokentype = $9;
					n->missing_ok = false;
					$$ = (Node*)n;
				}
			| ALTER TEXT_P SEARCH CONFIGURATION any_name DROP MAPPING IF_P EXISTS FOR name_list
				{
					AlterTSConfigurationStmt *n = makeNode(AlterTSConfigurationStmt);
					n->cfgname = $5;
					n->tokentype = $11;
					n->missing_ok = true;
					$$ = (Node*)n;
				}
		;


/*****************************************************************************
 *
 * Manipulate a conversion
 *
 *		CREATE [DEFAULT] CONVERSION <conversion_name>
 *		FOR <encoding_name> TO <encoding_name> FROM <func_name>
 *
 *****************************************************************************/

CreateConversionStmt:
			CREATE opt_default CONVERSION_P any_name FOR Sconst
			TO Sconst FROM any_name
			{
				CreateConversionStmt *n = makeNode(CreateConversionStmt);
				n->conversion_name = $4;
				n->for_encoding_name = $6;
				n->to_encoding_name = $8;
				n->func_name = $10;
				n->def = $2;
				$$ = (Node *)n;
			}
		;

/*****************************************************************************
 *
 *		QUERY:
 *				CLUSTER [VERBOSE] <qualified_name> [ USING <index_name> ]
 *				CLUSTER [VERBOSE]
 *				CLUSTER [VERBOSE] <index_name> ON <qualified_name> (for pre-8.3)
 *
 *****************************************************************************/

ClusterStmt:
			CLUSTER opt_verbose qualified_name cluster_index_specification
				{
					ClusterStmt *n = makeNode(ClusterStmt);
					n->relation = $3;
					n->indexname = $4;
					n->verbose = $2;
					$$ = (Node*)n;
				}
			| CLUSTER opt_verbose
				{
					ClusterStmt *n = makeNode(ClusterStmt);
					n->relation = NULL;
					n->indexname = NULL;
					n->verbose = $2;
					$$ = (Node*)n;
				}
			/* kept for pre-8.3 compatibility */
			| CLUSTER opt_verbose index_name ON qualified_name
				{
					ClusterStmt *n = makeNode(ClusterStmt);
					n->relation = $5;
					n->indexname = $3;
					n->verbose = $2;
					$$ = (Node*)n;
				}
		;

cluster_index_specification:
			USING index_name		{ $$ = $2; }
			| /*EMPTY*/				{ $$ = NULL; }
		;


/*****************************************************************************
 *
 *		QUERY:
 *				VACUUM
 *				ANALYZE
 *
 *****************************************************************************/

VacuumStmt: VACUUM opt_full opt_freeze opt_verbose
				{
					VacuumStmt *n = makeNode(VacuumStmt);
					n->options = VACOPT_VACUUM;
					if ($2)
						n->options |= VACOPT_FULL;
					if ($4)
						n->options |= VACOPT_VERBOSE;
					n->freeze_min_age = $3 ? 0 : -1;
					n->freeze_table_age = $3 ? 0 : -1;
					n->multixact_freeze_min_age = $3 ? 0 : -1;
					n->multixact_freeze_table_age = $3 ? 0 : -1;
					n->relation = NULL;
					n->va_cols = NIL;
					$$ = (Node *)n;
				}
			| VACUUM opt_full opt_freeze opt_verbose qualified_name
				{
					VacuumStmt *n = makeNode(VacuumStmt);
					n->options = VACOPT_VACUUM;
					if ($2)
						n->options |= VACOPT_FULL;
					if ($4)
						n->options |= VACOPT_VERBOSE;
					n->freeze_min_age = $3 ? 0 : -1;
					n->freeze_table_age = $3 ? 0 : -1;
					n->multixact_freeze_min_age = $3 ? 0 : -1;
					n->multixact_freeze_table_age = $3 ? 0 : -1;
					n->relation = $5;
					n->va_cols = NIL;
					$$ = (Node *)n;
				}
			| VACUUM opt_full opt_freeze opt_verbose AnalyzeStmt
				{
					VacuumStmt *n = (VacuumStmt *) $5;
					n->options |= VACOPT_VACUUM;
					if ($2)
						n->options |= VACOPT_FULL;
					if ($4)
						n->options |= VACOPT_VERBOSE;
					n->freeze_min_age = $3 ? 0 : -1;
					n->freeze_table_age = $3 ? 0 : -1;
					n->multixact_freeze_min_age = $3 ? 0 : -1;
					n->multixact_freeze_table_age = $3 ? 0 : -1;
					$$ = (Node *)n;
				}
			| VACUUM '(' vacuum_option_list ')'
				{
					VacuumStmt *n = makeNode(VacuumStmt);
					n->options = VACOPT_VACUUM | $3;
					if (n->options & VACOPT_FREEZE)
					{
						n->freeze_min_age = n->freeze_table_age = 0;
						n->multixact_freeze_min_age = 0;
						n->multixact_freeze_table_age = 0;
					}
					else
					{
						n->freeze_min_age = n->freeze_table_age = -1;
						n->multixact_freeze_min_age = -1;
						n->multixact_freeze_table_age = -1;
					}
					n->relation = NULL;
					n->va_cols = NIL;
					$$ = (Node *) n;
				}
			| VACUUM '(' vacuum_option_list ')' qualified_name opt_name_list
				{
					VacuumStmt *n = makeNode(VacuumStmt);
					n->options = VACOPT_VACUUM | $3;
					if (n->options & VACOPT_FREEZE)
					{
						n->freeze_min_age = n->freeze_table_age = 0;
						n->multixact_freeze_min_age = 0;
						n->multixact_freeze_table_age = 0;
					}
					else
					{
						n->freeze_min_age = n->freeze_table_age = -1;
						n->multixact_freeze_min_age = -1;
						n->multixact_freeze_table_age = -1;
					}
					n->relation = $5;
					n->va_cols = $6;
					if (n->va_cols != NIL)	/* implies analyze */
						n->options |= VACOPT_ANALYZE;
					$$ = (Node *) n;
				}
		;

vacuum_option_list:
			vacuum_option_elem								{ $$ = $1; }
			| vacuum_option_list ',' vacuum_option_elem		{ $$ = $1 | $3; }
		;

vacuum_option_elem:
			analyze_keyword		{ $$ = VACOPT_ANALYZE; }
			| VERBOSE			{ $$ = VACOPT_VERBOSE; }
			| FREEZE			{ $$ = VACOPT_FREEZE; }
			| FULL				{ $$ = VACOPT_FULL; }
		;

AnalyzeStmt:
			analyze_keyword opt_verbose
				{
					VacuumStmt *n = makeNode(VacuumStmt);
					n->options = VACOPT_ANALYZE;
					if ($2)
						n->options |= VACOPT_VERBOSE;
					n->freeze_min_age = -1;
					n->freeze_table_age = -1;
					n->multixact_freeze_min_age = -1;
					n->multixact_freeze_table_age = -1;
					n->relation = NULL;
					n->va_cols = NIL;
					$$ = (Node *)n;
				}
			| analyze_keyword opt_verbose qualified_name opt_name_list
				{
					VacuumStmt *n = makeNode(VacuumStmt);
					n->options = VACOPT_ANALYZE;
					if ($2)
						n->options |= VACOPT_VERBOSE;
					n->freeze_min_age = -1;
					n->freeze_table_age = -1;
					n->multixact_freeze_min_age = -1;
					n->multixact_freeze_table_age = -1;
					n->relation = $3;
					n->va_cols = $4;
					$$ = (Node *)n;
				}
		;

analyze_keyword:
			ANALYZE									{}
			| ANALYSE /* British */					{}
		;

opt_verbose:
			VERBOSE									{ $$ = TRUE; }
			| /*EMPTY*/								{ $$ = FALSE; }
		;

opt_full:	FULL									{ $$ = TRUE; }
			| /*EMPTY*/								{ $$ = FALSE; }
		;

opt_freeze: FREEZE									{ $$ = TRUE; }
			| /*EMPTY*/								{ $$ = FALSE; }
		;

opt_name_list:
			'(' name_list ')'						{ $$ = $2; }
			| /*EMPTY*/								{ $$ = NIL; }
		;


/*****************************************************************************
 *
 *		QUERY:
 *				EXPLAIN [ANALYZE] [VERBOSE] query
 *				EXPLAIN ( options ) query
 *
 *****************************************************************************/

ExplainStmt:
		EXPLAIN ExplainableStmt
				{
					ExplainStmt *n = makeNode(ExplainStmt);
					n->query = $2;
					n->options = NIL;
					$$ = (Node *) n;
				}
		| EXPLAIN analyze_keyword opt_verbose ExplainableStmt
				{
					ExplainStmt *n = makeNode(ExplainStmt);
					n->query = $4;
					n->options = list_make1(makeDefElem("analyze", NULL));
					if ($3)
						n->options = lappend(n->options,
											 makeDefElem("verbose", NULL));
					$$ = (Node *) n;
				}
		| EXPLAIN VERBOSE ExplainableStmt
				{
					ExplainStmt *n = makeNode(ExplainStmt);
					n->query = $3;
					n->options = list_make1(makeDefElem("verbose", NULL));
					$$ = (Node *) n;
				}
		| EXPLAIN '(' explain_option_list ')' ExplainableStmt
				{
					ExplainStmt *n = makeNode(ExplainStmt);
					n->query = $5;
					n->options = $3;
					$$ = (Node *) n;
				}
		;

ExplainableStmt:
			SelectStmt
			| InsertStmt
			| UpdateStmt
			| DeleteStmt
			| DeclareCursorStmt
			| CreateAsStmt
			| CreateMatViewStmt
			| RefreshMatViewStmt
			| ExecuteStmt					/* by default all are $$=$1 */
		;

explain_option_list:
			explain_option_elem
				{
					$$ = list_make1($1);
				}
			| explain_option_list ',' explain_option_elem
				{
					$$ = lappend($1, $3);
				}
		;

explain_option_elem:
			explain_option_name explain_option_arg
				{
					$$ = makeDefElem($1, $2);
				}
		;

explain_option_name:
			NonReservedWord			{ $$ = $1; }
			| analyze_keyword		{ $$ = "analyze"; }
		;

explain_option_arg:
			opt_boolean_or_string	{ $$ = (Node *) makeString($1); }
			| NumericOnly			{ $$ = (Node *) $1; }
			| /* EMPTY */			{ $$ = NULL; }
		;

/*****************************************************************************
 *
 *		QUERY:
 *				PREPARE <plan_name> [(args, ...)] AS <query>
 *
 *****************************************************************************/

PrepareStmt: PREPARE name prep_type_clause AS PreparableStmt
				{
					PrepareStmt *n = makeNode(PrepareStmt);
					n->name = $2;
					n->argtypes = $3;
					n->query = $5;
					$$ = (Node *) n;
				}
		;

prep_type_clause: '(' type_list ')'			{ $$ = $2; }
				| /* EMPTY */				{ $$ = NIL; }
		;

PreparableStmt:
			SelectStmt
			| InsertStmt
			| UpdateStmt
			| DeleteStmt					/* by default all are $$=$1 */
		;

/*****************************************************************************
 *
 * EXECUTE <plan_name> [(params, ...)]
 * CREATE TABLE <name> AS EXECUTE <plan_name> [(params, ...)]
 *
 *****************************************************************************/

ExecuteStmt: EXECUTE name execute_param_clause
				{
					ExecuteStmt *n = makeNode(ExecuteStmt);
					n->name = $2;
					n->params = $3;
					$$ = (Node *) n;
				}
			| CREATE OptTemp TABLE create_as_target AS
				EXECUTE name execute_param_clause opt_with_data
				{
					CreateTableAsStmt *ctas = makeNode(CreateTableAsStmt);
					ExecuteStmt *n = makeNode(ExecuteStmt);
					n->name = $7;
					n->params = $8;
					ctas->query = (Node *) n;
					ctas->into = $4;
					ctas->relkind = OBJECT_TABLE;
					ctas->is_select_into = false;
					/* cram additional flags into the IntoClause */
					$4->rel->relpersistence = $2;
					$4->skipData = !($9);
					$$ = (Node *) ctas;
				}
		;

execute_param_clause: '(' expr_list ')'				{ $$ = $2; }
					| /* EMPTY */					{ $$ = NIL; }
					;

/*****************************************************************************
 *
 *		QUERY:
 *				DEALLOCATE [PREPARE] <plan_name>
 *
 *****************************************************************************/

DeallocateStmt: DEALLOCATE name
					{
						DeallocateStmt *n = makeNode(DeallocateStmt);
						n->name = $2;
						$$ = (Node *) n;
					}
				| DEALLOCATE PREPARE name
					{
						DeallocateStmt *n = makeNode(DeallocateStmt);
						n->name = $3;
						$$ = (Node *) n;
					}
				| DEALLOCATE ALL
					{
						DeallocateStmt *n = makeNode(DeallocateStmt);
						n->name = NULL;
						$$ = (Node *) n;
					}
				| DEALLOCATE PREPARE ALL
					{
						DeallocateStmt *n = makeNode(DeallocateStmt);
						n->name = NULL;
						$$ = (Node *) n;
					}
		;

/*****************************************************************************
 *
 *		QUERY:
 *				INSERT STATEMENTS
 *
 *****************************************************************************/

InsertStmt:
			opt_with_clause INSERT INTO qualified_name insert_rest returning_clause
				{
					$5->relation = $4;
					$5->returningList = $6;
					$5->withClause = $1;
					$$ = (Node *) $5;
				}
		;

insert_rest:
			SelectStmt
				{
					$$ = makeNode(InsertStmt);
					$$->cols = NIL;
					$$->selectStmt = $1;
				}
			| '(' insert_column_list ')' SelectStmt
				{
					$$ = makeNode(InsertStmt);
					$$->cols = $2;
					$$->selectStmt = $4;
				}
			| DEFAULT VALUES
				{
					$$ = makeNode(InsertStmt);
					$$->cols = NIL;
					$$->selectStmt = NULL;
				}
		;

insert_column_list:
			insert_column_item
					{ $$ = list_make1($1); }
			| insert_column_list ',' insert_column_item
					{ $$ = lappend($1, $3); }
		;

insert_column_item:
			ColId opt_indirection
				{
					$$ = makeNode(ResTarget);
					$$->name = $1;
					$$->indirection = check_indirection($2, yyscanner);
					$$->val = NULL;
					$$->location = @1;
				}
		;

returning_clause:
			RETURNING target_list		{ $$ = $2; }
			| /* EMPTY */				{ $$ = NIL; }
		;


/*****************************************************************************
 *
 *		QUERY:
 *				DELETE STATEMENTS
 *
 *****************************************************************************/

DeleteStmt: opt_with_clause DELETE_P FROM relation_expr_opt_alias
			using_clause where_or_current_clause returning_clause
				{
					DeleteStmt *n = makeNode(DeleteStmt);
					n->relation = $4;
					n->usingClause = $5;
					n->whereClause = $6;
					n->returningList = $7;
					n->withClause = $1;
					$$ = (Node *)n;
				}
		;

using_clause:
				USING from_list						{ $$ = $2; }
			| /*EMPTY*/								{ $$ = NIL; }
		;


/*****************************************************************************
 *
 *		QUERY:
 *				LOCK TABLE
 *
 *****************************************************************************/

LockStmt:	LOCK_P opt_table relation_expr_list opt_lock opt_nowait
				{
					LockStmt *n = makeNode(LockStmt);

					n->relations = $3;
					n->mode = $4;
					n->nowait = $5;
					$$ = (Node *)n;
				}
		;

opt_lock:	IN_P lock_type MODE				{ $$ = $2; }
			| /*EMPTY*/						{ $$ = AccessExclusiveLock; }
		;

lock_type:	ACCESS SHARE					{ $$ = AccessShareLock; }
			| ROW SHARE						{ $$ = RowShareLock; }
			| ROW EXCLUSIVE					{ $$ = RowExclusiveLock; }
			| SHARE UPDATE EXCLUSIVE		{ $$ = ShareUpdateExclusiveLock; }
			| SHARE							{ $$ = ShareLock; }
			| SHARE ROW EXCLUSIVE			{ $$ = ShareRowExclusiveLock; }
			| EXCLUSIVE						{ $$ = ExclusiveLock; }
			| ACCESS EXCLUSIVE				{ $$ = AccessExclusiveLock; }
		;

opt_nowait:	NOWAIT							{ $$ = TRUE; }
			| /*EMPTY*/						{ $$ = FALSE; }
		;

opt_nowait_or_skip:
			NOWAIT							{ $$ = LockWaitError; }
			| SKIP LOCKED					{ $$ = LockWaitSkip; }
			| /*EMPTY*/						{ $$ = LockWaitBlock; }
		;


/*****************************************************************************
 *
 *		QUERY:
 *				UpdateStmt (UPDATE)
 *
 *****************************************************************************/

UpdateStmt: opt_with_clause UPDATE relation_expr_opt_alias
			SET set_clause_list
			from_clause
			where_or_current_clause
			returning_clause
				{
					UpdateStmt *n = makeNode(UpdateStmt);
					n->relation = $3;
					n->targetList = $5;
					n->fromClause = $6;
					n->whereClause = $7;
					n->returningList = $8;
					n->withClause = $1;
					$$ = (Node *)n;
				}
		;

set_clause_list:
			set_clause							{ $$ = $1; }
			| set_clause_list ',' set_clause	{ $$ = list_concat($1,$3); }
		;

set_clause:
			single_set_clause						{ $$ = list_make1($1); }
			| multiple_set_clause					{ $$ = $1; }
		;

single_set_clause:
			set_target '=' ctext_expr
				{
					$$ = $1;
					$$->val = (Node *) $3;
				}
		;

/*
 * Ideally, we'd accept any row-valued a_expr as RHS of a multiple_set_clause.
 * However, per SQL spec the row-constructor case must allow DEFAULT as a row
 * member, and it's pretty unclear how to do that (unless perhaps we allow
 * DEFAULT in any a_expr and let parse analysis sort it out later?).  For the
 * moment, the planner/executor only support a subquery as a multiassignment
 * source anyhow, so we need only accept ctext_row and subqueries here.
 */
multiple_set_clause:
			'(' set_target_list ')' '=' ctext_row
				{
					ListCell *col_cell;
					ListCell *val_cell;

					/*
					 * Break the ctext_row apart, merge individual expressions
					 * into the destination ResTargets.  This is semantically
					 * equivalent to, and much cheaper to process than, the
					 * general case.
					 */
					if (list_length($2) != list_length($5))
						ereport(ERROR,
								(errcode(ERRCODE_SYNTAX_ERROR),
								 errmsg("number of columns does not match number of values"),
								 parser_errposition(@5)));
					forboth(col_cell, $2, val_cell, $5)
					{
						ResTarget *res_col = (ResTarget *) lfirst(col_cell);
						Node *res_val = (Node *) lfirst(val_cell);

						res_col->val = res_val;
					}

					$$ = $2;
				}
			| '(' set_target_list ')' '=' select_with_parens
				{
					SubLink *sl = makeNode(SubLink);
					int ncolumns = list_length($2);
					int i = 1;
					ListCell *col_cell;

					/* First, convert bare SelectStmt into a SubLink */
					sl->subLinkType = MULTIEXPR_SUBLINK;
					sl->subLinkId = 0;		/* will be assigned later */
					sl->testexpr = NULL;
					sl->operName = NIL;
					sl->subselect = $5;
					sl->location = @5;

					/* Create a MultiAssignRef source for each target */
					foreach(col_cell, $2)
					{
						ResTarget *res_col = (ResTarget *) lfirst(col_cell);
						MultiAssignRef *r = makeNode(MultiAssignRef);

						r->source = (Node *) sl;
						r->colno = i;
						r->ncolumns = ncolumns;
						res_col->val = (Node *) r;
						i++;
					}

					$$ = $2;
				}
		;

set_target:
			ColId opt_indirection
				{
					$$ = makeNode(ResTarget);
					$$->name = $1;
					$$->indirection = check_indirection($2, yyscanner);
					$$->val = NULL;	/* upper production sets this */
					$$->location = @1;
				}
		;

set_target_list:
			set_target								{ $$ = list_make1($1); }
			| set_target_list ',' set_target		{ $$ = lappend($1,$3); }
		;


/*****************************************************************************
 *
 *		QUERY:
 *				CURSOR STATEMENTS
 *
 *****************************************************************************/
DeclareCursorStmt: DECLARE cursor_name cursor_options CURSOR opt_hold FOR SelectStmt
				{
					DeclareCursorStmt *n = makeNode(DeclareCursorStmt);
					n->portalname = $2;
					/* currently we always set FAST_PLAN option */
					n->options = $3 | $5 | CURSOR_OPT_FAST_PLAN;
					n->query = $7;
					$$ = (Node *)n;
				}
		;

cursor_name:	name						{ $$ = $1; }
		;

cursor_options: /*EMPTY*/					{ $$ = 0; }
			| cursor_options NO SCROLL		{ $$ = $1 | CURSOR_OPT_NO_SCROLL; }
			| cursor_options SCROLL			{ $$ = $1 | CURSOR_OPT_SCROLL; }
			| cursor_options BINARY			{ $$ = $1 | CURSOR_OPT_BINARY; }
			| cursor_options INSENSITIVE	{ $$ = $1 | CURSOR_OPT_INSENSITIVE; }
		;

opt_hold: /* EMPTY */						{ $$ = 0; }
			| WITH HOLD						{ $$ = CURSOR_OPT_HOLD; }
			| WITHOUT HOLD					{ $$ = 0; }
		;

/*****************************************************************************
 *
 *		QUERY:
 *				SELECT STATEMENTS
 *
 *****************************************************************************/

/* A complete SELECT statement looks like this.
 *
 * The rule returns either a single SelectStmt node or a tree of them,
 * representing a set-operation tree.
 *
 * There is an ambiguity when a sub-SELECT is within an a_expr and there
 * are excess parentheses: do the parentheses belong to the sub-SELECT or
 * to the surrounding a_expr?  We don't really care, but bison wants to know.
 * To resolve the ambiguity, we are careful to define the grammar so that
 * the decision is staved off as long as possible: as long as we can keep
 * absorbing parentheses into the sub-SELECT, we will do so, and only when
 * it's no longer possible to do that will we decide that parens belong to
 * the expression.	For example, in "SELECT (((SELECT 2)) + 3)" the extra
 * parentheses are treated as part of the sub-select.  The necessity of doing
 * it that way is shown by "SELECT (((SELECT 2)) UNION SELECT 2)".	Had we
 * parsed "((SELECT 2))" as an a_expr, it'd be too late to go back to the
 * SELECT viewpoint when we see the UNION.
 *
 * This approach is implemented by defining a nonterminal select_with_parens,
 * which represents a SELECT with at least one outer layer of parentheses,
 * and being careful to use select_with_parens, never '(' SelectStmt ')',
 * in the expression grammar.  We will then have shift-reduce conflicts
 * which we can resolve in favor of always treating '(' <select> ')' as
 * a select_with_parens.  To resolve the conflicts, the productions that
 * conflict with the select_with_parens productions are manually given
 * precedences lower than the precedence of ')', thereby ensuring that we
 * shift ')' (and then reduce to select_with_parens) rather than trying to
 * reduce the inner <select> nonterminal to something else.  We use UMINUS
 * precedence for this, which is a fairly arbitrary choice.
 *
 * To be able to define select_with_parens itself without ambiguity, we need
 * a nonterminal select_no_parens that represents a SELECT structure with no
 * outermost parentheses.  This is a little bit tedious, but it works.
 *
 * In non-expression contexts, we use SelectStmt which can represent a SELECT
 * with or without outer parentheses.
 */

SelectStmt: select_no_parens			%prec UMINUS
			| select_with_parens		%prec UMINUS
		;

select_with_parens:
			'(' select_no_parens ')'				{ $$ = $2; }
			| '(' select_with_parens ')'			{ $$ = $2; }
		;

/*
 * This rule parses the equivalent of the standard's <query expression>.
 * The duplicative productions are annoying, but hard to get rid of without
 * creating shift/reduce conflicts.
 *
 *	The locking clause (FOR UPDATE etc) may be before or after LIMIT/OFFSET.
 *	In <=7.2.X, LIMIT/OFFSET had to be after FOR UPDATE
 *	We now support both orderings, but prefer LIMIT/OFFSET before the locking
 * clause.
 *	2002-08-28 bjm
 */
select_no_parens:
			simple_select						{ $$ = $1; }
			| select_clause sort_clause
				{
					insertSelectOptions((SelectStmt *) $1, $2, NIL,
										NULL, NULL, NULL,
										yyscanner);
					$$ = $1;
				}
			| select_clause opt_sort_clause for_locking_clause opt_select_limit
				{
					insertSelectOptions((SelectStmt *) $1, $2, $3,
										list_nth($4, 0), list_nth($4, 1),
										NULL,
										yyscanner);
					$$ = $1;
				}
			| select_clause opt_sort_clause select_limit opt_for_locking_clause
				{
					insertSelectOptions((SelectStmt *) $1, $2, $4,
										list_nth($3, 0), list_nth($3, 1),
										NULL,
										yyscanner);
					$$ = $1;
				}
			| with_clause select_clause
				{
					insertSelectOptions((SelectStmt *) $2, NULL, NIL,
										NULL, NULL,
										$1,
										yyscanner);
					$$ = $2;
				}
			| with_clause select_clause sort_clause
				{
					insertSelectOptions((SelectStmt *) $2, $3, NIL,
										NULL, NULL,
										$1,
										yyscanner);
					$$ = $2;
				}
			| with_clause select_clause opt_sort_clause for_locking_clause opt_select_limit
				{
					insertSelectOptions((SelectStmt *) $2, $3, $4,
										list_nth($5, 0), list_nth($5, 1),
										$1,
										yyscanner);
					$$ = $2;
				}
			| with_clause select_clause opt_sort_clause select_limit opt_for_locking_clause
				{
					insertSelectOptions((SelectStmt *) $2, $3, $5,
										list_nth($4, 0), list_nth($4, 1),
										$1,
										yyscanner);
					$$ = $2;
				}
		;

select_clause:
			simple_select							{ $$ = $1; }
			| select_with_parens					{ $$ = $1; }
		;

/*
 * This rule parses SELECT statements that can appear within set operations,
 * including UNION, INTERSECT and EXCEPT.  '(' and ')' can be used to specify
 * the ordering of the set operations.	Without '(' and ')' we want the
 * operations to be ordered per the precedence specs at the head of this file.
 *
 * As with select_no_parens, simple_select cannot have outer parentheses,
 * but can have parenthesized subclauses.
 *
 * Note that sort clauses cannot be included at this level --- SQL requires
 *		SELECT foo UNION SELECT bar ORDER BY baz
 * to be parsed as
 *		(SELECT foo UNION SELECT bar) ORDER BY baz
 * not
 *		SELECT foo UNION (SELECT bar ORDER BY baz)
 * Likewise for WITH, FOR UPDATE and LIMIT.  Therefore, those clauses are
 * described as part of the select_no_parens production, not simple_select.
 * This does not limit functionality, because you can reintroduce these
 * clauses inside parentheses.
 *
 * NOTE: only the leftmost component SelectStmt should have INTO.
 * However, this is not checked by the grammar; parse analysis must check it.
 */
simple_select:
			SELECT opt_distinct opt_target_list
			into_clause from_clause where_clause
			group_clause having_clause window_clause
				{
					SelectStmt *n = makeNode(SelectStmt);
					n->distinctClause = $2;
					n->targetList = $3;
					n->intoClause = $4;
					n->fromClause = $5;
					n->whereClause = $6;
					n->groupClause = $7;
					n->havingClause = $8;
					n->windowClause = $9;
					$$ = (Node *)n;
				}
			| values_clause							{ $$ = $1; }
			| TABLE relation_expr
				{
					/* same as SELECT * FROM relation_expr */
					ColumnRef *cr = makeNode(ColumnRef);
					ResTarget *rt = makeNode(ResTarget);
					SelectStmt *n = makeNode(SelectStmt);

					cr->fields = list_make1(makeNode(A_Star));
					cr->location = -1;

					rt->name = NULL;
					rt->indirection = NIL;
					rt->val = (Node *)cr;
					rt->location = -1;

					n->targetList = list_make1(rt);
					n->fromClause = list_make1($2);
					$$ = (Node *)n;
				}
			| select_clause UNION opt_all select_clause
				{
					$$ = makeSetOp(SETOP_UNION, $3, $1, $4);
				}
			| select_clause INTERSECT opt_all select_clause
				{
					$$ = makeSetOp(SETOP_INTERSECT, $3, $1, $4);
				}
			| select_clause EXCEPT opt_all select_clause
				{
					$$ = makeSetOp(SETOP_EXCEPT, $3, $1, $4);
				}
		;

/*
 * SQL standard WITH clause looks like:
 *
 * WITH [ RECURSIVE ] <query name> [ (<column>,...) ]
 *		AS (query) [ SEARCH or CYCLE clause ]
 *
 * We don't currently support the SEARCH or CYCLE clause.
 */
with_clause:
		WITH cte_list
			{
				$$ = makeNode(WithClause);
				$$->ctes = $2;
				$$->recursive = false;
				$$->location = @1;
			}
		| WITH RECURSIVE cte_list
			{
				$$ = makeNode(WithClause);
				$$->ctes = $3;
				$$->recursive = true;
				$$->location = @1;
			}
		;

cte_list:
		common_table_expr						{ $$ = list_make1($1); }
		| cte_list ',' common_table_expr		{ $$ = lappend($1, $3); }
		;

common_table_expr:  name opt_name_list AS '(' PreparableStmt ')'
			{
				CommonTableExpr *n = makeNode(CommonTableExpr);
				n->ctename = $1;
				n->aliascolnames = $2;
				n->ctequery = $5;
				n->location = @1;
				$$ = (Node *) n;
			}
		;

opt_with_clause:
		with_clause								{ $$ = $1; }
		| /*EMPTY*/								{ $$ = NULL; }
		;

into_clause:
			INTO OptTempTableName
				{
					$$ = makeNode(IntoClause);
					$$->rel = $2;
					$$->colNames = NIL;
					$$->options = NIL;
					$$->onCommit = ONCOMMIT_NOOP;
					$$->tableSpaceName = NULL;
					$$->viewQuery = NULL;
					$$->skipData = false;
				}
			| /*EMPTY*/
				{ $$ = NULL; }
		;

/*
 * Redundancy here is needed to avoid shift/reduce conflicts,
 * since TEMP is not a reserved word.  See also OptTemp.
 */
OptTempTableName:
			TEMPORARY opt_table qualified_name
				{
					$$ = $3;
					$$->relpersistence = RELPERSISTENCE_TEMP;
				}
			| TEMP opt_table qualified_name
				{
					$$ = $3;
					$$->relpersistence = RELPERSISTENCE_TEMP;
				}
			| LOCAL TEMPORARY opt_table qualified_name
				{
					$$ = $4;
					$$->relpersistence = RELPERSISTENCE_TEMP;
				}
			| LOCAL TEMP opt_table qualified_name
				{
					$$ = $4;
					$$->relpersistence = RELPERSISTENCE_TEMP;
				}
			| GLOBAL TEMPORARY opt_table qualified_name
				{
					ereport(WARNING,
							(errmsg("GLOBAL is deprecated in temporary table creation"),
							 parser_errposition(@1)));
					$$ = $4;
					$$->relpersistence = RELPERSISTENCE_TEMP;
				}
			| GLOBAL TEMP opt_table qualified_name
				{
					ereport(WARNING,
							(errmsg("GLOBAL is deprecated in temporary table creation"),
							 parser_errposition(@1)));
					$$ = $4;
					$$->relpersistence = RELPERSISTENCE_TEMP;
				}
			| UNLOGGED opt_table qualified_name
				{
					$$ = $3;
					$$->relpersistence = RELPERSISTENCE_UNLOGGED;
				}
			| TABLE qualified_name
				{
					$$ = $2;
					$$->relpersistence = RELPERSISTENCE_PERMANENT;
				}
			| qualified_name
				{
					$$ = $1;
					$$->relpersistence = RELPERSISTENCE_PERMANENT;
				}
		;

opt_table:	TABLE									{}
			| /*EMPTY*/								{}
		;

opt_all:	ALL										{ $$ = TRUE; }
			| DISTINCT								{ $$ = FALSE; }
			| /*EMPTY*/								{ $$ = FALSE; }
		;

/* We use (NIL) as a placeholder to indicate that all target expressions
 * should be placed in the DISTINCT list during parsetree analysis.
 */
opt_distinct:
			DISTINCT								{ $$ = list_make1(NIL); }
			| DISTINCT ON '(' expr_list ')'			{ $$ = $4; }
			| ALL									{ $$ = NIL; }
			| /*EMPTY*/								{ $$ = NIL; }
		;

opt_sort_clause:
			sort_clause								{ $$ = $1;}
			| /*EMPTY*/								{ $$ = NIL; }
		;

sort_clause:
			ORDER BY sortby_list					{ $$ = $3; }
		;

sortby_list:
			sortby									{ $$ = list_make1($1); }
			| sortby_list ',' sortby				{ $$ = lappend($1, $3); }
		;

sortby:		a_expr USING qual_all_Op opt_nulls_order
				{
					$$ = makeNode(SortBy);
					$$->node = $1;
					$$->sortby_dir = SORTBY_USING;
					$$->sortby_nulls = $4;
					$$->useOp = $3;
					$$->location = @3;
				}
			| a_expr opt_asc_desc opt_nulls_order
				{
					$$ = makeNode(SortBy);
					$$->node = $1;
					$$->sortby_dir = $2;
					$$->sortby_nulls = $3;
					$$->useOp = NIL;
					$$->location = -1;		/* no operator */
				}
		;


select_limit:
			limit_clause offset_clause			{ $$ = list_make2($2, $1); }
			| offset_clause limit_clause		{ $$ = list_make2($1, $2); }
			| limit_clause						{ $$ = list_make2(NULL, $1); }
			| offset_clause						{ $$ = list_make2($1, NULL); }
		;

opt_select_limit:
			select_limit						{ $$ = $1; }
			| /* EMPTY */						{ $$ = list_make2(NULL,NULL); }
		;

limit_clause:
			LIMIT select_limit_value
				{ $$ = $2; }
			| LIMIT select_limit_value ',' select_offset_value
				{
					/* Disabled because it was too confusing, bjm 2002-02-18 */
					ereport(ERROR,
							(errcode(ERRCODE_SYNTAX_ERROR),
							 errmsg("LIMIT #,# syntax is not supported"),
							 errhint("Use separate LIMIT and OFFSET clauses."),
							 parser_errposition(@1)));
				}
			/* SQL:2008 syntax */
			| FETCH first_or_next opt_select_fetch_first_value row_or_rows ONLY
				{ $$ = $3; }
		;

offset_clause:
			OFFSET select_offset_value
				{ $$ = $2; }
			/* SQL:2008 syntax */
			| OFFSET select_offset_value2 row_or_rows
				{ $$ = $2; }
		;

select_limit_value:
			a_expr									{ $$ = $1; }
			| ALL
				{
					/* LIMIT ALL is represented as a NULL constant */
					$$ = makeNullAConst(@1);
				}
		;

select_offset_value:
			a_expr									{ $$ = $1; }
		;

/*
 * Allowing full expressions without parentheses causes various parsing
 * problems with the trailing ROW/ROWS key words.  SQL only calls for
 * constants, so we allow the rest only with parentheses.  If omitted,
 * default to 1.
 */
opt_select_fetch_first_value:
			SignedIconst						{ $$ = makeIntConst($1, @1); }
			| '(' a_expr ')'					{ $$ = $2; }
			| /*EMPTY*/							{ $$ = makeIntConst(1, -1); }
		;

/*
 * Again, the trailing ROW/ROWS in this case prevent the full expression
 * syntax.  c_expr is the best we can do.
 */
select_offset_value2:
			c_expr									{ $$ = $1; }
		;

/* noise words */
row_or_rows: ROW									{ $$ = 0; }
			| ROWS									{ $$ = 0; }
		;

first_or_next: FIRST_P								{ $$ = 0; }
			| NEXT									{ $$ = 0; }
		;


/*
 * This syntax for group_clause tries to follow the spec quite closely.
 * However, the spec allows only column references, not expressions,
 * which introduces an ambiguity between implicit row constructors
 * (a,b) and lists of column references.
 *
 * We handle this by using the a_expr production for what the spec calls
 * <ordinary grouping set>, which in the spec represents either one column
 * reference or a parenthesized list of column references. Then, we check the
 * top node of the a_expr to see if it's an implicit RowExpr, and if so, just
 * grab and use the list, discarding the node. (this is done in parse analysis,
 * not here)
 *
 * (we abuse the row_format field of RowExpr to distinguish implicit and
 * explicit row constructors; it's debatable if anyone sanely wants to use them
 * in a group clause, but if they have a reason to, we make it possible.)
 *
 * Each item in the group_clause list is either an expression tree or a
 * GroupingSet node of some type.
 */

group_clause:
			GROUP_P BY group_by_list				{ $$ = $3; }
			| /*EMPTY*/								{ $$ = NIL; }
		;

group_by_list:
			group_by_item							{ $$ = list_make1($1); }
			| group_by_list ',' group_by_item		{ $$ = lappend($1,$3); }
		;

group_by_item:
			a_expr									{ $$ = $1; }
			| empty_grouping_set					{ $$ = $1; }
<<<<<<< HEAD
			| rollup_clause							{ $$ = $1; }
			| cube_clause							{ $$ = $1; }
=======
			| cube_clause							{ $$ = $1; }
			| rollup_clause							{ $$ = $1; }
>>>>>>> 00a23d0d
			| grouping_sets_clause					{ $$ = $1; }
		;

empty_grouping_set:
			'(' ')'
				{
					$$ = (Node *) makeGroupingSet(GROUPING_SET_EMPTY, NIL, @1);
				}
		;

rollup_clause:
			ROLLUP '(' expr_list ')'
				{
					$$ = (Node *) makeGroupingSet(GROUPING_SET_ROLLUP, $3, @1);
				}
		;

cube_clause:
			CUBE '(' expr_list ')'
				{
					$$ = (Node *) makeGroupingSet(GROUPING_SET_CUBE, $3, @1);
				}
		;

grouping_sets_clause:
<<<<<<< HEAD
			GROUPING SETS '(' grouping_set_list ')'
=======
			GROUPING SETS '(' group_by_list ')'
>>>>>>> 00a23d0d
				{
					$$ = (Node *) makeGroupingSet(GROUPING_SET_SETS, $4, @1);
				}
		;

<<<<<<< HEAD
grouping_set:
			a_expr									{ $$ = $1; }
			| empty_grouping_set					{ $$ = $1; }
			| rollup_clause							{ $$ = $1; }
			| cube_clause							{ $$ = $1; }
			| grouping_sets_clause					{ $$ = $1; }
		;

grouping_set_list:
			grouping_set 							{ $$ = list_make1($1); }
			| grouping_set_list ',' grouping_set	{ $$ = lappend($1,$3); }
		;

=======
>>>>>>> 00a23d0d
having_clause:
			HAVING a_expr							{ $$ = $2; }
			| /*EMPTY*/								{ $$ = NULL; }
		;

for_locking_clause:
			for_locking_items						{ $$ = $1; }
			| FOR READ ONLY							{ $$ = NIL; }
		;

opt_for_locking_clause:
			for_locking_clause						{ $$ = $1; }
			| /* EMPTY */							{ $$ = NIL; }
		;

for_locking_items:
			for_locking_item						{ $$ = list_make1($1); }
			| for_locking_items for_locking_item	{ $$ = lappend($1, $2); }
		;

for_locking_item:
			for_locking_strength locked_rels_list opt_nowait_or_skip
				{
					LockingClause *n = makeNode(LockingClause);
					n->lockedRels = $2;
					n->strength = $1;
					n->waitPolicy = $3;
					$$ = (Node *) n;
				}
		;

for_locking_strength:
			FOR UPDATE 							{ $$ = LCS_FORUPDATE; }
			| FOR NO KEY UPDATE 				{ $$ = LCS_FORNOKEYUPDATE; }
			| FOR SHARE 						{ $$ = LCS_FORSHARE; }
			| FOR KEY SHARE 					{ $$ = LCS_FORKEYSHARE; }
		;

locked_rels_list:
			OF qualified_name_list					{ $$ = $2; }
			| /* EMPTY */							{ $$ = NIL; }
		;


values_clause:
			VALUES ctext_row
				{
					SelectStmt *n = makeNode(SelectStmt);
					n->valuesLists = list_make1($2);
					$$ = (Node *) n;
				}
			| values_clause ',' ctext_row
				{
					SelectStmt *n = (SelectStmt *) $1;
					n->valuesLists = lappend(n->valuesLists, $3);
					$$ = (Node *) n;
				}
		;


/*****************************************************************************
 *
 *	clauses common to all Optimizable Stmts:
 *		from_clause		- allow list of both JOIN expressions and table names
 *		where_clause	- qualifications for joins or restrictions
 *
 *****************************************************************************/

from_clause:
			FROM from_list							{ $$ = $2; }
			| /*EMPTY*/								{ $$ = NIL; }
		;

from_list:
			table_ref								{ $$ = list_make1($1); }
			| from_list ',' table_ref				{ $$ = lappend($1, $3); }
		;

/*
 * table_ref is where an alias clause can be attached.
 */
table_ref:	relation_expr opt_alias_clause
				{
					$1->alias = $2;
					$$ = (Node *) $1;
				}
			| func_table func_alias_clause
				{
					RangeFunction *n = (RangeFunction *) $1;
					n->alias = linitial($2);
					n->coldeflist = lsecond($2);
					$$ = (Node *) n;
				}
			| LATERAL_P func_table func_alias_clause
				{
					RangeFunction *n = (RangeFunction *) $2;
					n->lateral = true;
					n->alias = linitial($3);
					n->coldeflist = lsecond($3);
					$$ = (Node *) n;
				}
			| select_with_parens opt_alias_clause
				{
					RangeSubselect *n = makeNode(RangeSubselect);
					n->lateral = false;
					n->subquery = $1;
					n->alias = $2;
					/*
					 * The SQL spec does not permit a subselect
					 * (<derived_table>) without an alias clause,
					 * so we don't either.  This avoids the problem
					 * of needing to invent a unique refname for it.
					 * That could be surmounted if there's sufficient
					 * popular demand, but for now let's just implement
					 * the spec and see if anyone complains.
					 * However, it does seem like a good idea to emit
					 * an error message that's better than "syntax error".
					 */
					if ($2 == NULL)
					{
						if (IsA($1, SelectStmt) &&
							((SelectStmt *) $1)->valuesLists)
							ereport(ERROR,
									(errcode(ERRCODE_SYNTAX_ERROR),
									 errmsg("VALUES in FROM must have an alias"),
									 errhint("For example, FROM (VALUES ...) [AS] foo."),
									 parser_errposition(@1)));
						else
							ereport(ERROR,
									(errcode(ERRCODE_SYNTAX_ERROR),
									 errmsg("subquery in FROM must have an alias"),
									 errhint("For example, FROM (SELECT ...) [AS] foo."),
									 parser_errposition(@1)));
					}
					$$ = (Node *) n;
				}
			| LATERAL_P select_with_parens opt_alias_clause
				{
					RangeSubselect *n = makeNode(RangeSubselect);
					n->lateral = true;
					n->subquery = $2;
					n->alias = $3;
					/* same coment as above */
					if ($3 == NULL)
					{
						if (IsA($2, SelectStmt) &&
							((SelectStmt *) $2)->valuesLists)
							ereport(ERROR,
									(errcode(ERRCODE_SYNTAX_ERROR),
									 errmsg("VALUES in FROM must have an alias"),
									 errhint("For example, FROM (VALUES ...) [AS] foo."),
									 parser_errposition(@2)));
						else
							ereport(ERROR,
									(errcode(ERRCODE_SYNTAX_ERROR),
									 errmsg("subquery in FROM must have an alias"),
									 errhint("For example, FROM (SELECT ...) [AS] foo."),
									 parser_errposition(@2)));
					}
					$$ = (Node *) n;
				}
			| joined_table
				{
					$$ = (Node *) $1;
				}
			| '(' joined_table ')' alias_clause
				{
					$2->alias = $4;
					$$ = (Node *) $2;
				}
		;


/*
 * It may seem silly to separate joined_table from table_ref, but there is
 * method in SQL's madness: if you don't do it this way you get reduce-
 * reduce conflicts, because it's not clear to the parser generator whether
 * to expect alias_clause after ')' or not.  For the same reason we must
 * treat 'JOIN' and 'join_type JOIN' separately, rather than allowing
 * join_type to expand to empty; if we try it, the parser generator can't
 * figure out when to reduce an empty join_type right after table_ref.
 *
 * Note that a CROSS JOIN is the same as an unqualified
 * INNER JOIN, and an INNER JOIN/ON has the same shape
 * but a qualification expression to limit membership.
 * A NATURAL JOIN implicitly matches column names between
 * tables and the shape is determined by which columns are
 * in common. We'll collect columns during the later transformations.
 */

joined_table:
			'(' joined_table ')'
				{
					$$ = $2;
				}
			| table_ref CROSS JOIN table_ref
				{
					/* CROSS JOIN is same as unqualified inner join */
					JoinExpr *n = makeNode(JoinExpr);
					n->jointype = JOIN_INNER;
					n->isNatural = FALSE;
					n->larg = $1;
					n->rarg = $4;
					n->usingClause = NIL;
					n->quals = NULL;
					$$ = n;
				}
			| table_ref join_type JOIN table_ref join_qual
				{
					JoinExpr *n = makeNode(JoinExpr);
					n->jointype = $2;
					n->isNatural = FALSE;
					n->larg = $1;
					n->rarg = $4;
					if ($5 != NULL && IsA($5, List))
						n->usingClause = (List *) $5; /* USING clause */
					else
						n->quals = $5; /* ON clause */
					$$ = n;
				}
			| table_ref JOIN table_ref join_qual
				{
					/* letting join_type reduce to empty doesn't work */
					JoinExpr *n = makeNode(JoinExpr);
					n->jointype = JOIN_INNER;
					n->isNatural = FALSE;
					n->larg = $1;
					n->rarg = $3;
					if ($4 != NULL && IsA($4, List))
						n->usingClause = (List *) $4; /* USING clause */
					else
						n->quals = $4; /* ON clause */
					$$ = n;
				}
			| table_ref NATURAL join_type JOIN table_ref
				{
					JoinExpr *n = makeNode(JoinExpr);
					n->jointype = $3;
					n->isNatural = TRUE;
					n->larg = $1;
					n->rarg = $5;
					n->usingClause = NIL; /* figure out which columns later... */
					n->quals = NULL; /* fill later */
					$$ = n;
				}
			| table_ref NATURAL JOIN table_ref
				{
					/* letting join_type reduce to empty doesn't work */
					JoinExpr *n = makeNode(JoinExpr);
					n->jointype = JOIN_INNER;
					n->isNatural = TRUE;
					n->larg = $1;
					n->rarg = $4;
					n->usingClause = NIL; /* figure out which columns later... */
					n->quals = NULL; /* fill later */
					$$ = n;
				}
		;

alias_clause:
			AS ColId '(' name_list ')'
				{
					$$ = makeNode(Alias);
					$$->aliasname = $2;
					$$->colnames = $4;
				}
			| AS ColId
				{
					$$ = makeNode(Alias);
					$$->aliasname = $2;
				}
			| ColId '(' name_list ')'
				{
					$$ = makeNode(Alias);
					$$->aliasname = $1;
					$$->colnames = $3;
				}
			| ColId
				{
					$$ = makeNode(Alias);
					$$->aliasname = $1;
				}
		;

opt_alias_clause: alias_clause						{ $$ = $1; }
			| /*EMPTY*/								{ $$ = NULL; }
		;

/*
 * func_alias_clause can include both an Alias and a coldeflist, so we make it
 * return a 2-element list that gets disassembled by calling production.
 */
func_alias_clause:
			alias_clause
				{
					$$ = list_make2($1, NIL);
				}
			| AS '(' TableFuncElementList ')'
				{
					$$ = list_make2(NULL, $3);
				}
			| AS ColId '(' TableFuncElementList ')'
				{
					Alias *a = makeNode(Alias);
					a->aliasname = $2;
					$$ = list_make2(a, $4);
				}
			| ColId '(' TableFuncElementList ')'
				{
					Alias *a = makeNode(Alias);
					a->aliasname = $1;
					$$ = list_make2(a, $3);
				}
			| /*EMPTY*/
				{
					$$ = list_make2(NULL, NIL);
				}
		;

join_type:	FULL join_outer							{ $$ = JOIN_FULL; }
			| LEFT join_outer						{ $$ = JOIN_LEFT; }
			| RIGHT join_outer						{ $$ = JOIN_RIGHT; }
			| INNER_P								{ $$ = JOIN_INNER; }
		;

/* OUTER is just noise... */
join_outer: OUTER_P									{ $$ = NULL; }
			| /*EMPTY*/								{ $$ = NULL; }
		;

/* JOIN qualification clauses
 * Possibilities are:
 *	USING ( column list ) allows only unqualified column names,
 *						  which must match between tables.
 *	ON expr allows more general qualifications.
 *
 * We return USING as a List node, while an ON-expr will not be a List.
 */

join_qual:	USING '(' name_list ')'					{ $$ = (Node *) $3; }
			| ON a_expr								{ $$ = $2; }
		;


relation_expr:
			qualified_name
				{
					/* default inheritance */
					$$ = $1;
					$$->inhOpt = INH_DEFAULT;
					$$->alias = NULL;
				}
			| qualified_name '*'
				{
					/* inheritance query */
					$$ = $1;
					$$->inhOpt = INH_YES;
					$$->alias = NULL;
				}
			| ONLY qualified_name
				{
					/* no inheritance */
					$$ = $2;
					$$->inhOpt = INH_NO;
					$$->alias = NULL;
				}
			| ONLY '(' qualified_name ')'
				{
					/* no inheritance, SQL99-style syntax */
					$$ = $3;
					$$->inhOpt = INH_NO;
					$$->alias = NULL;
				}
		;


relation_expr_list:
			relation_expr							{ $$ = list_make1($1); }
			| relation_expr_list ',' relation_expr	{ $$ = lappend($1, $3); }
		;


/*
 * Given "UPDATE foo set set ...", we have to decide without looking any
 * further ahead whether the first "set" is an alias or the UPDATE's SET
 * keyword.  Since "set" is allowed as a column name both interpretations
 * are feasible.  We resolve the shift/reduce conflict by giving the first
 * relation_expr_opt_alias production a higher precedence than the SET token
 * has, causing the parser to prefer to reduce, in effect assuming that the
 * SET is not an alias.
 */
relation_expr_opt_alias: relation_expr					%prec UMINUS
				{
					$$ = $1;
				}
			| relation_expr ColId
				{
					Alias *alias = makeNode(Alias);
					alias->aliasname = $2;
					$1->alias = alias;
					$$ = $1;
				}
			| relation_expr AS ColId
				{
					Alias *alias = makeNode(Alias);
					alias->aliasname = $3;
					$1->alias = alias;
					$$ = $1;
				}
		;

/*
 * func_table represents a function invocation in a FROM list. It can be
 * a plain function call, like "foo(...)", or a ROWS FROM expression with
 * one or more function calls, "ROWS FROM (foo(...), bar(...))",
 * optionally with WITH ORDINALITY attached.
 * In the ROWS FROM syntax, a column definition list can be given for each
 * function, for example:
 *     ROWS FROM (foo() AS (foo_res_a text, foo_res_b text),
 *                bar() AS (bar_res_a text, bar_res_b text))
 * It's also possible to attach a column definition list to the RangeFunction
 * as a whole, but that's handled by the table_ref production.
 */
func_table: func_expr_windowless opt_ordinality
				{
					RangeFunction *n = makeNode(RangeFunction);
					n->lateral = false;
					n->ordinality = $2;
					n->is_rowsfrom = false;
					n->functions = list_make1(list_make2($1, NIL));
					/* alias and coldeflist are set by table_ref production */
					$$ = (Node *) n;
				}
			| ROWS FROM '(' rowsfrom_list ')' opt_ordinality
				{
					RangeFunction *n = makeNode(RangeFunction);
					n->lateral = false;
					n->ordinality = $6;
					n->is_rowsfrom = true;
					n->functions = $4;
					/* alias and coldeflist are set by table_ref production */
					$$ = (Node *) n;
				}
		;

rowsfrom_item: func_expr_windowless opt_col_def_list
				{ $$ = list_make2($1, $2); }
		;

rowsfrom_list:
			rowsfrom_item						{ $$ = list_make1($1); }
			| rowsfrom_list ',' rowsfrom_item	{ $$ = lappend($1, $3); }
		;

opt_col_def_list: AS '(' TableFuncElementList ')'	{ $$ = $3; }
			| /*EMPTY*/								{ $$ = NIL; }
		;

opt_ordinality: WITH_ORDINALITY						{ $$ = true; }
			| /*EMPTY*/								{ $$ = false; }
		;


where_clause:
			WHERE a_expr							{ $$ = $2; }
			| /*EMPTY*/								{ $$ = NULL; }
		;

/* variant for UPDATE and DELETE */
where_or_current_clause:
			WHERE a_expr							{ $$ = $2; }
			| WHERE CURRENT_P OF cursor_name
				{
					CurrentOfExpr *n = makeNode(CurrentOfExpr);
					/* cvarno is filled in by parse analysis */
					n->cursor_name = $4;
					n->cursor_param = 0;
					$$ = (Node *) n;
				}
			| /*EMPTY*/								{ $$ = NULL; }
		;


OptTableFuncElementList:
			TableFuncElementList				{ $$ = $1; }
			| /*EMPTY*/							{ $$ = NIL; }
		;

TableFuncElementList:
			TableFuncElement
				{
					$$ = list_make1($1);
				}
			| TableFuncElementList ',' TableFuncElement
				{
					$$ = lappend($1, $3);
				}
		;

TableFuncElement:	ColId Typename opt_collate_clause
				{
					ColumnDef *n = makeNode(ColumnDef);
					n->colname = $1;
					n->typeName = $2;
					n->inhcount = 0;
					n->is_local = true;
					n->is_not_null = false;
					n->is_from_type = false;
					n->storage = 0;
					n->raw_default = NULL;
					n->cooked_default = NULL;
					n->collClause = (CollateClause *) $3;
					n->collOid = InvalidOid;
					n->constraints = NIL;
					n->location = @1;
					$$ = (Node *)n;
				}
		;

/*****************************************************************************
 *
 *	Type syntax
 *		SQL introduces a large amount of type-specific syntax.
 *		Define individual clauses to handle these cases, and use
 *		 the generic case to handle regular type-extensible Postgres syntax.
 *		- thomas 1997-10-10
 *
 *****************************************************************************/

Typename:	SimpleTypename opt_array_bounds
				{
					$$ = $1;
					$$->arrayBounds = $2;
				}
			| SETOF SimpleTypename opt_array_bounds
				{
					$$ = $2;
					$$->arrayBounds = $3;
					$$->setof = TRUE;
				}
			/* SQL standard syntax, currently only one-dimensional */
			| SimpleTypename ARRAY '[' Iconst ']'
				{
					$$ = $1;
					$$->arrayBounds = list_make1(makeInteger($4));
				}
			| SETOF SimpleTypename ARRAY '[' Iconst ']'
				{
					$$ = $2;
					$$->arrayBounds = list_make1(makeInteger($5));
					$$->setof = TRUE;
				}
			| SimpleTypename ARRAY
				{
					$$ = $1;
					$$->arrayBounds = list_make1(makeInteger(-1));
				}
			| SETOF SimpleTypename ARRAY
				{
					$$ = $2;
					$$->arrayBounds = list_make1(makeInteger(-1));
					$$->setof = TRUE;
				}
		;

opt_array_bounds:
			opt_array_bounds '[' ']'
					{  $$ = lappend($1, makeInteger(-1)); }
			| opt_array_bounds '[' Iconst ']'
					{  $$ = lappend($1, makeInteger($3)); }
			| /*EMPTY*/
					{  $$ = NIL; }
		;

SimpleTypename:
			GenericType								{ $$ = $1; }
			| Numeric								{ $$ = $1; }
			| Bit									{ $$ = $1; }
			| Character								{ $$ = $1; }
			| ConstDatetime							{ $$ = $1; }
			| ConstInterval opt_interval
				{
					$$ = $1;
					$$->typmods = $2;
				}
			| ConstInterval '(' Iconst ')' opt_interval
				{
					$$ = $1;
					if ($5 != NIL)
					{
						if (list_length($5) != 1)
							ereport(ERROR,
									(errcode(ERRCODE_SYNTAX_ERROR),
									 errmsg("interval precision specified twice"),
									 parser_errposition(@1)));
						$$->typmods = lappend($5, makeIntConst($3, @3));
					}
					else
						$$->typmods = list_make2(makeIntConst(INTERVAL_FULL_RANGE, -1),
												 makeIntConst($3, @3));
				}
		;

/* We have a separate ConstTypename to allow defaulting fixed-length
 * types such as CHAR() and BIT() to an unspecified length.
 * SQL9x requires that these default to a length of one, but this
 * makes no sense for constructs like CHAR 'hi' and BIT '0101',
 * where there is an obvious better choice to make.
 * Note that ConstInterval is not included here since it must
 * be pushed up higher in the rules to accommodate the postfix
 * options (e.g. INTERVAL '1' YEAR). Likewise, we have to handle
 * the generic-type-name case in AExprConst to avoid premature
 * reduce/reduce conflicts against function names.
 */
ConstTypename:
			Numeric									{ $$ = $1; }
			| ConstBit								{ $$ = $1; }
			| ConstCharacter						{ $$ = $1; }
			| ConstDatetime							{ $$ = $1; }
		;

/*
 * GenericType covers all type names that don't have special syntax mandated
 * by the standard, including qualified names.  We also allow type modifiers.
 * To avoid parsing conflicts against function invocations, the modifiers
 * have to be shown as expr_list here, but parse analysis will only accept
 * constants for them.
 */
GenericType:
			type_function_name opt_type_modifiers
				{
					$$ = makeTypeName($1);
					$$->typmods = $2;
					$$->location = @1;
				}
			| type_function_name attrs opt_type_modifiers
				{
					$$ = makeTypeNameFromNameList(lcons(makeString($1), $2));
					$$->typmods = $3;
					$$->location = @1;
				}
		;

opt_type_modifiers: '(' expr_list ')'				{ $$ = $2; }
					| /* EMPTY */					{ $$ = NIL; }
		;

/*
 * SQL numeric data types
 */
Numeric:	INT_P
				{
					$$ = SystemTypeName("int4");
					$$->location = @1;
				}
			| INTEGER
				{
					$$ = SystemTypeName("int4");
					$$->location = @1;
				}
			| SMALLINT
				{
					$$ = SystemTypeName("int2");
					$$->location = @1;
				}
			| BIGINT
				{
					$$ = SystemTypeName("int8");
					$$->location = @1;
				}
			| REAL
				{
					$$ = SystemTypeName("float4");
					$$->location = @1;
				}
			| FLOAT_P opt_float
				{
					$$ = $2;
					$$->location = @1;
				}
			| DOUBLE_P PRECISION
				{
					$$ = SystemTypeName("float8");
					$$->location = @1;
				}
			| DECIMAL_P opt_type_modifiers
				{
					$$ = SystemTypeName("numeric");
					$$->typmods = $2;
					$$->location = @1;
				}
			| DEC opt_type_modifiers
				{
					$$ = SystemTypeName("numeric");
					$$->typmods = $2;
					$$->location = @1;
				}
			| NUMERIC opt_type_modifiers
				{
					$$ = SystemTypeName("numeric");
					$$->typmods = $2;
					$$->location = @1;
				}
			| BOOLEAN_P
				{
					$$ = SystemTypeName("bool");
					$$->location = @1;
				}
		;

opt_float:	'(' Iconst ')'
				{
					/*
					 * Check FLOAT() precision limits assuming IEEE floating
					 * types - thomas 1997-09-18
					 */
					if ($2 < 1)
						ereport(ERROR,
								(errcode(ERRCODE_INVALID_PARAMETER_VALUE),
								 errmsg("precision for type float must be at least 1 bit"),
								 parser_errposition(@2)));
					else if ($2 <= 24)
						$$ = SystemTypeName("float4");
					else if ($2 <= 53)
						$$ = SystemTypeName("float8");
					else
						ereport(ERROR,
								(errcode(ERRCODE_INVALID_PARAMETER_VALUE),
								 errmsg("precision for type float must be less than 54 bits"),
								 parser_errposition(@2)));
				}
			| /*EMPTY*/
				{
					$$ = SystemTypeName("float8");
				}
		;

/*
 * SQL bit-field data types
 * The following implements BIT() and BIT VARYING().
 */
Bit:		BitWithLength
				{
					$$ = $1;
				}
			| BitWithoutLength
				{
					$$ = $1;
				}
		;

/* ConstBit is like Bit except "BIT" defaults to unspecified length */
/* See notes for ConstCharacter, which addresses same issue for "CHAR" */
ConstBit:	BitWithLength
				{
					$$ = $1;
				}
			| BitWithoutLength
				{
					$$ = $1;
					$$->typmods = NIL;
				}
		;

BitWithLength:
			BIT opt_varying '(' expr_list ')'
				{
					char *typname;

					typname = $2 ? "varbit" : "bit";
					$$ = SystemTypeName(typname);
					$$->typmods = $4;
					$$->location = @1;
				}
		;

BitWithoutLength:
			BIT opt_varying
				{
					/* bit defaults to bit(1), varbit to no limit */
					if ($2)
					{
						$$ = SystemTypeName("varbit");
					}
					else
					{
						$$ = SystemTypeName("bit");
						$$->typmods = list_make1(makeIntConst(1, -1));
					}
					$$->location = @1;
				}
		;


/*
 * SQL character data types
 * The following implements CHAR() and VARCHAR().
 */
Character:  CharacterWithLength
				{
					$$ = $1;
				}
			| CharacterWithoutLength
				{
					$$ = $1;
				}
		;

ConstCharacter:  CharacterWithLength
				{
					$$ = $1;
				}
			| CharacterWithoutLength
				{
					/* Length was not specified so allow to be unrestricted.
					 * This handles problems with fixed-length (bpchar) strings
					 * which in column definitions must default to a length
					 * of one, but should not be constrained if the length
					 * was not specified.
					 */
					$$ = $1;
					$$->typmods = NIL;
				}
		;

CharacterWithLength:  character '(' Iconst ')' opt_charset
				{
					if (($5 != NULL) && (strcmp($5, "sql_text") != 0))
						$1 = psprintf("%s_%s", $1, $5);

					$$ = SystemTypeName($1);
					$$->typmods = list_make1(makeIntConst($3, @3));
					$$->location = @1;
				}
		;

CharacterWithoutLength:	 character opt_charset
				{
					if (($2 != NULL) && (strcmp($2, "sql_text") != 0))
						$1 = psprintf("%s_%s", $1, $2);

					$$ = SystemTypeName($1);

					/* char defaults to char(1), varchar to no limit */
					if (strcmp($1, "bpchar") == 0)
						$$->typmods = list_make1(makeIntConst(1, -1));

					$$->location = @1;
				}
		;

character:	CHARACTER opt_varying
										{ $$ = $2 ? "varchar": "bpchar"; }
			| CHAR_P opt_varying
										{ $$ = $2 ? "varchar": "bpchar"; }
			| VARCHAR
										{ $$ = "varchar"; }
			| NATIONAL CHARACTER opt_varying
										{ $$ = $3 ? "varchar": "bpchar"; }
			| NATIONAL CHAR_P opt_varying
										{ $$ = $3 ? "varchar": "bpchar"; }
			| NCHAR opt_varying
										{ $$ = $2 ? "varchar": "bpchar"; }
		;

opt_varying:
			VARYING									{ $$ = TRUE; }
			| /*EMPTY*/								{ $$ = FALSE; }
		;

opt_charset:
			CHARACTER SET ColId						{ $$ = $3; }
			| /*EMPTY*/								{ $$ = NULL; }
		;

/*
 * SQL date/time types
 */
ConstDatetime:
			TIMESTAMP '(' Iconst ')' opt_timezone
				{
					if ($5)
						$$ = SystemTypeName("timestamptz");
					else
						$$ = SystemTypeName("timestamp");
					$$->typmods = list_make1(makeIntConst($3, @3));
					$$->location = @1;
				}
			| TIMESTAMP opt_timezone
				{
					if ($2)
						$$ = SystemTypeName("timestamptz");
					else
						$$ = SystemTypeName("timestamp");
					$$->location = @1;
				}
			| TIME '(' Iconst ')' opt_timezone
				{
					if ($5)
						$$ = SystemTypeName("timetz");
					else
						$$ = SystemTypeName("time");
					$$->typmods = list_make1(makeIntConst($3, @3));
					$$->location = @1;
				}
			| TIME opt_timezone
				{
					if ($2)
						$$ = SystemTypeName("timetz");
					else
						$$ = SystemTypeName("time");
					$$->location = @1;
				}
		;

ConstInterval:
			INTERVAL
				{
					$$ = SystemTypeName("interval");
					$$->location = @1;
				}
		;

opt_timezone:
			WITH_TIME ZONE							{ $$ = TRUE; }
			| WITHOUT TIME ZONE						{ $$ = FALSE; }
			| /*EMPTY*/								{ $$ = FALSE; }
		;

opt_interval:
			YEAR_P
				{ $$ = list_make1(makeIntConst(INTERVAL_MASK(YEAR), @1)); }
			| MONTH_P
				{ $$ = list_make1(makeIntConst(INTERVAL_MASK(MONTH), @1)); }
			| DAY_P
				{ $$ = list_make1(makeIntConst(INTERVAL_MASK(DAY), @1)); }
			| HOUR_P
				{ $$ = list_make1(makeIntConst(INTERVAL_MASK(HOUR), @1)); }
			| MINUTE_P
				{ $$ = list_make1(makeIntConst(INTERVAL_MASK(MINUTE), @1)); }
			| interval_second
				{ $$ = $1; }
			| YEAR_P TO MONTH_P
				{
					$$ = list_make1(makeIntConst(INTERVAL_MASK(YEAR) |
												 INTERVAL_MASK(MONTH), @1));
				}
			| DAY_P TO HOUR_P
				{
					$$ = list_make1(makeIntConst(INTERVAL_MASK(DAY) |
												 INTERVAL_MASK(HOUR), @1));
				}
			| DAY_P TO MINUTE_P
				{
					$$ = list_make1(makeIntConst(INTERVAL_MASK(DAY) |
												 INTERVAL_MASK(HOUR) |
												 INTERVAL_MASK(MINUTE), @1));
				}
			| DAY_P TO interval_second
				{
					$$ = $3;
					linitial($$) = makeIntConst(INTERVAL_MASK(DAY) |
												INTERVAL_MASK(HOUR) |
												INTERVAL_MASK(MINUTE) |
												INTERVAL_MASK(SECOND), @1);
				}
			| HOUR_P TO MINUTE_P
				{
					$$ = list_make1(makeIntConst(INTERVAL_MASK(HOUR) |
												 INTERVAL_MASK(MINUTE), @1));
				}
			| HOUR_P TO interval_second
				{
					$$ = $3;
					linitial($$) = makeIntConst(INTERVAL_MASK(HOUR) |
												INTERVAL_MASK(MINUTE) |
												INTERVAL_MASK(SECOND), @1);
				}
			| MINUTE_P TO interval_second
				{
					$$ = $3;
					linitial($$) = makeIntConst(INTERVAL_MASK(MINUTE) |
												INTERVAL_MASK(SECOND), @1);
				}
			| /*EMPTY*/
				{ $$ = NIL; }
		;

interval_second:
			SECOND_P
				{
					$$ = list_make1(makeIntConst(INTERVAL_MASK(SECOND), @1));
				}
			| SECOND_P '(' Iconst ')'
				{
					$$ = list_make2(makeIntConst(INTERVAL_MASK(SECOND), @1),
									makeIntConst($3, @3));
				}
		;


/*****************************************************************************
 *
 *	expression grammar
 *
 *****************************************************************************/

/*
 * General expressions
 * This is the heart of the expression syntax.
 *
 * We have two expression types: a_expr is the unrestricted kind, and
 * b_expr is a subset that must be used in some places to avoid shift/reduce
 * conflicts.  For example, we can't do BETWEEN as "BETWEEN a_expr AND a_expr"
 * because that use of AND conflicts with AND as a boolean operator.  So,
 * b_expr is used in BETWEEN and we remove boolean keywords from b_expr.
 *
 * Note that '(' a_expr ')' is a b_expr, so an unrestricted expression can
 * always be used by surrounding it with parens.
 *
 * c_expr is all the productions that are common to a_expr and b_expr;
 * it's factored out just to eliminate redundant coding.
 */
a_expr:		c_expr									{ $$ = $1; }
			| a_expr TYPECAST Typename
					{ $$ = makeTypeCast($1, $3, @2); }
			| a_expr COLLATE any_name
				{
					CollateClause *n = makeNode(CollateClause);
					n->arg = $1;
					n->collname = $3;
					n->location = @2;
					$$ = (Node *) n;
				}
			| a_expr AT TIME ZONE a_expr			%prec AT
				{
					$$ = (Node *) makeFuncCall(SystemFuncName("timezone"),
											   list_make2($5, $1),
											   @2);
				}
		/*
		 * These operators must be called out explicitly in order to make use
		 * of bison's automatic operator-precedence handling.  All other
		 * operator names are handled by the generic productions using "Op",
		 * below; and all those operators will have the same precedence.
		 *
		 * If you add more explicitly-known operators, be sure to add them
		 * also to b_expr and to the MathOp list above.
		 */
			| '+' a_expr					%prec UMINUS
				{ $$ = (Node *) makeSimpleA_Expr(AEXPR_OP, "+", NULL, $2, @1); }
			| '-' a_expr					%prec UMINUS
				{ $$ = doNegate($2, @1); }
			| a_expr '+' a_expr
				{ $$ = (Node *) makeSimpleA_Expr(AEXPR_OP, "+", $1, $3, @2); }
			| a_expr '-' a_expr
				{ $$ = (Node *) makeSimpleA_Expr(AEXPR_OP, "-", $1, $3, @2); }
			| a_expr '*' a_expr
				{ $$ = (Node *) makeSimpleA_Expr(AEXPR_OP, "*", $1, $3, @2); }
			| a_expr '/' a_expr
				{ $$ = (Node *) makeSimpleA_Expr(AEXPR_OP, "/", $1, $3, @2); }
			| a_expr '%' a_expr
				{ $$ = (Node *) makeSimpleA_Expr(AEXPR_OP, "%", $1, $3, @2); }
			| a_expr '^' a_expr
				{ $$ = (Node *) makeSimpleA_Expr(AEXPR_OP, "^", $1, $3, @2); }
			| a_expr '<' a_expr
				{ $$ = (Node *) makeSimpleA_Expr(AEXPR_OP, "<", $1, $3, @2); }
			| a_expr '>' a_expr
				{ $$ = (Node *) makeSimpleA_Expr(AEXPR_OP, ">", $1, $3, @2); }
			| a_expr '=' a_expr
				{ $$ = (Node *) makeSimpleA_Expr(AEXPR_OP, "=", $1, $3, @2); }

			| a_expr qual_Op a_expr				%prec Op
				{ $$ = (Node *) makeA_Expr(AEXPR_OP, $2, $1, $3, @2); }
			| qual_Op a_expr					%prec Op
				{ $$ = (Node *) makeA_Expr(AEXPR_OP, $1, NULL, $2, @1); }
			| a_expr qual_Op					%prec POSTFIXOP
				{ $$ = (Node *) makeA_Expr(AEXPR_OP, $2, $1, NULL, @2); }

			| a_expr AND a_expr
				{ $$ = makeAndExpr($1, $3, @2); }
			| a_expr OR a_expr
				{ $$ = makeOrExpr($1, $3, @2); }
			| NOT a_expr
				{ $$ = makeNotExpr($2, @1); }

			| a_expr LIKE a_expr
				{ $$ = (Node *) makeSimpleA_Expr(AEXPR_OP, "~~", $1, $3, @2); }
			| a_expr LIKE a_expr ESCAPE a_expr
				{
					FuncCall *n = makeFuncCall(SystemFuncName("like_escape"),
											   list_make2($3, $5),
											   @2);
					$$ = (Node *) makeSimpleA_Expr(AEXPR_OP, "~~", $1, (Node *) n, @2);
				}
			| a_expr NOT LIKE a_expr
				{ $$ = (Node *) makeSimpleA_Expr(AEXPR_OP, "!~~", $1, $4, @2); }
			| a_expr NOT LIKE a_expr ESCAPE a_expr
				{
					FuncCall *n = makeFuncCall(SystemFuncName("like_escape"),
											   list_make2($4, $6),
											   @2);
					$$ = (Node *) makeSimpleA_Expr(AEXPR_OP, "!~~", $1, (Node *) n, @2);
				}
			| a_expr ILIKE a_expr
				{ $$ = (Node *) makeSimpleA_Expr(AEXPR_OP, "~~*", $1, $3, @2); }
			| a_expr ILIKE a_expr ESCAPE a_expr
				{
					FuncCall *n = makeFuncCall(SystemFuncName("like_escape"),
											   list_make2($3, $5),
											   @2);
					$$ = (Node *) makeSimpleA_Expr(AEXPR_OP, "~~*", $1, (Node *) n, @2);
				}
			| a_expr NOT ILIKE a_expr
				{ $$ = (Node *) makeSimpleA_Expr(AEXPR_OP, "!~~*", $1, $4, @2); }
			| a_expr NOT ILIKE a_expr ESCAPE a_expr
				{
					FuncCall *n = makeFuncCall(SystemFuncName("like_escape"),
											   list_make2($4, $6),
											   @2);
					$$ = (Node *) makeSimpleA_Expr(AEXPR_OP, "!~~*", $1, (Node *) n, @2);
				}

			| a_expr SIMILAR TO a_expr				%prec SIMILAR
				{
					FuncCall *n = makeFuncCall(SystemFuncName("similar_escape"),
											   list_make2($4, makeNullAConst(-1)),
											   @2);
					$$ = (Node *) makeSimpleA_Expr(AEXPR_OP, "~", $1, (Node *) n, @2);
				}
			| a_expr SIMILAR TO a_expr ESCAPE a_expr
				{
					FuncCall *n = makeFuncCall(SystemFuncName("similar_escape"),
											   list_make2($4, $6),
											   @2);
					$$ = (Node *) makeSimpleA_Expr(AEXPR_OP, "~", $1, (Node *) n, @2);
				}
			| a_expr NOT SIMILAR TO a_expr			%prec SIMILAR
				{
					FuncCall *n = makeFuncCall(SystemFuncName("similar_escape"),
											   list_make2($5, makeNullAConst(-1)),
											   @2);
					$$ = (Node *) makeSimpleA_Expr(AEXPR_OP, "!~", $1, (Node *) n, @2);
				}
			| a_expr NOT SIMILAR TO a_expr ESCAPE a_expr
				{
					FuncCall *n = makeFuncCall(SystemFuncName("similar_escape"),
											   list_make2($5, $7),
											   @2);
					$$ = (Node *) makeSimpleA_Expr(AEXPR_OP, "!~", $1, (Node *) n, @2);
				}

			/* NullTest clause
			 * Define SQL-style Null test clause.
			 * Allow two forms described in the standard:
			 *	a IS NULL
			 *	a IS NOT NULL
			 * Allow two SQL extensions
			 *	a ISNULL
			 *	a NOTNULL
			 */
			| a_expr IS NULL_P							%prec IS
				{
					NullTest *n = makeNode(NullTest);
					n->arg = (Expr *) $1;
					n->nulltesttype = IS_NULL;
					$$ = (Node *)n;
				}
			| a_expr ISNULL
				{
					NullTest *n = makeNode(NullTest);
					n->arg = (Expr *) $1;
					n->nulltesttype = IS_NULL;
					$$ = (Node *)n;
				}
			| a_expr IS NOT NULL_P						%prec IS
				{
					NullTest *n = makeNode(NullTest);
					n->arg = (Expr *) $1;
					n->nulltesttype = IS_NOT_NULL;
					$$ = (Node *)n;
				}
			| a_expr NOTNULL
				{
					NullTest *n = makeNode(NullTest);
					n->arg = (Expr *) $1;
					n->nulltesttype = IS_NOT_NULL;
					$$ = (Node *)n;
				}
			| row OVERLAPS row
				{
					if (list_length($1) != 2)
						ereport(ERROR,
								(errcode(ERRCODE_SYNTAX_ERROR),
								 errmsg("wrong number of parameters on left side of OVERLAPS expression"),
								 parser_errposition(@1)));
					if (list_length($3) != 2)
						ereport(ERROR,
								(errcode(ERRCODE_SYNTAX_ERROR),
								 errmsg("wrong number of parameters on right side of OVERLAPS expression"),
								 parser_errposition(@3)));
					$$ = (Node *) makeFuncCall(SystemFuncName("overlaps"),
											   list_concat($1, $3),
											   @2);
				}
			| a_expr IS TRUE_P							%prec IS
				{
					BooleanTest *b = makeNode(BooleanTest);
					b->arg = (Expr *) $1;
					b->booltesttype = IS_TRUE;
					$$ = (Node *)b;
				}
			| a_expr IS NOT TRUE_P						%prec IS
				{
					BooleanTest *b = makeNode(BooleanTest);
					b->arg = (Expr *) $1;
					b->booltesttype = IS_NOT_TRUE;
					$$ = (Node *)b;
				}
			| a_expr IS FALSE_P							%prec IS
				{
					BooleanTest *b = makeNode(BooleanTest);
					b->arg = (Expr *) $1;
					b->booltesttype = IS_FALSE;
					$$ = (Node *)b;
				}
			| a_expr IS NOT FALSE_P						%prec IS
				{
					BooleanTest *b = makeNode(BooleanTest);
					b->arg = (Expr *) $1;
					b->booltesttype = IS_NOT_FALSE;
					$$ = (Node *)b;
				}
			| a_expr IS UNKNOWN							%prec IS
				{
					BooleanTest *b = makeNode(BooleanTest);
					b->arg = (Expr *) $1;
					b->booltesttype = IS_UNKNOWN;
					$$ = (Node *)b;
				}
			| a_expr IS NOT UNKNOWN						%prec IS
				{
					BooleanTest *b = makeNode(BooleanTest);
					b->arg = (Expr *) $1;
					b->booltesttype = IS_NOT_UNKNOWN;
					$$ = (Node *)b;
				}
			| a_expr IS DISTINCT FROM a_expr			%prec IS
				{
					$$ = (Node *) makeSimpleA_Expr(AEXPR_DISTINCT, "=", $1, $5, @2);
				}
			| a_expr IS NOT DISTINCT FROM a_expr		%prec IS
				{
					$$ = makeNotExpr((Node *) makeSimpleA_Expr(AEXPR_DISTINCT,
															   "=", $1, $6, @2),
									 @2);
				}
			| a_expr IS OF '(' type_list ')'			%prec IS
				{
					$$ = (Node *) makeSimpleA_Expr(AEXPR_OF, "=", $1, (Node *) $5, @2);
				}
			| a_expr IS NOT OF '(' type_list ')'		%prec IS
				{
					$$ = (Node *) makeSimpleA_Expr(AEXPR_OF, "<>", $1, (Node *) $6, @2);
				}
			/*
			 *	Ideally we would not use hard-wired operators below but
			 *	instead use opclasses.  However, mixed data types and other
			 *	issues make this difficult:
			 *	http://archives.postgresql.org/pgsql-hackers/2008-08/msg01142.php
			 */
			| a_expr BETWEEN opt_asymmetric b_expr AND b_expr		%prec BETWEEN
				{
					$$ = makeAndExpr(
						(Node *) makeSimpleA_Expr(AEXPR_OP, ">=", $1, $4, @2),
						(Node *) makeSimpleA_Expr(AEXPR_OP, "<=", $1, $6, @2),
									 @2);
				}
			| a_expr NOT BETWEEN opt_asymmetric b_expr AND b_expr	%prec BETWEEN
				{
					$$ = makeOrExpr(
						(Node *) makeSimpleA_Expr(AEXPR_OP, "<", $1, $5, @2),
						(Node *) makeSimpleA_Expr(AEXPR_OP, ">", $1, $7, @2),
									@2);
				}
			| a_expr BETWEEN SYMMETRIC b_expr AND b_expr			%prec BETWEEN
				{
					$$ = makeOrExpr(
						  makeAndExpr(
							(Node *) makeSimpleA_Expr(AEXPR_OP, ">=", $1, $4, @2),
							(Node *) makeSimpleA_Expr(AEXPR_OP, "<=", $1, $6, @2),
									  @2),
						  makeAndExpr(
							(Node *) makeSimpleA_Expr(AEXPR_OP, ">=", $1, $6, @2),
							(Node *) makeSimpleA_Expr(AEXPR_OP, "<=", $1, $4, @2),
									  @2),
									@2);
				}
			| a_expr NOT BETWEEN SYMMETRIC b_expr AND b_expr		%prec BETWEEN
				{
					$$ = makeAndExpr(
						   makeOrExpr(
							(Node *) makeSimpleA_Expr(AEXPR_OP, "<", $1, $5, @2),
							(Node *) makeSimpleA_Expr(AEXPR_OP, ">", $1, $7, @2),
									  @2),
						   makeOrExpr(
							(Node *) makeSimpleA_Expr(AEXPR_OP, "<", $1, $7, @2),
							(Node *) makeSimpleA_Expr(AEXPR_OP, ">", $1, $5, @2),
									  @2),
									 @2);
				}
			| a_expr IN_P in_expr
				{
					/* in_expr returns a SubLink or a list of a_exprs */
					if (IsA($3, SubLink))
					{
						/* generate foo = ANY (subquery) */
						SubLink *n = (SubLink *) $3;
						n->subLinkType = ANY_SUBLINK;
						n->subLinkId = 0;
						n->testexpr = $1;
						n->operName = list_make1(makeString("="));
						n->location = @2;
						$$ = (Node *)n;
					}
					else
					{
						/* generate scalar IN expression */
						$$ = (Node *) makeSimpleA_Expr(AEXPR_IN, "=", $1, $3, @2);
					}
				}
			| a_expr NOT IN_P in_expr
				{
					/* in_expr returns a SubLink or a list of a_exprs */
					if (IsA($4, SubLink))
					{
						/* generate NOT (foo = ANY (subquery)) */
						/* Make an = ANY node */
						SubLink *n = (SubLink *) $4;
						n->subLinkType = ANY_SUBLINK;
						n->subLinkId = 0;
						n->testexpr = $1;
						n->operName = list_make1(makeString("="));
						n->location = @3;
						/* Stick a NOT on top */
						$$ = makeNotExpr((Node *) n, @2);
					}
					else
					{
						/* generate scalar NOT IN expression */
						$$ = (Node *) makeSimpleA_Expr(AEXPR_IN, "<>", $1, $4, @2);
					}
				}
			| a_expr subquery_Op sub_type select_with_parens	%prec Op
				{
					SubLink *n = makeNode(SubLink);
					n->subLinkType = $3;
					n->subLinkId = 0;
					n->testexpr = $1;
					n->operName = $2;
					n->subselect = $4;
					n->location = @2;
					$$ = (Node *)n;
				}
			| a_expr subquery_Op sub_type '(' a_expr ')'		%prec Op
				{
					if ($3 == ANY_SUBLINK)
						$$ = (Node *) makeA_Expr(AEXPR_OP_ANY, $2, $1, $5, @2);
					else
						$$ = (Node *) makeA_Expr(AEXPR_OP_ALL, $2, $1, $5, @2);
				}
			| UNIQUE select_with_parens
				{
					/* Not sure how to get rid of the parentheses
					 * but there are lots of shift/reduce errors without them.
					 *
					 * Should be able to implement this by plopping the entire
					 * select into a node, then transforming the target expressions
					 * from whatever they are into count(*), and testing the
					 * entire result equal to one.
					 * But, will probably implement a separate node in the executor.
					 */
					ereport(ERROR,
							(errcode(ERRCODE_FEATURE_NOT_SUPPORTED),
							 errmsg("UNIQUE predicate is not yet implemented"),
							 parser_errposition(@1)));
				}
			| a_expr IS DOCUMENT_P					%prec IS
				{
					$$ = makeXmlExpr(IS_DOCUMENT, NULL, NIL,
									 list_make1($1), @2);
				}
			| a_expr IS NOT DOCUMENT_P				%prec IS
				{
					$$ = makeNotExpr(makeXmlExpr(IS_DOCUMENT, NULL, NIL,
												 list_make1($1), @2),
									 @2);
				}
		;

/*
 * Restricted expressions
 *
 * b_expr is a subset of the complete expression syntax defined by a_expr.
 *
 * Presently, AND, NOT, IS, and IN are the a_expr keywords that would
 * cause trouble in the places where b_expr is used.  For simplicity, we
 * just eliminate all the boolean-keyword-operator productions from b_expr.
 */
b_expr:		c_expr
				{ $$ = $1; }
			| b_expr TYPECAST Typename
				{ $$ = makeTypeCast($1, $3, @2); }
			| '+' b_expr					%prec UMINUS
				{ $$ = (Node *) makeSimpleA_Expr(AEXPR_OP, "+", NULL, $2, @1); }
			| '-' b_expr					%prec UMINUS
				{ $$ = doNegate($2, @1); }
			| b_expr '+' b_expr
				{ $$ = (Node *) makeSimpleA_Expr(AEXPR_OP, "+", $1, $3, @2); }
			| b_expr '-' b_expr
				{ $$ = (Node *) makeSimpleA_Expr(AEXPR_OP, "-", $1, $3, @2); }
			| b_expr '*' b_expr
				{ $$ = (Node *) makeSimpleA_Expr(AEXPR_OP, "*", $1, $3, @2); }
			| b_expr '/' b_expr
				{ $$ = (Node *) makeSimpleA_Expr(AEXPR_OP, "/", $1, $3, @2); }
			| b_expr '%' b_expr
				{ $$ = (Node *) makeSimpleA_Expr(AEXPR_OP, "%", $1, $3, @2); }
			| b_expr '^' b_expr
				{ $$ = (Node *) makeSimpleA_Expr(AEXPR_OP, "^", $1, $3, @2); }
			| b_expr '<' b_expr
				{ $$ = (Node *) makeSimpleA_Expr(AEXPR_OP, "<", $1, $3, @2); }
			| b_expr '>' b_expr
				{ $$ = (Node *) makeSimpleA_Expr(AEXPR_OP, ">", $1, $3, @2); }
			| b_expr '=' b_expr
				{ $$ = (Node *) makeSimpleA_Expr(AEXPR_OP, "=", $1, $3, @2); }
			| b_expr qual_Op b_expr				%prec Op
				{ $$ = (Node *) makeA_Expr(AEXPR_OP, $2, $1, $3, @2); }
			| qual_Op b_expr					%prec Op
				{ $$ = (Node *) makeA_Expr(AEXPR_OP, $1, NULL, $2, @1); }
			| b_expr qual_Op					%prec POSTFIXOP
				{ $$ = (Node *) makeA_Expr(AEXPR_OP, $2, $1, NULL, @2); }
			| b_expr IS DISTINCT FROM b_expr		%prec IS
				{
					$$ = (Node *) makeSimpleA_Expr(AEXPR_DISTINCT, "=", $1, $5, @2);
				}
			| b_expr IS NOT DISTINCT FROM b_expr	%prec IS
				{
					$$ = makeNotExpr((Node *) makeSimpleA_Expr(AEXPR_DISTINCT,
															   "=", $1, $6, @2),
									 @2);
				}
			| b_expr IS OF '(' type_list ')'		%prec IS
				{
					$$ = (Node *) makeSimpleA_Expr(AEXPR_OF, "=", $1, (Node *) $5, @2);
				}
			| b_expr IS NOT OF '(' type_list ')'	%prec IS
				{
					$$ = (Node *) makeSimpleA_Expr(AEXPR_OF, "<>", $1, (Node *) $6, @2);
				}
			| b_expr IS DOCUMENT_P					%prec IS
				{
					$$ = makeXmlExpr(IS_DOCUMENT, NULL, NIL,
									 list_make1($1), @2);
				}
			| b_expr IS NOT DOCUMENT_P				%prec IS
				{
					$$ = makeNotExpr(makeXmlExpr(IS_DOCUMENT, NULL, NIL,
												 list_make1($1), @2),
									 @2);
				}
		;

/*
 * Productions that can be used in both a_expr and b_expr.
 *
 * Note: productions that refer recursively to a_expr or b_expr mostly
 * cannot appear here.	However, it's OK to refer to a_exprs that occur
 * inside parentheses, such as function arguments; that cannot introduce
 * ambiguity to the b_expr syntax.
 */
c_expr:		columnref								{ $$ = $1; }
			| AexprConst							{ $$ = $1; }
			| PARAM opt_indirection
				{
					ParamRef *p = makeNode(ParamRef);
					p->number = $1;
					p->location = @1;
					if ($2)
					{
						A_Indirection *n = makeNode(A_Indirection);
						n->arg = (Node *) p;
						n->indirection = check_indirection($2, yyscanner);
						$$ = (Node *) n;
					}
					else
						$$ = (Node *) p;
				}
			| '(' a_expr ')' opt_indirection
				{
					if ($4)
					{
						A_Indirection *n = makeNode(A_Indirection);
						n->arg = $2;
						n->indirection = check_indirection($4, yyscanner);
						$$ = (Node *)n;
					}
					else
						$$ = $2;
				}
			| case_expr
				{ $$ = $1; }
			| func_expr
				{ $$ = $1; }
			| select_with_parens			%prec UMINUS
				{
					SubLink *n = makeNode(SubLink);
					n->subLinkType = EXPR_SUBLINK;
					n->subLinkId = 0;
					n->testexpr = NULL;
					n->operName = NIL;
					n->subselect = $1;
					n->location = @1;
					$$ = (Node *)n;
				}
			| select_with_parens indirection
				{
					/*
					 * Because the select_with_parens nonterminal is designed
					 * to "eat" as many levels of parens as possible, the
					 * '(' a_expr ')' opt_indirection production above will
					 * fail to match a sub-SELECT with indirection decoration;
					 * the sub-SELECT won't be regarded as an a_expr as long
					 * as there are parens around it.  To support applying
					 * subscripting or field selection to a sub-SELECT result,
					 * we need this redundant-looking production.
					 */
					SubLink *n = makeNode(SubLink);
					A_Indirection *a = makeNode(A_Indirection);
					n->subLinkType = EXPR_SUBLINK;
					n->subLinkId = 0;
					n->testexpr = NULL;
					n->operName = NIL;
					n->subselect = $1;
					n->location = @1;
					a->arg = (Node *)n;
					a->indirection = check_indirection($2, yyscanner);
					$$ = (Node *)a;
				}
			| EXISTS select_with_parens
				{
					SubLink *n = makeNode(SubLink);
					n->subLinkType = EXISTS_SUBLINK;
					n->subLinkId = 0;
					n->testexpr = NULL;
					n->operName = NIL;
					n->subselect = $2;
					n->location = @1;
					$$ = (Node *)n;
				}
			| ARRAY select_with_parens
				{
					SubLink *n = makeNode(SubLink);
					n->subLinkType = ARRAY_SUBLINK;
					n->subLinkId = 0;
					n->testexpr = NULL;
					n->operName = NIL;
					n->subselect = $2;
					n->location = @1;
					$$ = (Node *)n;
				}
			| ARRAY array_expr
				{
					A_ArrayExpr *n = (A_ArrayExpr *) $2;
					Assert(IsA(n, A_ArrayExpr));
					/* point outermost A_ArrayExpr to the ARRAY keyword */
					n->location = @1;
					$$ = (Node *)n;
				}
			| explicit_row
				{
					RowExpr *r = makeNode(RowExpr);
					r->args = $1;
					r->row_typeid = InvalidOid;	/* not analyzed yet */
					r->colnames = NIL;	/* to be filled in during analysis */
					r->row_format = COERCE_EXPLICIT_CALL; /* abuse */
					r->location = @1;
					$$ = (Node *)r;
				}
			| implicit_row
				{
					RowExpr *r = makeNode(RowExpr);
					r->args = $1;
					r->row_typeid = InvalidOid;	/* not analyzed yet */
					r->colnames = NIL;	/* to be filled in during analysis */
					r->row_format = COERCE_IMPLICIT_CAST; /* abuse */
					r->location = @1;
					$$ = (Node *)r;
				}
<<<<<<< HEAD
            | GROUPING '(' expr_list ')'
			  {
				  GroupingParse *g = makeNode(GroupingParse);
=======
			| GROUPING '(' expr_list ')'
			  {
				  Grouping *g = makeNode(Grouping);
>>>>>>> 00a23d0d
				  g->args = $3;
				  g->location = @1;
				  $$ = (Node *)g;
			  }
		;

func_application: func_name '(' ')'
				{
					$$ = (Node *) makeFuncCall($1, NIL, @1);
				}
			| func_name '(' func_arg_list opt_sort_clause ')'
				{
					FuncCall *n = makeFuncCall($1, $3, @1);
					n->agg_order = $4;
					$$ = (Node *)n;
				}
			| func_name '(' VARIADIC func_arg_expr opt_sort_clause ')'
				{
					FuncCall *n = makeFuncCall($1, list_make1($4), @1);
					n->func_variadic = TRUE;
					n->agg_order = $5;
					$$ = (Node *)n;
				}
			| func_name '(' func_arg_list ',' VARIADIC func_arg_expr opt_sort_clause ')'
				{
					FuncCall *n = makeFuncCall($1, lappend($3, $6), @1);
					n->func_variadic = TRUE;
					n->agg_order = $7;
					$$ = (Node *)n;
				}
			| func_name '(' ALL func_arg_list opt_sort_clause ')'
				{
					FuncCall *n = makeFuncCall($1, $4, @1);
					n->agg_order = $5;
					/* Ideally we'd mark the FuncCall node to indicate
					 * "must be an aggregate", but there's no provision
					 * for that in FuncCall at the moment.
					 */
					$$ = (Node *)n;
				}
			| func_name '(' DISTINCT func_arg_list opt_sort_clause ')'
				{
					FuncCall *n = makeFuncCall($1, $4, @1);
					n->agg_order = $5;
					n->agg_distinct = TRUE;
					$$ = (Node *)n;
				}
			| func_name '(' '*' ')'
				{
					/*
					 * We consider AGGREGATE(*) to invoke a parameterless
					 * aggregate.  This does the right thing for COUNT(*),
					 * and there are no other aggregates in SQL that accept
					 * '*' as parameter.
					 *
					 * The FuncCall node is also marked agg_star = true,
					 * so that later processing can detect what the argument
					 * really was.
					 */
					FuncCall *n = makeFuncCall($1, NIL, @1);
					n->agg_star = TRUE;
					$$ = (Node *)n;
				}
		;


/*
 * func_expr and its cousin func_expr_windowless are split out from c_expr just
 * so that we have classifications for "everything that is a function call or
 * looks like one".  This isn't very important, but it saves us having to
 * document which variants are legal in places like "FROM function()" or the
 * backwards-compatible functional-index syntax for CREATE INDEX.
 * (Note that many of the special SQL functions wouldn't actually make any
 * sense as functional index entries, but we ignore that consideration here.)
 */
func_expr: func_application within_group_clause filter_clause over_clause
				{
					FuncCall *n = (FuncCall *) $1;
					/*
					 * The order clause for WITHIN GROUP and the one for
					 * plain-aggregate ORDER BY share a field, so we have to
					 * check here that at most one is present.  We also check
					 * for DISTINCT and VARIADIC here to give a better error
					 * location.  Other consistency checks are deferred to
					 * parse analysis.
					 */
					if ($2 != NIL)
					{
						if (n->agg_order != NIL)
							ereport(ERROR,
									(errcode(ERRCODE_SYNTAX_ERROR),
									 errmsg("cannot use multiple ORDER BY clauses with WITHIN GROUP"),
									 parser_errposition(@2)));
						if (n->agg_distinct)
							ereport(ERROR,
									(errcode(ERRCODE_SYNTAX_ERROR),
									 errmsg("cannot use DISTINCT with WITHIN GROUP"),
									 parser_errposition(@2)));
						if (n->func_variadic)
							ereport(ERROR,
									(errcode(ERRCODE_SYNTAX_ERROR),
									 errmsg("cannot use VARIADIC with WITHIN GROUP"),
									 parser_errposition(@2)));
						n->agg_order = $2;
						n->agg_within_group = TRUE;
					}
					n->agg_filter = $3;
					n->over = $4;
					$$ = (Node *) n;
				}
			| func_expr_common_subexpr
				{ $$ = $1; }
		;

/*
 * As func_expr but does not accept WINDOW functions directly
 * (but they can still be contained in arguments for functions etc).
 * Use this when window expressions are not allowed, where needed to
 * disambiguate the grammar (e.g. in CREATE INDEX).
 */
func_expr_windowless:
			func_application						{ $$ = $1; }
			| func_expr_common_subexpr				{ $$ = $1; }
		;

/*
 * Special expressions that are considered to be functions.
 */
func_expr_common_subexpr:
			COLLATION FOR '(' a_expr ')'
				{
					$$ = (Node *) makeFuncCall(SystemFuncName("pg_collation_for"),
											   list_make1($4),
											   @1);
				}
			| CURRENT_DATE
				{
					/*
					 * Translate as "'now'::text::date".
					 *
					 * We cannot use "'now'::date" because coerce_type() will
					 * immediately reduce that to a constant representing
					 * today's date.  We need to delay the conversion until
					 * runtime, else the wrong things will happen when
					 * CURRENT_DATE is used in a column default value or rule.
					 *
					 * This could be simplified if we had a way to generate
					 * an expression tree representing runtime application
					 * of type-input conversion functions.  (As of PG 7.3
					 * that is actually possible, but not clear that we want
					 * to rely on it.)
					 *
					 * The token location is attached to the run-time
					 * typecast, not to the Const, for the convenience of
					 * pg_stat_statements (which doesn't want these constructs
					 * to appear to be replaceable constants).
					 */
					Node *n;
					n = makeStringConstCast("now", -1, SystemTypeName("text"));
					$$ = makeTypeCast(n, SystemTypeName("date"), @1);
				}
			| CURRENT_TIME
				{
					/*
					 * Translate as "'now'::text::timetz".
					 * See comments for CURRENT_DATE.
					 */
					Node *n;
					n = makeStringConstCast("now", -1, SystemTypeName("text"));
					$$ = makeTypeCast(n, SystemTypeName("timetz"), @1);
				}
			| CURRENT_TIME '(' Iconst ')'
				{
					/*
					 * Translate as "'now'::text::timetz(n)".
					 * See comments for CURRENT_DATE.
					 */
					Node *n;
					TypeName *d;
					n = makeStringConstCast("now", -1, SystemTypeName("text"));
					d = SystemTypeName("timetz");
					d->typmods = list_make1(makeIntConst($3, @3));
					$$ = makeTypeCast(n, d, @1);
				}
			| CURRENT_TIMESTAMP
				{
					/*
					 * Translate as "now()", since we have a function that
					 * does exactly what is needed.
					 */
					$$ = (Node *) makeFuncCall(SystemFuncName("now"), NIL, @1);
				}
			| CURRENT_TIMESTAMP '(' Iconst ')'
				{
					/*
					 * Translate as "'now'::text::timestamptz(n)".
					 * See comments for CURRENT_DATE.
					 */
					Node *n;
					TypeName *d;
					n = makeStringConstCast("now", -1, SystemTypeName("text"));
					d = SystemTypeName("timestamptz");
					d->typmods = list_make1(makeIntConst($3, @3));
					$$ = makeTypeCast(n, d, @1);
				}
			| LOCALTIME
				{
					/*
					 * Translate as "'now'::text::time".
					 * See comments for CURRENT_DATE.
					 */
					Node *n;
					n = makeStringConstCast("now", -1, SystemTypeName("text"));
					$$ = makeTypeCast((Node *)n, SystemTypeName("time"), @1);
				}
			| LOCALTIME '(' Iconst ')'
				{
					/*
					 * Translate as "'now'::text::time(n)".
					 * See comments for CURRENT_DATE.
					 */
					Node *n;
					TypeName *d;
					n = makeStringConstCast("now", -1, SystemTypeName("text"));
					d = SystemTypeName("time");
					d->typmods = list_make1(makeIntConst($3, @3));
					$$ = makeTypeCast((Node *)n, d, @1);
				}
			| LOCALTIMESTAMP
				{
					/*
					 * Translate as "'now'::text::timestamp".
					 * See comments for CURRENT_DATE.
					 */
					Node *n;
					n = makeStringConstCast("now", -1, SystemTypeName("text"));
					$$ = makeTypeCast(n, SystemTypeName("timestamp"), @1);
				}
			| LOCALTIMESTAMP '(' Iconst ')'
				{
					/*
					 * Translate as "'now'::text::timestamp(n)".
					 * See comments for CURRENT_DATE.
					 */
					Node *n;
					TypeName *d;
					n = makeStringConstCast("now", -1, SystemTypeName("text"));
					d = SystemTypeName("timestamp");
					d->typmods = list_make1(makeIntConst($3, @3));
					$$ = makeTypeCast(n, d, @1);
				}
			| CURRENT_ROLE
				{
					$$ = (Node *) makeFuncCall(SystemFuncName("current_user"), NIL, @1);
				}
			| CURRENT_USER
				{
					$$ = (Node *) makeFuncCall(SystemFuncName("current_user"), NIL, @1);
				}
			| SESSION_USER
				{
					$$ = (Node *) makeFuncCall(SystemFuncName("session_user"), NIL, @1);
				}
			| USER
				{
					$$ = (Node *) makeFuncCall(SystemFuncName("current_user"), NIL, @1);
				}
			| CURRENT_CATALOG
				{
					$$ = (Node *) makeFuncCall(SystemFuncName("current_database"), NIL, @1);
				}
			| CURRENT_SCHEMA
				{
					$$ = (Node *) makeFuncCall(SystemFuncName("current_schema"), NIL, @1);
				}
			| CAST '(' a_expr AS Typename ')'
				{ $$ = makeTypeCast($3, $5, @1); }
			| EXTRACT '(' extract_list ')'
				{
					$$ = (Node *) makeFuncCall(SystemFuncName("date_part"), $3, @1);
				}
			| OVERLAY '(' overlay_list ')'
				{
					/* overlay(A PLACING B FROM C FOR D) is converted to
					 * overlay(A, B, C, D)
					 * overlay(A PLACING B FROM C) is converted to
					 * overlay(A, B, C)
					 */
					$$ = (Node *) makeFuncCall(SystemFuncName("overlay"), $3, @1);
				}
			| POSITION '(' position_list ')'
				{
					/* position(A in B) is converted to position(B, A) */
					$$ = (Node *) makeFuncCall(SystemFuncName("position"), $3, @1);
				}
			| SUBSTRING '(' substr_list ')'
				{
					/* substring(A from B for C) is converted to
					 * substring(A, B, C) - thomas 2000-11-28
					 */
					$$ = (Node *) makeFuncCall(SystemFuncName("substring"), $3, @1);
				}
			| TREAT '(' a_expr AS Typename ')'
				{
					/* TREAT(expr AS target) converts expr of a particular type to target,
					 * which is defined to be a subtype of the original expression.
					 * In SQL99, this is intended for use with structured UDTs,
					 * but let's make this a generally useful form allowing stronger
					 * coercions than are handled by implicit casting.
					 *
					 * Convert SystemTypeName() to SystemFuncName() even though
					 * at the moment they result in the same thing.
					 */
					$$ = (Node *) makeFuncCall(SystemFuncName(((Value *)llast($5->names))->val.str),
												list_make1($3),
												@1);
				}
			| TRIM '(' BOTH trim_list ')'
				{
					/* various trim expressions are defined in SQL
					 * - thomas 1997-07-19
					 */
					$$ = (Node *) makeFuncCall(SystemFuncName("btrim"), $4, @1);
				}
			| TRIM '(' LEADING trim_list ')'
				{
					$$ = (Node *) makeFuncCall(SystemFuncName("ltrim"), $4, @1);
				}
			| TRIM '(' TRAILING trim_list ')'
				{
					$$ = (Node *) makeFuncCall(SystemFuncName("rtrim"), $4, @1);
				}
			| TRIM '(' trim_list ')'
				{
					$$ = (Node *) makeFuncCall(SystemFuncName("btrim"), $3, @1);
				}
			| NULLIF '(' a_expr ',' a_expr ')'
				{
					$$ = (Node *) makeSimpleA_Expr(AEXPR_NULLIF, "=", $3, $5, @1);
				}
			| COALESCE '(' expr_list ')'
				{
					CoalesceExpr *c = makeNode(CoalesceExpr);
					c->args = $3;
					c->location = @1;
					$$ = (Node *)c;
				}
			| GREATEST '(' expr_list ')'
				{
					MinMaxExpr *v = makeNode(MinMaxExpr);
					v->args = $3;
					v->op = IS_GREATEST;
					v->location = @1;
					$$ = (Node *)v;
				}
			| LEAST '(' expr_list ')'
				{
					MinMaxExpr *v = makeNode(MinMaxExpr);
					v->args = $3;
					v->op = IS_LEAST;
					v->location = @1;
					$$ = (Node *)v;
				}
			| XMLCONCAT '(' expr_list ')'
				{
					$$ = makeXmlExpr(IS_XMLCONCAT, NULL, NIL, $3, @1);
				}
			| XMLELEMENT '(' NAME_P ColLabel ')'
				{
					$$ = makeXmlExpr(IS_XMLELEMENT, $4, NIL, NIL, @1);
				}
			| XMLELEMENT '(' NAME_P ColLabel ',' xml_attributes ')'
				{
					$$ = makeXmlExpr(IS_XMLELEMENT, $4, $6, NIL, @1);
				}
			| XMLELEMENT '(' NAME_P ColLabel ',' expr_list ')'
				{
					$$ = makeXmlExpr(IS_XMLELEMENT, $4, NIL, $6, @1);
				}
			| XMLELEMENT '(' NAME_P ColLabel ',' xml_attributes ',' expr_list ')'
				{
					$$ = makeXmlExpr(IS_XMLELEMENT, $4, $6, $8, @1);
				}
			| XMLEXISTS '(' c_expr xmlexists_argument ')'
				{
					/* xmlexists(A PASSING [BY REF] B [BY REF]) is
					 * converted to xmlexists(A, B)*/
					$$ = (Node *) makeFuncCall(SystemFuncName("xmlexists"), list_make2($3, $4), @1);
				}
			| XMLFOREST '(' xml_attribute_list ')'
				{
					$$ = makeXmlExpr(IS_XMLFOREST, NULL, $3, NIL, @1);
				}
			| XMLPARSE '(' document_or_content a_expr xml_whitespace_option ')'
				{
					XmlExpr *x = (XmlExpr *)
						makeXmlExpr(IS_XMLPARSE, NULL, NIL,
									list_make2($4, makeBoolAConst($5, -1)),
									@1);
					x->xmloption = $3;
					$$ = (Node *)x;
				}
			| XMLPI '(' NAME_P ColLabel ')'
				{
					$$ = makeXmlExpr(IS_XMLPI, $4, NULL, NIL, @1);
				}
			| XMLPI '(' NAME_P ColLabel ',' a_expr ')'
				{
					$$ = makeXmlExpr(IS_XMLPI, $4, NULL, list_make1($6), @1);
				}
			| XMLROOT '(' a_expr ',' xml_root_version opt_xml_root_standalone ')'
				{
					$$ = makeXmlExpr(IS_XMLROOT, NULL, NIL,
									 list_make3($3, $5, $6), @1);
				}
			| XMLSERIALIZE '(' document_or_content a_expr AS SimpleTypename ')'
				{
					XmlSerialize *n = makeNode(XmlSerialize);
					n->xmloption = $3;
					n->expr = $4;
					n->typeName = $6;
					n->location = @1;
					$$ = (Node *)n;
				}
		;

/*
 * SQL/XML support
 */
xml_root_version: VERSION_P a_expr
				{ $$ = $2; }
			| VERSION_P NO VALUE_P
				{ $$ = makeNullAConst(-1); }
		;

opt_xml_root_standalone: ',' STANDALONE_P YES_P
				{ $$ = makeIntConst(XML_STANDALONE_YES, -1); }
			| ',' STANDALONE_P NO
				{ $$ = makeIntConst(XML_STANDALONE_NO, -1); }
			| ',' STANDALONE_P NO VALUE_P
				{ $$ = makeIntConst(XML_STANDALONE_NO_VALUE, -1); }
			| /*EMPTY*/
				{ $$ = makeIntConst(XML_STANDALONE_OMITTED, -1); }
		;

xml_attributes: XMLATTRIBUTES '(' xml_attribute_list ')'	{ $$ = $3; }
		;

xml_attribute_list:	xml_attribute_el					{ $$ = list_make1($1); }
			| xml_attribute_list ',' xml_attribute_el	{ $$ = lappend($1, $3); }
		;

xml_attribute_el: a_expr AS ColLabel
				{
					$$ = makeNode(ResTarget);
					$$->name = $3;
					$$->indirection = NIL;
					$$->val = (Node *) $1;
					$$->location = @1;
				}
			| a_expr
				{
					$$ = makeNode(ResTarget);
					$$->name = NULL;
					$$->indirection = NIL;
					$$->val = (Node *) $1;
					$$->location = @1;
				}
		;

document_or_content: DOCUMENT_P						{ $$ = XMLOPTION_DOCUMENT; }
			| CONTENT_P								{ $$ = XMLOPTION_CONTENT; }
		;

xml_whitespace_option: PRESERVE WHITESPACE_P		{ $$ = TRUE; }
			| STRIP_P WHITESPACE_P					{ $$ = FALSE; }
			| /*EMPTY*/								{ $$ = FALSE; }
		;

/* We allow several variants for SQL and other compatibility. */
xmlexists_argument:
			PASSING c_expr
				{
					$$ = $2;
				}
			| PASSING c_expr BY REF
				{
					$$ = $2;
				}
			| PASSING BY REF c_expr
				{
					$$ = $4;
				}
			| PASSING BY REF c_expr BY REF
				{
					$$ = $4;
				}
		;


/*
 * Aggregate decoration clauses
 */
within_group_clause:
			WITHIN GROUP_P '(' sort_clause ')'		{ $$ = $4; }
			| /*EMPTY*/								{ $$ = NIL; }
		;

filter_clause:
			FILTER '(' WHERE a_expr ')'				{ $$ = $4; }
			| /*EMPTY*/								{ $$ = NULL; }
		;


/*
 * Window Definitions
 */
window_clause:
			WINDOW window_definition_list			{ $$ = $2; }
			| /*EMPTY*/								{ $$ = NIL; }
		;

window_definition_list:
			window_definition						{ $$ = list_make1($1); }
			| window_definition_list ',' window_definition
													{ $$ = lappend($1, $3); }
		;

window_definition:
			ColId AS window_specification
				{
					WindowDef *n = $3;
					n->name = $1;
					$$ = n;
				}
		;

over_clause: OVER window_specification
				{ $$ = $2; }
			| OVER ColId
				{
					WindowDef *n = makeNode(WindowDef);
					n->name = $2;
					n->refname = NULL;
					n->partitionClause = NIL;
					n->orderClause = NIL;
					n->frameOptions = FRAMEOPTION_DEFAULTS;
					n->startOffset = NULL;
					n->endOffset = NULL;
					n->location = @2;
					$$ = n;
				}
			| /*EMPTY*/
				{ $$ = NULL; }
		;

window_specification: '(' opt_existing_window_name opt_partition_clause
						opt_sort_clause opt_frame_clause ')'
				{
					WindowDef *n = makeNode(WindowDef);
					n->name = NULL;
					n->refname = $2;
					n->partitionClause = $3;
					n->orderClause = $4;
					/* copy relevant fields of opt_frame_clause */
					n->frameOptions = $5->frameOptions;
					n->startOffset = $5->startOffset;
					n->endOffset = $5->endOffset;
					n->location = @1;
					$$ = n;
				}
		;

/*
 * If we see PARTITION, RANGE, or ROWS as the first token after the '('
 * of a window_specification, we want the assumption to be that there is
 * no existing_window_name; but those keywords are unreserved and so could
 * be ColIds.  We fix this by making them have the same precedence as IDENT
 * and giving the empty production here a slightly higher precedence, so
 * that the shift/reduce conflict is resolved in favor of reducing the rule.
 * These keywords are thus precluded from being an existing_window_name but
 * are not reserved for any other purpose.
 */
opt_existing_window_name: ColId						{ $$ = $1; }
			| /*EMPTY*/				%prec Op		{ $$ = NULL; }
		;

opt_partition_clause: PARTITION BY expr_list		{ $$ = $3; }
			| /*EMPTY*/								{ $$ = NIL; }
		;

/*
 * For frame clauses, we return a WindowDef, but only some fields are used:
 * frameOptions, startOffset, and endOffset.
 *
 * This is only a subset of the full SQL:2008 frame_clause grammar.
 * We don't support <window frame exclusion> yet.
 */
opt_frame_clause:
			RANGE frame_extent
				{
					WindowDef *n = $2;
					n->frameOptions |= FRAMEOPTION_NONDEFAULT | FRAMEOPTION_RANGE;
					if (n->frameOptions & (FRAMEOPTION_START_VALUE_PRECEDING |
										   FRAMEOPTION_END_VALUE_PRECEDING))
						ereport(ERROR,
								(errcode(ERRCODE_FEATURE_NOT_SUPPORTED),
								 errmsg("RANGE PRECEDING is only supported with UNBOUNDED"),
								 parser_errposition(@1)));
					if (n->frameOptions & (FRAMEOPTION_START_VALUE_FOLLOWING |
										   FRAMEOPTION_END_VALUE_FOLLOWING))
						ereport(ERROR,
								(errcode(ERRCODE_FEATURE_NOT_SUPPORTED),
								 errmsg("RANGE FOLLOWING is only supported with UNBOUNDED"),
								 parser_errposition(@1)));
					$$ = n;
				}
			| ROWS frame_extent
				{
					WindowDef *n = $2;
					n->frameOptions |= FRAMEOPTION_NONDEFAULT | FRAMEOPTION_ROWS;
					$$ = n;
				}
			| /*EMPTY*/
				{
					WindowDef *n = makeNode(WindowDef);
					n->frameOptions = FRAMEOPTION_DEFAULTS;
					n->startOffset = NULL;
					n->endOffset = NULL;
					$$ = n;
				}
		;

frame_extent: frame_bound
				{
					WindowDef *n = $1;
					/* reject invalid cases */
					if (n->frameOptions & FRAMEOPTION_START_UNBOUNDED_FOLLOWING)
						ereport(ERROR,
								(errcode(ERRCODE_WINDOWING_ERROR),
								 errmsg("frame start cannot be UNBOUNDED FOLLOWING"),
								 parser_errposition(@1)));
					if (n->frameOptions & FRAMEOPTION_START_VALUE_FOLLOWING)
						ereport(ERROR,
								(errcode(ERRCODE_WINDOWING_ERROR),
								 errmsg("frame starting from following row cannot end with current row"),
								 parser_errposition(@1)));
					n->frameOptions |= FRAMEOPTION_END_CURRENT_ROW;
					$$ = n;
				}
			| BETWEEN frame_bound AND frame_bound
				{
					WindowDef *n1 = $2;
					WindowDef *n2 = $4;
					/* form merged options */
					int		frameOptions = n1->frameOptions;
					/* shift converts START_ options to END_ options */
					frameOptions |= n2->frameOptions << 1;
					frameOptions |= FRAMEOPTION_BETWEEN;
					/* reject invalid cases */
					if (frameOptions & FRAMEOPTION_START_UNBOUNDED_FOLLOWING)
						ereport(ERROR,
								(errcode(ERRCODE_WINDOWING_ERROR),
								 errmsg("frame start cannot be UNBOUNDED FOLLOWING"),
								 parser_errposition(@2)));
					if (frameOptions & FRAMEOPTION_END_UNBOUNDED_PRECEDING)
						ereport(ERROR,
								(errcode(ERRCODE_WINDOWING_ERROR),
								 errmsg("frame end cannot be UNBOUNDED PRECEDING"),
								 parser_errposition(@4)));
					if ((frameOptions & FRAMEOPTION_START_CURRENT_ROW) &&
						(frameOptions & FRAMEOPTION_END_VALUE_PRECEDING))
						ereport(ERROR,
								(errcode(ERRCODE_WINDOWING_ERROR),
								 errmsg("frame starting from current row cannot have preceding rows"),
								 parser_errposition(@4)));
					if ((frameOptions & FRAMEOPTION_START_VALUE_FOLLOWING) &&
						(frameOptions & (FRAMEOPTION_END_VALUE_PRECEDING |
										 FRAMEOPTION_END_CURRENT_ROW)))
						ereport(ERROR,
								(errcode(ERRCODE_WINDOWING_ERROR),
								 errmsg("frame starting from following row cannot have preceding rows"),
								 parser_errposition(@4)));
					n1->frameOptions = frameOptions;
					n1->endOffset = n2->startOffset;
					$$ = n1;
				}
		;

/*
 * This is used for both frame start and frame end, with output set up on
 * the assumption it's frame start; the frame_extent productions must reject
 * invalid cases.
 */
frame_bound:
			UNBOUNDED PRECEDING
				{
					WindowDef *n = makeNode(WindowDef);
					n->frameOptions = FRAMEOPTION_START_UNBOUNDED_PRECEDING;
					n->startOffset = NULL;
					n->endOffset = NULL;
					$$ = n;
				}
			| UNBOUNDED FOLLOWING
				{
					WindowDef *n = makeNode(WindowDef);
					n->frameOptions = FRAMEOPTION_START_UNBOUNDED_FOLLOWING;
					n->startOffset = NULL;
					n->endOffset = NULL;
					$$ = n;
				}
			| CURRENT_P ROW
				{
					WindowDef *n = makeNode(WindowDef);
					n->frameOptions = FRAMEOPTION_START_CURRENT_ROW;
					n->startOffset = NULL;
					n->endOffset = NULL;
					$$ = n;
				}
			| a_expr PRECEDING
				{
					WindowDef *n = makeNode(WindowDef);
					n->frameOptions = FRAMEOPTION_START_VALUE_PRECEDING;
					n->startOffset = $1;
					n->endOffset = NULL;
					$$ = n;
				}
			| a_expr FOLLOWING
				{
					WindowDef *n = makeNode(WindowDef);
					n->frameOptions = FRAMEOPTION_START_VALUE_FOLLOWING;
					n->startOffset = $1;
					n->endOffset = NULL;
					$$ = n;
				}
		;


/*
 * Supporting nonterminals for expressions.
 */

/* Explicit row production.
 *
 * SQL99 allows an optional ROW keyword, so we can now do single-element rows
 * without conflicting with the parenthesized a_expr production.  Without the
 * ROW keyword, there must be more than one a_expr inside the parens.
 */
row:		ROW '(' expr_list ')'					{ $$ = $3; }
			| ROW '(' ')'							{ $$ = NIL; }
			| '(' expr_list ',' a_expr ')'			{ $$ = lappend($2, $4); }
		;

explicit_row:	ROW '(' expr_list ')'				{ $$ = $3; }
			| ROW '(' ')'							{ $$ = NIL; }
		;

implicit_row:	'(' expr_list ',' a_expr ')'		{ $$ = lappend($2, $4); }
		;

sub_type:	ANY										{ $$ = ANY_SUBLINK; }
			| SOME									{ $$ = ANY_SUBLINK; }
			| ALL									{ $$ = ALL_SUBLINK; }
		;

all_Op:		Op										{ $$ = $1; }
			| MathOp								{ $$ = $1; }
		;

MathOp:		 '+'									{ $$ = "+"; }
			| '-'									{ $$ = "-"; }
			| '*'									{ $$ = "*"; }
			| '/'									{ $$ = "/"; }
			| '%'									{ $$ = "%"; }
			| '^'									{ $$ = "^"; }
			| '<'									{ $$ = "<"; }
			| '>'									{ $$ = ">"; }
			| '='									{ $$ = "="; }
		;

qual_Op:	Op
					{ $$ = list_make1(makeString($1)); }
			| OPERATOR '(' any_operator ')'
					{ $$ = $3; }
		;

qual_all_Op:
			all_Op
					{ $$ = list_make1(makeString($1)); }
			| OPERATOR '(' any_operator ')'
					{ $$ = $3; }
		;

subquery_Op:
			all_Op
					{ $$ = list_make1(makeString($1)); }
			| OPERATOR '(' any_operator ')'
					{ $$ = $3; }
			| LIKE
					{ $$ = list_make1(makeString("~~")); }
			| NOT LIKE
					{ $$ = list_make1(makeString("!~~")); }
			| ILIKE
					{ $$ = list_make1(makeString("~~*")); }
			| NOT ILIKE
					{ $$ = list_make1(makeString("!~~*")); }
/* cannot put SIMILAR TO here, because SIMILAR TO is a hack.
 * the regular expression is preprocessed by a function (similar_escape),
 * and the ~ operator for posix regular expressions is used.
 *        x SIMILAR TO y     ->    x ~ similar_escape(y)
 * this transformation is made on the fly by the parser upwards.
 * however the SubLink structure which handles any/some/all stuff
 * is not ready for such a thing.
 */
			;

expr_list:	a_expr
				{
					$$ = list_make1($1);
				}
			| expr_list ',' a_expr
				{
					$$ = lappend($1, $3);
				}
		;

/* function arguments can have names */
func_arg_list:  func_arg_expr
				{
					$$ = list_make1($1);
				}
			| func_arg_list ',' func_arg_expr
				{
					$$ = lappend($1, $3);
				}
		;

func_arg_expr:  a_expr
				{
					$$ = $1;
				}
			| param_name COLON_EQUALS a_expr
				{
					NamedArgExpr *na = makeNode(NamedArgExpr);
					na->name = $1;
					na->arg = (Expr *) $3;
					na->argnumber = -1;		/* until determined */
					na->location = @1;
					$$ = (Node *) na;
				}
		;

type_list:	Typename								{ $$ = list_make1($1); }
			| type_list ',' Typename				{ $$ = lappend($1, $3); }
		;

array_expr: '[' expr_list ']'
				{
					$$ = makeAArrayExpr($2, @1);
				}
			| '[' array_expr_list ']'
				{
					$$ = makeAArrayExpr($2, @1);
				}
			| '[' ']'
				{
					$$ = makeAArrayExpr(NIL, @1);
				}
		;

array_expr_list: array_expr							{ $$ = list_make1($1); }
			| array_expr_list ',' array_expr		{ $$ = lappend($1, $3); }
		;


extract_list:
			extract_arg FROM a_expr
				{
					$$ = list_make2(makeStringConst($1, @1), $3);
				}
			| /*EMPTY*/								{ $$ = NIL; }
		;

/* Allow delimited string Sconst in extract_arg as an SQL extension.
 * - thomas 2001-04-12
 */
extract_arg:
			IDENT									{ $$ = $1; }
			| YEAR_P								{ $$ = "year"; }
			| MONTH_P								{ $$ = "month"; }
			| DAY_P									{ $$ = "day"; }
			| HOUR_P								{ $$ = "hour"; }
			| MINUTE_P								{ $$ = "minute"; }
			| SECOND_P								{ $$ = "second"; }
			| Sconst								{ $$ = $1; }
		;

/* OVERLAY() arguments
 * SQL99 defines the OVERLAY() function:
 * o overlay(text placing text from int for int)
 * o overlay(text placing text from int)
 * and similarly for binary strings
 */
overlay_list:
			a_expr overlay_placing substr_from substr_for
				{
					$$ = list_make4($1, $2, $3, $4);
				}
			| a_expr overlay_placing substr_from
				{
					$$ = list_make3($1, $2, $3);
				}
		;

overlay_placing:
			PLACING a_expr
				{ $$ = $2; }
		;

/* position_list uses b_expr not a_expr to avoid conflict with general IN */

position_list:
			b_expr IN_P b_expr						{ $$ = list_make2($3, $1); }
			| /*EMPTY*/								{ $$ = NIL; }
		;

/* SUBSTRING() arguments
 * SQL9x defines a specific syntax for arguments to SUBSTRING():
 * o substring(text from int for int)
 * o substring(text from int) get entire string from starting point "int"
 * o substring(text for int) get first "int" characters of string
 * o substring(text from pattern) get entire string matching pattern
 * o substring(text from pattern for escape) same with specified escape char
 * We also want to support generic substring functions which accept
 * the usual generic list of arguments. So we will accept both styles
 * here, and convert the SQL9x style to the generic list for further
 * processing. - thomas 2000-11-28
 */
substr_list:
			a_expr substr_from substr_for
				{
					$$ = list_make3($1, $2, $3);
				}
			| a_expr substr_for substr_from
				{
					/* not legal per SQL99, but might as well allow it */
					$$ = list_make3($1, $3, $2);
				}
			| a_expr substr_from
				{
					$$ = list_make2($1, $2);
				}
			| a_expr substr_for
				{
					/*
					 * Since there are no cases where this syntax allows
					 * a textual FOR value, we forcibly cast the argument
					 * to int4.  The possible matches in pg_proc are
					 * substring(text,int4) and substring(text,text),
					 * and we don't want the parser to choose the latter,
					 * which it is likely to do if the second argument
					 * is unknown or doesn't have an implicit cast to int4.
					 */
					$$ = list_make3($1, makeIntConst(1, -1),
									makeTypeCast($2,
												 SystemTypeName("int4"), -1));
				}
			| expr_list
				{
					$$ = $1;
				}
			| /*EMPTY*/
				{ $$ = NIL; }
		;

substr_from:
			FROM a_expr								{ $$ = $2; }
		;

substr_for: FOR a_expr								{ $$ = $2; }
		;

trim_list:	a_expr FROM expr_list					{ $$ = lappend($3, $1); }
			| FROM expr_list						{ $$ = $2; }
			| expr_list								{ $$ = $1; }
		;

in_expr:	select_with_parens
				{
					SubLink *n = makeNode(SubLink);
					n->subselect = $1;
					/* other fields will be filled later */
					$$ = (Node *)n;
				}
			| '(' expr_list ')'						{ $$ = (Node *)$2; }
		;

/*
 * Define SQL-style CASE clause.
 * - Full specification
 *	CASE WHEN a = b THEN c ... ELSE d END
 * - Implicit argument
 *	CASE a WHEN b THEN c ... ELSE d END
 */
case_expr:	CASE case_arg when_clause_list case_default END_P
				{
					CaseExpr *c = makeNode(CaseExpr);
					c->casetype = InvalidOid; /* not analyzed yet */
					c->arg = (Expr *) $2;
					c->args = $3;
					c->defresult = (Expr *) $4;
					c->location = @1;
					$$ = (Node *)c;
				}
		;

when_clause_list:
			/* There must be at least one */
			when_clause								{ $$ = list_make1($1); }
			| when_clause_list when_clause			{ $$ = lappend($1, $2); }
		;

when_clause:
			WHEN a_expr THEN a_expr
				{
					CaseWhen *w = makeNode(CaseWhen);
					w->expr = (Expr *) $2;
					w->result = (Expr *) $4;
					w->location = @1;
					$$ = (Node *)w;
				}
		;

case_default:
			ELSE a_expr								{ $$ = $2; }
			| /*EMPTY*/								{ $$ = NULL; }
		;

case_arg:	a_expr									{ $$ = $1; }
			| /*EMPTY*/								{ $$ = NULL; }
		;

columnref:	ColId
				{
					$$ = makeColumnRef($1, NIL, @1, yyscanner);
				}
			| ColId indirection
				{
					$$ = makeColumnRef($1, $2, @1, yyscanner);
				}
		;

columnref_list: columnref
                   {
					   $$ = list_make1($1);
				   }
                | columnref_list ',' columnref
				   {
					   $$ = lappend($1, $3);
				   }
				   ;

indirection_el:
			'.' attr_name
				{
					$$ = (Node *) makeString($2);
				}
			| '.' '*'
				{
					$$ = (Node *) makeNode(A_Star);
				}
			| '[' a_expr ']'
				{
					A_Indices *ai = makeNode(A_Indices);
					ai->lidx = NULL;
					ai->uidx = $2;
					$$ = (Node *) ai;
				}
			| '[' a_expr ':' a_expr ']'
				{
					A_Indices *ai = makeNode(A_Indices);
					ai->lidx = $2;
					ai->uidx = $4;
					$$ = (Node *) ai;
				}
		;

indirection:
			indirection_el							{ $$ = list_make1($1); }
			| indirection indirection_el			{ $$ = lappend($1, $2); }
		;

opt_indirection:
			/*EMPTY*/								{ $$ = NIL; }
			| opt_indirection indirection_el		{ $$ = lappend($1, $2); }
		;

opt_asymmetric: ASYMMETRIC
			| /*EMPTY*/
		;

/*
 * The SQL spec defines "contextually typed value expressions" and
 * "contextually typed row value constructors", which for our purposes
 * are the same as "a_expr" and "row" except that DEFAULT can appear at
 * the top level.
 */

ctext_expr:
			a_expr					{ $$ = (Node *) $1; }
			| DEFAULT
				{
					SetToDefault *n = makeNode(SetToDefault);
					n->location = @1;
					$$ = (Node *) n;
				}
		;

ctext_expr_list:
			ctext_expr								{ $$ = list_make1($1); }
			| ctext_expr_list ',' ctext_expr		{ $$ = lappend($1, $3); }
		;

/*
 * We should allow ROW '(' ctext_expr_list ')' too, but that seems to require
 * making VALUES a fully reserved word, which will probably break more apps
 * than allowing the noise-word is worth.
 */
ctext_row: '(' ctext_expr_list ')'					{ $$ = $2; }
		;


/*****************************************************************************
 *
 *	target list for SELECT
 *
 *****************************************************************************/

opt_target_list: target_list						{ $$ = $1; }
			| /* EMPTY */							{ $$ = NIL; }
		;

target_list:
			target_el								{ $$ = list_make1($1); }
			| target_list ',' target_el				{ $$ = lappend($1, $3); }
		;

target_el:	a_expr AS ColLabel
				{
					$$ = makeNode(ResTarget);
					$$->name = $3;
					$$->indirection = NIL;
					$$->val = (Node *)$1;
					$$->location = @1;
				}
			/*
			 * We support omitting AS only for column labels that aren't
			 * any known keyword.  There is an ambiguity against postfix
			 * operators: is "a ! b" an infix expression, or a postfix
			 * expression and a column label?  We prefer to resolve this
			 * as an infix expression, which we accomplish by assigning
			 * IDENT a precedence higher than POSTFIXOP.
			 */
			| a_expr IDENT
				{
					$$ = makeNode(ResTarget);
					$$->name = $2;
					$$->indirection = NIL;
					$$->val = (Node *)$1;
					$$->location = @1;
				}
			| a_expr
				{
					$$ = makeNode(ResTarget);
					$$->name = NULL;
					$$->indirection = NIL;
					$$->val = (Node *)$1;
					$$->location = @1;
				}
			| '*'
				{
					ColumnRef *n = makeNode(ColumnRef);
					n->fields = list_make1(makeNode(A_Star));
					n->location = @1;

					$$ = makeNode(ResTarget);
					$$->name = NULL;
					$$->indirection = NIL;
					$$->val = (Node *)n;
					$$->location = @1;
				}
		;


/*****************************************************************************
 *
 *	Names and constants
 *
 *****************************************************************************/

qualified_name_list:
			qualified_name							{ $$ = list_make1($1); }
			| qualified_name_list ',' qualified_name { $$ = lappend($1, $3); }
		;

/*
 * The production for a qualified relation name has to exactly match the
 * production for a qualified func_name, because in a FROM clause we cannot
 * tell which we are parsing until we see what comes after it ('(' for a
 * func_name, something else for a relation). Therefore we allow 'indirection'
 * which may contain subscripts, and reject that case in the C code.
 */
qualified_name:
			ColId
				{
					$$ = makeRangeVar(NULL, $1, @1);
				}
			| ColId indirection
				{
					check_qualified_name($2, yyscanner);
					$$ = makeRangeVar(NULL, NULL, @1);
					switch (list_length($2))
					{
						case 1:
							$$->catalogname = NULL;
							$$->schemaname = $1;
							$$->relname = strVal(linitial($2));
							break;
						case 2:
							$$->catalogname = $1;
							$$->schemaname = strVal(linitial($2));
							$$->relname = strVal(lsecond($2));
							break;
						default:
							ereport(ERROR,
									(errcode(ERRCODE_SYNTAX_ERROR),
									 errmsg("improper qualified name (too many dotted names): %s",
											NameListToString(lcons(makeString($1), $2))),
									 parser_errposition(@1)));
							break;
					}
				}
		;

name_list:	name
					{ $$ = list_make1(makeString($1)); }
			| name_list ',' name
					{ $$ = lappend($1, makeString($3)); }
		;


name:		ColId									{ $$ = $1; };

database_name:
			ColId									{ $$ = $1; };

access_method:
			ColId									{ $$ = $1; };

attr_name:	ColLabel								{ $$ = $1; };

index_name: ColId									{ $$ = $1; };

file_name:	Sconst									{ $$ = $1; };

/*
 * The production for a qualified func_name has to exactly match the
 * production for a qualified columnref, because we cannot tell which we
 * are parsing until we see what comes after it ('(' or Sconst for a func_name,
 * anything else for a columnref).  Therefore we allow 'indirection' which
 * may contain subscripts, and reject that case in the C code.  (If we
 * ever implement SQL99-like methods, such syntax may actually become legal!)
 */
func_name:	type_function_name
					{ $$ = list_make1(makeString($1)); }
			| ColId indirection
					{
						$$ = check_func_name(lcons(makeString($1), $2),
											 yyscanner);
					}
		;


/*
 * Constants
 */
AexprConst: Iconst
				{
					$$ = makeIntConst($1, @1);
				}
			| FCONST
				{
					$$ = makeFloatConst($1, @1);
				}
			| Sconst
				{
					$$ = makeStringConst($1, @1);
				}
			| BCONST
				{
					$$ = makeBitStringConst($1, @1);
				}
			| XCONST
				{
					/* This is a bit constant per SQL99:
					 * Without Feature F511, "BIT data type",
					 * a <general literal> shall not be a
					 * <bit string literal> or a <hex string literal>.
					 */
					$$ = makeBitStringConst($1, @1);
				}
			| func_name Sconst
				{
					/* generic type 'literal' syntax */
					TypeName *t = makeTypeNameFromNameList($1);
					t->location = @1;
					$$ = makeStringConstCast($2, @2, t);
				}
			| func_name '(' func_arg_list opt_sort_clause ')' Sconst
				{
					/* generic syntax with a type modifier */
					TypeName *t = makeTypeNameFromNameList($1);
					ListCell *lc;

					/*
					 * We must use func_arg_list and opt_sort_clause in the
					 * production to avoid reduce/reduce conflicts, but we
					 * don't actually wish to allow NamedArgExpr in this
					 * context, nor ORDER BY.
					 */
					foreach(lc, $3)
					{
						NamedArgExpr *arg = (NamedArgExpr *) lfirst(lc);

						if (IsA(arg, NamedArgExpr))
							ereport(ERROR,
									(errcode(ERRCODE_SYNTAX_ERROR),
									 errmsg("type modifier cannot have parameter name"),
									 parser_errposition(arg->location)));
					}
					if ($4 != NIL)
							ereport(ERROR,
									(errcode(ERRCODE_SYNTAX_ERROR),
									 errmsg("type modifier cannot have ORDER BY"),
									 parser_errposition(@4)));

					t->typmods = $3;
					t->location = @1;
					$$ = makeStringConstCast($6, @6, t);
				}
			| ConstTypename Sconst
				{
					$$ = makeStringConstCast($2, @2, $1);
				}
			| ConstInterval Sconst opt_interval
				{
					TypeName *t = $1;
					t->typmods = $3;
					$$ = makeStringConstCast($2, @2, t);
				}
			| ConstInterval '(' Iconst ')' Sconst opt_interval
				{
					TypeName *t = $1;
					if ($6 != NIL)
					{
						if (list_length($6) != 1)
							ereport(ERROR,
									(errcode(ERRCODE_SYNTAX_ERROR),
									 errmsg("interval precision specified twice"),
									 parser_errposition(@1)));
						t->typmods = lappend($6, makeIntConst($3, @3));
					}
					else
						t->typmods = list_make2(makeIntConst(INTERVAL_FULL_RANGE, -1),
												makeIntConst($3, @3));
					$$ = makeStringConstCast($5, @5, t);
				}
			| TRUE_P
				{
					$$ = makeBoolAConst(TRUE, @1);
				}
			| FALSE_P
				{
					$$ = makeBoolAConst(FALSE, @1);
				}
			| NULL_P
				{
					$$ = makeNullAConst(@1);
				}
		;

Iconst:		ICONST									{ $$ = $1; };
Sconst:		SCONST									{ $$ = $1; };
RoleId:		NonReservedWord							{ $$ = $1; };

role_list:	RoleId
					{ $$ = list_make1(makeString($1)); }
			| role_list ',' RoleId
					{ $$ = lappend($1, makeString($3)); }
		;

SignedIconst: Iconst								{ $$ = $1; }
			| '+' Iconst							{ $$ = + $2; }
			| '-' Iconst							{ $$ = - $2; }
		;

/*
 * Name classification hierarchy.
 *
 * IDENT is the lexeme returned by the lexer for identifiers that match
 * no known keyword.  In most cases, we can accept certain keywords as
 * names, not only IDENTs.	We prefer to accept as many such keywords
 * as possible to minimize the impact of "reserved words" on programmers.
 * So, we divide names into several possible classes.  The classification
 * is chosen in part to make keywords acceptable as names wherever possible.
 */

/* Column identifier --- names that can be column, table, etc names.
 */
ColId:		IDENT									{ $$ = $1; }
			| unreserved_keyword					{ $$ = pstrdup($1); }
			| col_name_keyword						{ $$ = pstrdup($1); }
		;

/* Type/function identifier --- names that can be type or function names.
 */
type_function_name:	IDENT							{ $$ = $1; }
			| unreserved_keyword					{ $$ = pstrdup($1); }
			| type_func_name_keyword				{ $$ = pstrdup($1); }
		;

/* Any not-fully-reserved word --- these names can be, eg, role names.
 */
NonReservedWord:	IDENT							{ $$ = $1; }
			| unreserved_keyword					{ $$ = pstrdup($1); }
			| col_name_keyword						{ $$ = pstrdup($1); }
			| type_func_name_keyword				{ $$ = pstrdup($1); }
		;

/* Column label --- allowed labels in "AS" clauses.
 * This presently includes *all* Postgres keywords.
 */
ColLabel:	IDENT									{ $$ = $1; }
			| unreserved_keyword					{ $$ = pstrdup($1); }
			| col_name_keyword						{ $$ = pstrdup($1); }
			| type_func_name_keyword				{ $$ = pstrdup($1); }
			| reserved_keyword						{ $$ = pstrdup($1); }
		;


/*
 * Keyword category lists.  Generally, every keyword present in
 * the Postgres grammar should appear in exactly one of these lists.
 *
 * Put a new keyword into the first list that it can go into without causing
 * shift or reduce conflicts.  The earlier lists define "less reserved"
 * categories of keywords.
 *
 * Make sure that each keyword's category in kwlist.h matches where
 * it is listed here.  (Someday we may be able to generate these lists and
 * kwlist.h's table from a common master list.)
 */

/* "Unreserved" keywords --- available for use as any kind of name.
 */
unreserved_keyword:
			  ABORT_P
			| ABSOLUTE_P
			| ACCESS
			| ACTION
			| ADD_P
			| ADMIN
			| AFTER
			| AGGREGATE
			| ALSO
			| ALTER
			| ALWAYS
			| ASSERTION
			| ASSIGNMENT
			| AT
			| ATTRIBUTE
			| BACKWARD
			| BEFORE
			| BEGIN_P
			| BY
			| CACHE
			| CALLED
			| CASCADE
			| CASCADED
			| CATALOG_P
			| CHAIN
			| CHARACTERISTICS
			| CHECKPOINT
			| CLASS
			| CLOSE
			| CLUSTER
			| COMMENT
			| COMMENTS
			| COMMIT
			| COMMITTED
			| CONFIGURATION
			| CONNECTION
			| CONSTRAINTS
			| CONTENT_P
			| CONTINUE_P
			| CONVERSION_P
			| COPY
			| COST
			| CSV
			| CURRENT_P
			| CURSOR
			| CYCLE
			| DATA_P
			| DATABASE
			| DAY_P
			| DEALLOCATE
			| DECLARE
			| DEFAULTS
			| DEFERRED
			| DEFINER
			| DELETE_P
			| DELIMITER
			| DELIMITERS
			| DICTIONARY
			| DISABLE_P
			| DISCARD
			| DOCUMENT_P
			| DOMAIN_P
			| DOUBLE_P
			| DROP
			| EACH
			| ENABLE_P
			| ENCODING
			| ENCRYPTED
			| ENUM_P
			| ESCAPE
			| EVENT
			| EXCLUDE
			| EXCLUDING
			| EXCLUSIVE
			| EXECUTE
			| EXPLAIN
			| EXTENSION
			| EXTERNAL
			| FAMILY
			| FILTER
			| FIRST_P
			| FOLLOWING
			| FORCE
			| FORWARD
			| FUNCTION
			| FUNCTIONS
			| GLOBAL
			| GRANTED
			| HANDLER
			| HEADER_P
			| HOLD
			| HOUR_P
			| IDENTITY_P
			| IF_P
			| IMMEDIATE
			| IMMUTABLE
			| IMPLICIT_P
			| IMPORT_P
			| INCLUDING
			| INCREMENT
			| INDEX
			| INDEXES
			| INHERIT
			| INHERITS
			| INLINE_P
			| INPUT_P
			| INSENSITIVE
			| INSERT
			| INSTEAD
			| INVOKER
			| ISOLATION
			| KEY
			| LABEL
			| LANGUAGE
			| LARGE_P
			| LAST_P
			| LEAKPROOF
			| LEVEL
			| LISTEN
			| LOAD
			| LOCAL
			| LOCATION
			| LOCK_P
			| LOCKED
			| LOGGED
			| MAPPING
			| MATCH
			| MATERIALIZED
			| MAXVALUE
			| MINUTE_P
			| MINVALUE
			| MODE
			| MONTH_P
			| MOVE
			| NAME_P
			| NAMES
			| NEXT
			| NO
			| NOTHING
			| NOTIFY
			| NOWAIT
			| NULLS_P
			| OBJECT_P
			| OF
			| OFF
			| OIDS
			| OPERATOR
			| OPTION
			| OPTIONS
			| ORDINALITY
			| OVER
			| OWNED
			| OWNER
			| PARSER
			| PARTIAL
			| PARTITION
			| PASSING
			| PASSWORD
			| PLANS
			| POLICY
			| PRECEDING
			| PREPARE
			| PREPARED
			| PRESERVE
			| PRIOR
			| PRIVILEGES
			| PROCEDURAL
			| PROCEDURE
			| PROGRAM
			| QUOTE
			| RANGE
			| READ
			| REASSIGN
			| RECHECK
			| RECURSIVE
			| REF
			| REFRESH
			| REINDEX
			| RELATIVE_P
			| RELEASE
			| RENAME
			| REPEATABLE
			| REPLACE
			| REPLICA
			| RESET
			| RESTART
			| RESTRICT
			| RETURNS
			| REVOKE
			| ROLE
			| ROLLBACK
			| ROWS
			| RULE
			| SAVEPOINT
			| SCHEMA
			| SCROLL
			| SEARCH
			| SECOND_P
			| SECURITY
			| SEQUENCE
			| SEQUENCES
			| SERIALIZABLE
			| SERVER
			| SESSION
			| SET
			| SETS
			| SHARE
			| SHOW
			| SIMPLE
			| SKIP
			| SNAPSHOT
			| STABLE
			| STANDALONE_P
			| START
			| STATEMENT
			| STATISTICS
			| STDIN
			| STDOUT
			| STORAGE
			| STRICT_P
			| STRIP_P
			| SYSID
			| SYSTEM_P
			| TABLES
			| TABLESPACE
			| TEMP
			| TEMPLATE
			| TEMPORARY
			| TEXT_P
			| TRANSACTION
			| TRIGGER
			| TRUNCATE
			| TRUSTED
			| TYPE_P
			| TYPES_P
			| UNBOUNDED
			| UNCOMMITTED
			| UNENCRYPTED
			| UNKNOWN
			| UNLISTEN
			| UNLOGGED
			| UNTIL
			| UPDATE
			| VACUUM
			| VALID
			| VALIDATE
			| VALIDATOR
			| VALUE_P
			| VARYING
			| VERSION_P
			| VIEW
			| VIEWS
			| VOLATILE
			| WHITESPACE_P
			| WITHIN
			| WITHOUT
			| WORK
			| WRAPPER
			| WRITE
			| XML_P
			| YEAR_P
			| YES_P
			| ZONE
		;

/* Column identifier --- keywords that can be column, table, etc names.
 *
 * Many of these keywords will in fact be recognized as type or function
 * names too; but they have special productions for the purpose, and so
 * can't be treated as "generic" type or function names.
 *
 * The type names appearing here are not usable as function names
 * because they can be followed by '(' in typename productions, which
 * looks too much like a function call for an LR(1) parser.
 */
col_name_keyword:
			  BETWEEN
			| BIGINT
			| BIT
			| BOOLEAN_P
			| CHAR_P
			| CHARACTER
			| COALESCE
			| CUBE
			| DEC
			| DECIMAL_P
			| EXISTS
			| EXTRACT
			| FLOAT_P
			| GREATEST
			| GROUPING
			| INOUT
			| INT_P
			| INTEGER
			| INTERVAL
			| LEAST
			| NATIONAL
			| NCHAR
			| NONE
			| NULLIF
			| NUMERIC
			| OUT_P
			| OVERLAY
			| POSITION
			| PRECISION
			| REAL
			| ROLLUP
			| ROW
			| SETOF
			| SMALLINT
			| SUBSTRING
			| TIME
			| TIMESTAMP
			| TREAT
			| TRIM
			| VALUES
			| VARCHAR
			| XMLATTRIBUTES
			| XMLCONCAT
			| XMLELEMENT
			| XMLEXISTS
			| XMLFOREST
			| XMLPARSE
			| XMLPI
			| XMLROOT
			| XMLSERIALIZE
		;

/* Type/function identifier --- keywords that can be type or function names.
 *
 * Most of these are keywords that are used as operators in expressions;
 * in general such keywords can't be column names because they would be
 * ambiguous with variables, but they are unambiguous as function identifiers.
 *
 * Do not include POSITION, SUBSTRING, etc here since they have explicit
 * productions in a_expr to support the goofy SQL9x argument syntax.
 * - thomas 2000-11-28
 */
type_func_name_keyword:
			  AUTHORIZATION
			| BINARY
			| COLLATION
			| CONCURRENTLY
			| CROSS
			| CURRENT_SCHEMA
			| FREEZE
			| FULL
			| ILIKE
			| INNER_P
			| IS
			| ISNULL
			| JOIN
			| LEFT
			| LIKE
			| NATURAL
			| NOTNULL
			| OUTER_P
			| OVERLAPS
			| RIGHT
			| SIMILAR
			| VERBOSE
		;

/* Reserved keyword --- these keywords are usable only as a ColLabel.
 *
 * Keywords appear here if they could not be distinguished from variable,
 * type, or function names in some contexts.  Don't put things here unless
 * forced to.
 */
reserved_keyword:
			  ALL
			| ANALYSE
			| ANALYZE
			| AND
			| ANY
			| ARRAY
			| AS
			| ASC
			| ASYMMETRIC
			| BOTH
			| CASE
			| CAST
			| CHECK
			| COLLATE
			| COLUMN
			| CONSTRAINT
			| CREATE
			| CURRENT_CATALOG
			| CURRENT_DATE
			| CURRENT_ROLE
			| CURRENT_TIME
			| CURRENT_TIMESTAMP
			| CURRENT_USER
			| DEFAULT
			| DEFERRABLE
			| DESC
			| DISTINCT
			| DO
			| ELSE
			| END_P
			| EXCEPT
			| FALSE_P
			| FETCH
			| FOR
			| FOREIGN
			| FROM
			| GRANT
			| GROUP_P
			| GROUPING
			| HAVING
			| IN_P
			| INITIALLY
			| INTERSECT
			| INTO
			| LATERAL_P
			| LEADING
			| LIMIT
			| LOCALTIME
			| LOCALTIMESTAMP
			| NOT
			| NULL_P
			| OFFSET
			| ON
			| ONLY
			| OR
			| ORDER
			| PLACING
			| PRIMARY
			| REFERENCES
			| RETURNING
			| SELECT
			| SESSION_USER
			| SOME
			| SYMMETRIC
			| TABLE
			| THEN
			| TO
			| TRAILING
			| TRUE_P
			| UNION
			| UNIQUE
			| USER
			| USING
			| VARIADIC
			| WHEN
			| WHERE
			| WINDOW
			| WITH
		;

%%

/*
 * The signature of this function is required by bison.  However, we
 * ignore the passed yylloc and instead use the last token position
 * available from the scanner.
 */
static void
base_yyerror(YYLTYPE *yylloc, core_yyscan_t yyscanner, const char *msg)
{
	parser_yyerror(msg);
}

static Node *
makeColumnRef(char *colname, List *indirection,
			  int location, core_yyscan_t yyscanner)
{
	/*
	 * Generate a ColumnRef node, with an A_Indirection node added if there
	 * is any subscripting in the specified indirection list.  However,
	 * any field selection at the start of the indirection list must be
	 * transposed into the "fields" part of the ColumnRef node.
	 */
	ColumnRef  *c = makeNode(ColumnRef);
	int		nfields = 0;
	ListCell *l;

	c->location = location;
	foreach(l, indirection)
	{
		if (IsA(lfirst(l), A_Indices))
		{
			A_Indirection *i = makeNode(A_Indirection);

			if (nfields == 0)
			{
				/* easy case - all indirection goes to A_Indirection */
				c->fields = list_make1(makeString(colname));
				i->indirection = check_indirection(indirection, yyscanner);
			}
			else
			{
				/* got to split the list in two */
				i->indirection = check_indirection(list_copy_tail(indirection,
																  nfields),
												   yyscanner);
				indirection = list_truncate(indirection, nfields);
				c->fields = lcons(makeString(colname), indirection);
			}
			i->arg = (Node *) c;
			return (Node *) i;
		}
		else if (IsA(lfirst(l), A_Star))
		{
			/* We only allow '*' at the end of a ColumnRef */
			if (lnext(l) != NULL)
				parser_yyerror("improper use of \"*\"");
		}
		nfields++;
	}
	/* No subscripting, so all indirection gets added to field list */
	c->fields = lcons(makeString(colname), indirection);
	return (Node *) c;
}

static Node *
makeTypeCast(Node *arg, TypeName *typename, int location)
{
	TypeCast *n = makeNode(TypeCast);
	n->arg = arg;
	n->typeName = typename;
	n->location = location;
	return (Node *) n;
}

static Node *
makeStringConst(char *str, int location)
{
	A_Const *n = makeNode(A_Const);

	n->val.type = T_String;
	n->val.val.str = str;
	n->location = location;

	return (Node *)n;
}

static Node *
makeStringConstCast(char *str, int location, TypeName *typename)
{
	Node *s = makeStringConst(str, location);

	return makeTypeCast(s, typename, -1);
}

static Node *
makeIntConst(int val, int location)
{
	A_Const *n = makeNode(A_Const);

	n->val.type = T_Integer;
	n->val.val.ival = val;
	n->location = location;

	return (Node *)n;
}

static Node *
makeFloatConst(char *str, int location)
{
	A_Const *n = makeNode(A_Const);

	n->val.type = T_Float;
	n->val.val.str = str;
	n->location = location;

	return (Node *)n;
}

static Node *
makeBitStringConst(char *str, int location)
{
	A_Const *n = makeNode(A_Const);

	n->val.type = T_BitString;
	n->val.val.str = str;
	n->location = location;

	return (Node *)n;
}

static Node *
makeNullAConst(int location)
{
	A_Const *n = makeNode(A_Const);

	n->val.type = T_Null;
	n->location = location;

	return (Node *)n;
}

static Node *
makeAConst(Value *v, int location)
{
	Node *n;

	switch (v->type)
	{
		case T_Float:
			n = makeFloatConst(v->val.str, location);
			break;

		case T_Integer:
			n = makeIntConst(v->val.ival, location);
			break;

		case T_String:
		default:
			n = makeStringConst(v->val.str, location);
			break;
	}

	return n;
}

/* makeBoolAConst()
 * Create an A_Const string node and put it inside a boolean cast.
 */
static Node *
makeBoolAConst(bool state, int location)
{
	A_Const *n = makeNode(A_Const);

	n->val.type = T_String;
	n->val.val.str = (state ? "t" : "f");
	n->location = location;

	return makeTypeCast((Node *)n, SystemTypeName("bool"), -1);
}

/* check_qualified_name --- check the result of qualified_name production
 *
 * It's easiest to let the grammar production for qualified_name allow
 * subscripts and '*', which we then must reject here.
 */
static void
check_qualified_name(List *names, core_yyscan_t yyscanner)
{
	ListCell   *i;

	foreach(i, names)
	{
		if (!IsA(lfirst(i), String))
			parser_yyerror("syntax error");
	}
}

/* check_func_name --- check the result of func_name production
 *
 * It's easiest to let the grammar production for func_name allow subscripts
 * and '*', which we then must reject here.
 */
static List *
check_func_name(List *names, core_yyscan_t yyscanner)
{
	ListCell   *i;

	foreach(i, names)
	{
		if (!IsA(lfirst(i), String))
			parser_yyerror("syntax error");
	}
	return names;
}

/* check_indirection --- check the result of indirection production
 *
 * We only allow '*' at the end of the list, but it's hard to enforce that
 * in the grammar, so do it here.
 */
static List *
check_indirection(List *indirection, core_yyscan_t yyscanner)
{
	ListCell *l;

	foreach(l, indirection)
	{
		if (IsA(lfirst(l), A_Star))
		{
			if (lnext(l) != NULL)
				parser_yyerror("improper use of \"*\"");
		}
	}
	return indirection;
}

/* extractArgTypes()
 * Given a list of FunctionParameter nodes, extract a list of just the
 * argument types (TypeNames) for input parameters only.  This is what
 * is needed to look up an existing function, which is what is wanted by
 * the productions that use this call.
 */
static List *
extractArgTypes(List *parameters)
{
	List	   *result = NIL;
	ListCell   *i;

	foreach(i, parameters)
	{
		FunctionParameter *p = (FunctionParameter *) lfirst(i);

		if (p->mode != FUNC_PARAM_OUT && p->mode != FUNC_PARAM_TABLE)
			result = lappend(result, p->argType);
	}
	return result;
}

/* extractAggrArgTypes()
 * As above, but work from the output of the aggr_args production.
 */
static List *
extractAggrArgTypes(List *aggrargs)
{
	Assert(list_length(aggrargs) == 2);
	return extractArgTypes((List *) linitial(aggrargs));
}

/* makeOrderedSetArgs()
 * Build the result of the aggr_args production (which see the comments for).
 * This handles only the case where both given lists are nonempty, so that
 * we have to deal with multiple VARIADIC arguments.
 */
static List *
makeOrderedSetArgs(List *directargs, List *orderedargs,
				   core_yyscan_t yyscanner)
{
	FunctionParameter *lastd = (FunctionParameter *) llast(directargs);
	int			ndirectargs;

	/* No restriction unless last direct arg is VARIADIC */
	if (lastd->mode == FUNC_PARAM_VARIADIC)
	{
		FunctionParameter *firsto = (FunctionParameter *) linitial(orderedargs);

		/*
		 * We ignore the names, though the aggr_arg production allows them;
		 * it doesn't allow default values, so those need not be checked.
		 */
		if (list_length(orderedargs) != 1 ||
			firsto->mode != FUNC_PARAM_VARIADIC ||
			!equal(lastd->argType, firsto->argType))
			ereport(ERROR,
					(errcode(ERRCODE_FEATURE_NOT_SUPPORTED),
					 errmsg("an ordered-set aggregate with a VARIADIC direct argument must have one VARIADIC aggregated argument of the same data type"),
					 parser_errposition(exprLocation((Node *) firsto))));

		/* OK, drop the duplicate VARIADIC argument from the internal form */
		orderedargs = NIL;
	}

	/* don't merge into the next line, as list_concat changes directargs */
	ndirectargs = list_length(directargs);

	return list_make2(list_concat(directargs, orderedargs),
					  makeInteger(ndirectargs));
}

/* insertSelectOptions()
 * Insert ORDER BY, etc into an already-constructed SelectStmt.
 *
 * This routine is just to avoid duplicating code in SelectStmt productions.
 */
static void
insertSelectOptions(SelectStmt *stmt,
					List *sortClause, List *lockingClause,
					Node *limitOffset, Node *limitCount,
					WithClause *withClause,
					core_yyscan_t yyscanner)
{
	Assert(IsA(stmt, SelectStmt));

	/*
	 * Tests here are to reject constructs like
	 *	(SELECT foo ORDER BY bar) ORDER BY baz
	 */
	if (sortClause)
	{
		if (stmt->sortClause)
			ereport(ERROR,
					(errcode(ERRCODE_SYNTAX_ERROR),
					 errmsg("multiple ORDER BY clauses not allowed"),
					 parser_errposition(exprLocation((Node *) sortClause))));
		stmt->sortClause = sortClause;
	}
	/* We can handle multiple locking clauses, though */
	stmt->lockingClause = list_concat(stmt->lockingClause, lockingClause);
	if (limitOffset)
	{
		if (stmt->limitOffset)
			ereport(ERROR,
					(errcode(ERRCODE_SYNTAX_ERROR),
					 errmsg("multiple OFFSET clauses not allowed"),
					 parser_errposition(exprLocation(limitOffset))));
		stmt->limitOffset = limitOffset;
	}
	if (limitCount)
	{
		if (stmt->limitCount)
			ereport(ERROR,
					(errcode(ERRCODE_SYNTAX_ERROR),
					 errmsg("multiple LIMIT clauses not allowed"),
					 parser_errposition(exprLocation(limitCount))));
		stmt->limitCount = limitCount;
	}
	if (withClause)
	{
		if (stmt->withClause)
			ereport(ERROR,
					(errcode(ERRCODE_SYNTAX_ERROR),
					 errmsg("multiple WITH clauses not allowed"),
					 parser_errposition(exprLocation((Node *) withClause))));
		stmt->withClause = withClause;
	}
}

static Node *
makeSetOp(SetOperation op, bool all, Node *larg, Node *rarg)
{
	SelectStmt *n = makeNode(SelectStmt);

	n->op = op;
	n->all = all;
	n->larg = (SelectStmt *) larg;
	n->rarg = (SelectStmt *) rarg;
	return (Node *) n;
}

/* SystemFuncName()
 * Build a properly-qualified reference to a built-in function.
 */
List *
SystemFuncName(char *name)
{
	return list_make2(makeString("pg_catalog"), makeString(name));
}

/* SystemTypeName()
 * Build a properly-qualified reference to a built-in type.
 *
 * typmod is defaulted, but may be changed afterwards by caller.
 * Likewise for the location.
 */
TypeName *
SystemTypeName(char *name)
{
	return makeTypeNameFromNameList(list_make2(makeString("pg_catalog"),
											   makeString(name)));
}

/* doNegate()
 * Handle negation of a numeric constant.
 *
 * Formerly, we did this here because the optimizer couldn't cope with
 * indexquals that looked like "var = -4" --- it wants "var = const"
 * and a unary minus operator applied to a constant didn't qualify.
 * As of Postgres 7.0, that problem doesn't exist anymore because there
 * is a constant-subexpression simplifier in the optimizer.  However,
 * there's still a good reason for doing this here, which is that we can
 * postpone committing to a particular internal representation for simple
 * negative constants.	It's better to leave "-123.456" in string form
 * until we know what the desired type is.
 */
static Node *
doNegate(Node *n, int location)
{
	if (IsA(n, A_Const))
	{
		A_Const *con = (A_Const *)n;

		/* report the constant's location as that of the '-' sign */
		con->location = location;

		if (con->val.type == T_Integer)
		{
			con->val.val.ival = -con->val.val.ival;
			return n;
		}
		if (con->val.type == T_Float)
		{
			doNegateFloat(&con->val);
			return n;
		}
	}

	return (Node *) makeSimpleA_Expr(AEXPR_OP, "-", NULL, n, location);
}

static void
doNegateFloat(Value *v)
{
	char   *oldval = v->val.str;

	Assert(IsA(v, Float));
	if (*oldval == '+')
		oldval++;
	if (*oldval == '-')
		v->val.str = oldval+1;	/* just strip the '-' */
	else
		v->val.str = psprintf("-%s", oldval);
}

static Node *
makeAndExpr(Node *lexpr, Node *rexpr, int location)
{
	/* Flatten "a AND b AND c ..." to a single BoolExpr on sight */
	if (IsA(lexpr, BoolExpr))
	{
		BoolExpr *blexpr = (BoolExpr *) lexpr;

		if (blexpr->boolop == AND_EXPR)
		{
			blexpr->args = lappend(blexpr->args, rexpr);
			return (Node *) blexpr;
		}
	}
	return (Node *) makeBoolExpr(AND_EXPR, list_make2(lexpr, rexpr), location);
}

static Node *
makeOrExpr(Node *lexpr, Node *rexpr, int location)
{
	/* Flatten "a OR b OR c ..." to a single BoolExpr on sight */
	if (IsA(lexpr, BoolExpr))
	{
		BoolExpr *blexpr = (BoolExpr *) lexpr;

		if (blexpr->boolop == OR_EXPR)
		{
			blexpr->args = lappend(blexpr->args, rexpr);
			return (Node *) blexpr;
		}
	}
	return (Node *) makeBoolExpr(OR_EXPR, list_make2(lexpr, rexpr), location);
}

static Node *
makeNotExpr(Node *expr, int location)
{
	return (Node *) makeBoolExpr(NOT_EXPR, list_make1(expr), location);
}

static Node *
makeAArrayExpr(List *elements, int location)
{
	A_ArrayExpr *n = makeNode(A_ArrayExpr);

	n->elements = elements;
	n->location = location;
	return (Node *) n;
}

static Node *
makeXmlExpr(XmlExprOp op, char *name, List *named_args, List *args,
			int location)
{
	XmlExpr		*x = makeNode(XmlExpr);

	x->op = op;
	x->name = name;
	/*
	 * named_args is a list of ResTarget; it'll be split apart into separate
	 * expression and name lists in transformXmlExpr().
	 */
	x->named_args = named_args;
	x->arg_names = NIL;
	x->args = args;
	/* xmloption, if relevant, must be filled in by caller */
	/* type and typmod will be filled in during parse analysis */
	x->type = InvalidOid;			/* marks the node as not analyzed */
	x->location = location;
	return (Node *) x;
}

/*
 * Merge the input and output parameters of a table function.
 */
static List *
mergeTableFuncParameters(List *func_args, List *columns)
{
	ListCell   *lc;

	/* Explicit OUT and INOUT parameters shouldn't be used in this syntax */
	foreach(lc, func_args)
	{
		FunctionParameter *p = (FunctionParameter *) lfirst(lc);

		if (p->mode != FUNC_PARAM_IN && p->mode != FUNC_PARAM_VARIADIC)
			ereport(ERROR,
					(errcode(ERRCODE_SYNTAX_ERROR),
					 errmsg("OUT and INOUT arguments aren't allowed in TABLE functions")));
	}

	return list_concat(func_args, columns);
}

/*
 * Determine return type of a TABLE function.  A single result column
 * returns setof that column's type; otherwise return setof record.
 */
static TypeName *
TableFuncTypeName(List *columns)
{
	TypeName *result;

	if (list_length(columns) == 1)
	{
		FunctionParameter *p = (FunctionParameter *) linitial(columns);

		result = (TypeName *) copyObject(p->argType);
	}
	else
		result = SystemTypeName("record");

	result->setof = true;

	return result;
}

/*
 * Convert a list of (dotted) names to a RangeVar (like
 * makeRangeVarFromNameList, but with position support).  The
 * "AnyName" refers to the any_name production in the grammar.
 */
static RangeVar *
makeRangeVarFromAnyName(List *names, int position, core_yyscan_t yyscanner)
{
	RangeVar *r = makeNode(RangeVar);

	switch (list_length(names))
	{
		case 1:
			r->catalogname = NULL;
			r->schemaname = NULL;
			r->relname = strVal(linitial(names));
			break;
		case 2:
			r->catalogname = NULL;
			r->schemaname = strVal(linitial(names));
			r->relname = strVal(lsecond(names));
			break;
		case 3:
			r->catalogname = strVal(linitial(names));;
			r->schemaname = strVal(lsecond(names));
			r->relname = strVal(lthird(names));
			break;
		default:
			ereport(ERROR,
					(errcode(ERRCODE_SYNTAX_ERROR),
					 errmsg("improper qualified name (too many dotted names): %s",
							NameListToString(names)),
					 parser_errposition(position)));
			break;
	}

	r->relpersistence = RELPERSISTENCE_PERMANENT;
	r->location = position;

	return r;
}

/* Separate Constraint nodes from COLLATE clauses in a ColQualList */
static void
SplitColQualList(List *qualList,
				 List **constraintList, CollateClause **collClause,
				 core_yyscan_t yyscanner)
{
	ListCell   *cell;
	ListCell   *prev;
	ListCell   *next;

	*collClause = NULL;
	prev = NULL;
	for (cell = list_head(qualList); cell; cell = next)
	{
		Node   *n = (Node *) lfirst(cell);

		next = lnext(cell);
		if (IsA(n, Constraint))
		{
			/* keep it in list */
			prev = cell;
			continue;
		}
		if (IsA(n, CollateClause))
		{
			CollateClause *c = (CollateClause *) n;

			if (*collClause)
				ereport(ERROR,
						(errcode(ERRCODE_SYNTAX_ERROR),
						 errmsg("multiple COLLATE clauses not allowed"),
						 parser_errposition(c->location)));
			*collClause = c;
		}
		else
			elog(ERROR, "unexpected node type %d", (int) n->type);
		/* remove non-Constraint nodes from qualList */
		qualList = list_delete_cell(qualList, cell, prev);
	}
	*constraintList = qualList;
}

/*
 * Process result of ConstraintAttributeSpec, and set appropriate bool flags
 * in the output command node.  Pass NULL for any flags the particular
 * command doesn't support.
 */
static void
processCASbits(int cas_bits, int location, const char *constrType,
			   bool *deferrable, bool *initdeferred, bool *not_valid,
			   bool *no_inherit, core_yyscan_t yyscanner)
{
	/* defaults */
	if (deferrable)
		*deferrable = false;
	if (initdeferred)
		*initdeferred = false;
	if (not_valid)
		*not_valid = false;

	if (cas_bits & (CAS_DEFERRABLE | CAS_INITIALLY_DEFERRED))
	{
		if (deferrable)
			*deferrable = true;
		else
			ereport(ERROR,
					(errcode(ERRCODE_FEATURE_NOT_SUPPORTED),
					 /* translator: %s is CHECK, UNIQUE, or similar */
					 errmsg("%s constraints cannot be marked DEFERRABLE",
							constrType),
					 parser_errposition(location)));
	}

	if (cas_bits & CAS_INITIALLY_DEFERRED)
	{
		if (initdeferred)
			*initdeferred = true;
		else
			ereport(ERROR,
					(errcode(ERRCODE_FEATURE_NOT_SUPPORTED),
					 /* translator: %s is CHECK, UNIQUE, or similar */
					 errmsg("%s constraints cannot be marked DEFERRABLE",
							constrType),
					 parser_errposition(location)));
	}

	if (cas_bits & CAS_NOT_VALID)
	{
		if (not_valid)
			*not_valid = true;
		else
			ereport(ERROR,
					(errcode(ERRCODE_FEATURE_NOT_SUPPORTED),
					 /* translator: %s is CHECK, UNIQUE, or similar */
					 errmsg("%s constraints cannot be marked NOT VALID",
							constrType),
					 parser_errposition(location)));
	}

	if (cas_bits & CAS_NO_INHERIT)
	{
		if (no_inherit)
			*no_inherit = true;
		else
			ereport(ERROR,
					(errcode(ERRCODE_FEATURE_NOT_SUPPORTED),
					 /* translator: %s is CHECK, UNIQUE, or similar */
					 errmsg("%s constraints cannot be marked NO INHERIT",
							constrType),
					 parser_errposition(location)));
	}
}

/*----------
 * Recursive view transformation
 *
 * Convert
 *
 *     CREATE RECURSIVE VIEW relname (aliases) AS query
 *
 * to
 *
 *     CREATE VIEW relname (aliases) AS
 *         WITH RECURSIVE relname (aliases) AS (query)
 *         SELECT aliases FROM relname
 *
 * Actually, just the WITH ... part, which is then inserted into the original
 * view definition as the query.
 * ----------
 */
static Node *
makeRecursiveViewSelect(char *relname, List *aliases, Node *query)
{
	SelectStmt *s = makeNode(SelectStmt);
	WithClause *w = makeNode(WithClause);
	CommonTableExpr *cte = makeNode(CommonTableExpr);
	List	   *tl = NIL;
	ListCell   *lc;

	/* create common table expression */
	cte->ctename = relname;
	cte->aliascolnames = aliases;
	cte->ctequery = query;
	cte->location = -1;

	/* create WITH clause and attach CTE */
	w->recursive = true;
	w->ctes = list_make1(cte);
	w->location = -1;

	/* create target list for the new SELECT from the alias list of the
	 * recursive view specification */
	foreach (lc, aliases)
	{
		ResTarget *rt = makeNode(ResTarget);

		rt->name = NULL;
		rt->indirection = NIL;
		rt->val = makeColumnRef(strVal(lfirst(lc)), NIL, -1, 0);
		rt->location = -1;

		tl = lappend(tl, rt);
	}

	/* create new SELECT combining WITH clause, target list, and fake FROM
	 * clause */
	s->withClause = w;
	s->targetList = tl;
	s->fromClause = list_make1(makeRangeVar(NULL, relname, -1));

	return (Node *) s;
}

/* parser_init()
 * Initialize to parse one query string
 */
void
parser_init(base_yy_extra_type *yyext)
{
	yyext->parsetree = NIL;		/* in case grammar forgets to set it */
}

/*
 * Must undefine this stuff before including scan.c, since it has different
 * definitions for these macros.
 */
#undef yyerror
#undef yylval
#undef yylloc

#include "scan.c"<|MERGE_RESOLUTION|>--- conflicted
+++ resolved
@@ -366,15 +366,9 @@
 				create_generic_options alter_generic_options
 				relation_expr_list dostmt_opt_list
 
-<<<<<<< HEAD
-%type <list>	group_by_list grouping_set_list
-%type <node>	group_by_item empty_grouping_set rollup_clause cube_clause
-%type <node>	grouping_sets_clause grouping_set
-=======
 %type <list>	group_by_list
 %type <node>	group_by_item empty_grouping_set rollup_clause cube_clause
 %type <node>	grouping_sets_clause
->>>>>>> 00a23d0d
 
 %type <list>	opt_fdw_options fdw_options
 %type <defelt>	fdw_option
@@ -436,7 +430,7 @@
 				a_expr b_expr c_expr AexprConst indirection_el
 				columnref in_expr having_clause func_table array_expr
 				ExclusionWhereClause
-%type <list>	rowsfrom_item rowsfrom_list opt_col_def_list columnref_list
+%type <list>	rowsfrom_item rowsfrom_list opt_col_def_list
 %type <boolean> opt_ordinality
 %type <list>	ExclusionConstraintList ExclusionConstraintElem
 %type <list>	func_arg_list
@@ -617,11 +611,7 @@
 
 	SAVEPOINT SCHEMA SCROLL SEARCH SECOND_P SECURITY SELECT SEQUENCE SEQUENCES
 	SERIALIZABLE SERVER SESSION SESSION_USER SET SETS SETOF SHARE
-<<<<<<< HEAD
 	SHOW SIMILAR SIMPLE SKIP SMALLINT SNAPSHOT SOME STABLE STANDALONE_P START
-=======
-	SHOW SIMILAR SIMPLE SMALLINT SNAPSHOT SOME STABLE STANDALONE_P START
->>>>>>> 00a23d0d
 	STATEMENT STATISTICS STDIN STDOUT STORAGE STRICT_P STRIP_P SUBSTRING
 	SYMMETRIC SYSID SYSTEM_P
 
@@ -10040,13 +10030,8 @@
 group_by_item:
 			a_expr									{ $$ = $1; }
 			| empty_grouping_set					{ $$ = $1; }
-<<<<<<< HEAD
-			| rollup_clause							{ $$ = $1; }
-			| cube_clause							{ $$ = $1; }
-=======
 			| cube_clause							{ $$ = $1; }
 			| rollup_clause							{ $$ = $1; }
->>>>>>> 00a23d0d
 			| grouping_sets_clause					{ $$ = $1; }
 		;
 
@@ -10072,32 +10057,12 @@
 		;
 
 grouping_sets_clause:
-<<<<<<< HEAD
-			GROUPING SETS '(' grouping_set_list ')'
-=======
 			GROUPING SETS '(' group_by_list ')'
->>>>>>> 00a23d0d
 				{
 					$$ = (Node *) makeGroupingSet(GROUPING_SET_SETS, $4, @1);
 				}
 		;
 
-<<<<<<< HEAD
-grouping_set:
-			a_expr									{ $$ = $1; }
-			| empty_grouping_set					{ $$ = $1; }
-			| rollup_clause							{ $$ = $1; }
-			| cube_clause							{ $$ = $1; }
-			| grouping_sets_clause					{ $$ = $1; }
-		;
-
-grouping_set_list:
-			grouping_set 							{ $$ = list_make1($1); }
-			| grouping_set_list ',' grouping_set	{ $$ = lappend($1,$3); }
-		;
-
-=======
->>>>>>> 00a23d0d
 having_clause:
 			HAVING a_expr							{ $$ = $2; }
 			| /*EMPTY*/								{ $$ = NULL; }
@@ -11696,15 +11661,9 @@
 					r->location = @1;
 					$$ = (Node *)r;
 				}
-<<<<<<< HEAD
-            | GROUPING '(' expr_list ')'
-			  {
-				  GroupingParse *g = makeNode(GroupingParse);
-=======
 			| GROUPING '(' expr_list ')'
 			  {
 				  Grouping *g = makeNode(Grouping);
->>>>>>> 00a23d0d
 				  g->args = $3;
 				  g->location = @1;
 				  $$ = (Node *)g;
@@ -12756,16 +12715,6 @@
 					$$ = makeColumnRef($1, $2, @1, yyscanner);
 				}
 		;
-
-columnref_list: columnref
-                   {
-					   $$ = list_make1($1);
-				   }
-                | columnref_list ',' columnref
-				   {
-					   $$ = lappend($1, $3);
-				   }
-				   ;
 
 indirection_el:
 			'.' attr_name
@@ -13579,7 +13528,6 @@
 			| FROM
 			| GRANT
 			| GROUP_P
-			| GROUPING
 			| HAVING
 			| IN_P
 			| INITIALLY
