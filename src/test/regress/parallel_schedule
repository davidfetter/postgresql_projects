--- conflicted
+++ resolved
@@ -83,14 +83,10 @@
 # ----------
 # Another group of parallel tests
 # ----------
-<<<<<<< HEAD
-test: brin gin gist spgist privileges security_label collate matview lock replica_identity rowsecurity object_address groupingsets
-=======
-test: brin gin gist spgist privileges security_label collate matview lock replica_identity object_address
+test: brin gin gist spgist privileges security_label collate matview lock replica_identity object_address groupingsets
 
 # rowsecurity creates an event trigger, so don't run it in parallel
 test: rowsecurity
->>>>>>> 2c0a4858
 
 # ----------
 # Another group of parallel tests
