/*-------------------------------------------------------------------------
 *
 * subselect.c
 *	  Planning routines for subselects and parameters.
 *
 * Portions Copyright (c) 1996-2014, PostgreSQL Global Development Group
 * Portions Copyright (c) 1994, Regents of the University of California
 *
 * IDENTIFICATION
 *	  src/backend/optimizer/plan/subselect.c
 *
 *-------------------------------------------------------------------------
 */
#include "postgres.h"

#include "access/htup_details.h"
#include "catalog/pg_operator.h"
#include "catalog/pg_type.h"
#include "executor/executor.h"
#include "miscadmin.h"
#include "nodes/makefuncs.h"
#include "nodes/nodeFuncs.h"
#include "optimizer/clauses.h"
#include "optimizer/cost.h"
#include "optimizer/planmain.h"
#include "optimizer/planner.h"
#include "optimizer/prep.h"
#include "optimizer/subselect.h"
#include "optimizer/var.h"
#include "parser/parse_relation.h"
#include "rewrite/rewriteManip.h"
#include "utils/builtins.h"
#include "utils/lsyscache.h"
#include "utils/syscache.h"


typedef struct convert_testexpr_context
{
	PlannerInfo *root;
	List	   *subst_nodes;	/* Nodes to substitute for Params */
} convert_testexpr_context;

typedef struct process_sublinks_context
{
	PlannerInfo *root;
	bool		isTopQual;
} process_sublinks_context;

typedef struct finalize_primnode_context
{
	PlannerInfo *root;
	Bitmapset  *paramids;		/* Non-local PARAM_EXEC paramids found */
} finalize_primnode_context;


static Node *build_subplan(PlannerInfo *root, Plan *plan, PlannerInfo *subroot,
			  List *plan_params,
			  SubLinkType subLinkType, int subLinkId,
			  Node *testexpr, bool adjust_testexpr,
			  bool unknownEqFalse);
static List *generate_subquery_params(PlannerInfo *root, List *tlist,
						 List **paramIds);
static List *generate_subquery_vars(PlannerInfo *root, List *tlist,
					   Index varno);
static Node *convert_testexpr(PlannerInfo *root,
				 Node *testexpr,
				 List *subst_nodes);
static Node *convert_testexpr_mutator(Node *node,
						 convert_testexpr_context *context);
static bool subplan_is_hashable(Plan *plan);
static bool testexpr_is_hashable(Node *testexpr);
static bool hash_ok_operator(OpExpr *expr);
static bool simplify_EXISTS_query(Query *query);
static Query *convert_EXISTS_to_ANY(PlannerInfo *root, Query *subselect,
					  Node **testexpr, List **paramIds);
static Node *replace_correlation_vars_mutator(Node *node, PlannerInfo *root);
static Node *process_sublinks_mutator(Node *node,
						 process_sublinks_context *context);
static Bitmapset *finalize_plan(PlannerInfo *root,
			  Plan *plan,
			  Bitmapset *valid_params,
			  Bitmapset *scan_params);
static bool finalize_primnode(Node *node, finalize_primnode_context *context);


/*
 * Select a PARAM_EXEC number to identify the given Var as a parameter for
 * the current subquery, or for a nestloop's inner scan.
 * If the Var already has a param in the current context, return that one.
 */
static int
assign_param_for_var(PlannerInfo *root, Var *var)
{
	ListCell   *ppl;
	PlannerParamItem *pitem;
	Index		levelsup;

	/* Find the query level the Var belongs to */
	for (levelsup = var->varlevelsup; levelsup > 0; levelsup--)
		root = root->parent_root;

	/* If there's already a matching PlannerParamItem there, just use it */
	foreach(ppl, root->plan_params)
	{
		pitem = (PlannerParamItem *) lfirst(ppl);
		if (IsA(pitem->item, Var))
		{
			Var		   *pvar = (Var *) pitem->item;

			/*
			 * This comparison must match _equalVar(), except for ignoring
			 * varlevelsup.  Note that _equalVar() ignores the location.
			 */
			if (pvar->varno == var->varno &&
				pvar->varattno == var->varattno &&
				pvar->vartype == var->vartype &&
				pvar->vartypmod == var->vartypmod &&
				pvar->varcollid == var->varcollid &&
				pvar->varnoold == var->varnoold &&
				pvar->varoattno == var->varoattno)
				return pitem->paramId;
		}
	}

	/* Nope, so make a new one */
	var = (Var *) copyObject(var);
	var->varlevelsup = 0;

	pitem = makeNode(PlannerParamItem);
	pitem->item = (Node *) var;
	pitem->paramId = root->glob->nParamExec++;

	root->plan_params = lappend(root->plan_params, pitem);

	return pitem->paramId;
}

/*
 * Generate a Param node to replace the given Var,
 * which is expected to have varlevelsup > 0 (ie, it is not local).
 */
static Param *
replace_outer_var(PlannerInfo *root, Var *var)
{
	Param	   *retval;
	int			i;

	Assert(var->varlevelsup > 0 && var->varlevelsup < root->query_level);

	/* Find the Var in the appropriate plan_params, or add it if not present */
	i = assign_param_for_var(root, var);

	retval = makeNode(Param);
	retval->paramkind = PARAM_EXEC;
	retval->paramid = i;
	retval->paramtype = var->vartype;
	retval->paramtypmod = var->vartypmod;
	retval->paramcollid = var->varcollid;
	retval->location = var->location;

	return retval;
}

/*
 * Generate a Param node to replace the given Var, which will be supplied
 * from an upper NestLoop join node.
 *
 * This is effectively the same as replace_outer_var, except that we expect
 * the Var to be local to the current query level.
 */
Param *
assign_nestloop_param_var(PlannerInfo *root, Var *var)
{
	Param	   *retval;
	int			i;

	Assert(var->varlevelsup == 0);

	i = assign_param_for_var(root, var);

	retval = makeNode(Param);
	retval->paramkind = PARAM_EXEC;
	retval->paramid = i;
	retval->paramtype = var->vartype;
	retval->paramtypmod = var->vartypmod;
	retval->paramcollid = var->varcollid;
	retval->location = var->location;

	return retval;
}

/*
 * Select a PARAM_EXEC number to identify the given PlaceHolderVar as a
 * parameter for the current subquery, or for a nestloop's inner scan.
 * If the PHV already has a param in the current context, return that one.
 *
 * This is just like assign_param_for_var, except for PlaceHolderVars.
 */
static int
assign_param_for_placeholdervar(PlannerInfo *root, PlaceHolderVar *phv)
{
	ListCell   *ppl;
	PlannerParamItem *pitem;
	Index		levelsup;

	/* Find the query level the PHV belongs to */
	for (levelsup = phv->phlevelsup; levelsup > 0; levelsup--)
		root = root->parent_root;

	/* If there's already a matching PlannerParamItem there, just use it */
	foreach(ppl, root->plan_params)
	{
		pitem = (PlannerParamItem *) lfirst(ppl);
		if (IsA(pitem->item, PlaceHolderVar))
		{
			PlaceHolderVar *pphv = (PlaceHolderVar *) pitem->item;

			/* We assume comparing the PHIDs is sufficient */
			if (pphv->phid == phv->phid)
				return pitem->paramId;
		}
	}

	/* Nope, so make a new one */
	phv = (PlaceHolderVar *) copyObject(phv);
	if (phv->phlevelsup != 0)
	{
		IncrementVarSublevelsUp((Node *) phv, -((int) phv->phlevelsup), 0);
		Assert(phv->phlevelsup == 0);
	}

	pitem = makeNode(PlannerParamItem);
	pitem->item = (Node *) phv;
	pitem->paramId = root->glob->nParamExec++;

	root->plan_params = lappend(root->plan_params, pitem);

	return pitem->paramId;
}

/*
 * Generate a Param node to replace the given PlaceHolderVar,
 * which is expected to have phlevelsup > 0 (ie, it is not local).
 *
 * This is just like replace_outer_var, except for PlaceHolderVars.
 */
static Param *
replace_outer_placeholdervar(PlannerInfo *root, PlaceHolderVar *phv)
{
	Param	   *retval;
	int			i;

	Assert(phv->phlevelsup > 0 && phv->phlevelsup < root->query_level);

	/* Find the PHV in the appropriate plan_params, or add it if not present */
	i = assign_param_for_placeholdervar(root, phv);

	retval = makeNode(Param);
	retval->paramkind = PARAM_EXEC;
	retval->paramid = i;
	retval->paramtype = exprType((Node *) phv->phexpr);
	retval->paramtypmod = exprTypmod((Node *) phv->phexpr);
	retval->paramcollid = exprCollation((Node *) phv->phexpr);
	retval->location = -1;

	return retval;
}

/*
 * Generate a Param node to replace the given PlaceHolderVar, which will be
 * supplied from an upper NestLoop join node.
 *
 * This is just like assign_nestloop_param_var, except for PlaceHolderVars.
 */
Param *
assign_nestloop_param_placeholdervar(PlannerInfo *root, PlaceHolderVar *phv)
{
	Param	   *retval;
	int			i;

	Assert(phv->phlevelsup == 0);

	i = assign_param_for_placeholdervar(root, phv);

	retval = makeNode(Param);
	retval->paramkind = PARAM_EXEC;
	retval->paramid = i;
	retval->paramtype = exprType((Node *) phv->phexpr);
	retval->paramtypmod = exprTypmod((Node *) phv->phexpr);
	retval->paramcollid = exprCollation((Node *) phv->phexpr);
	retval->location = -1;

	return retval;
}

/*
 * Generate a Param node to replace the given Aggref
 * which is expected to have agglevelsup > 0 (ie, it is not local).
 */
static Param *
replace_outer_agg(PlannerInfo *root, Aggref *agg)
{
	Param	   *retval;
	PlannerParamItem *pitem;
	Index		levelsup;

	Assert(agg->agglevelsup > 0 && agg->agglevelsup < root->query_level);

	/* Find the query level the Aggref belongs to */
	for (levelsup = agg->agglevelsup; levelsup > 0; levelsup--)
		root = root->parent_root;

	/*
	 * It does not seem worthwhile to try to match duplicate outer aggs. Just
	 * make a new slot every time.
	 */
	agg = (Aggref *) copyObject(agg);
	IncrementVarSublevelsUp((Node *) agg, -((int) agg->agglevelsup), 0);
	Assert(agg->agglevelsup == 0);

	pitem = makeNode(PlannerParamItem);
	pitem->item = (Node *) agg;
	pitem->paramId = root->glob->nParamExec++;

	root->plan_params = lappend(root->plan_params, pitem);

	retval = makeNode(Param);
	retval->paramkind = PARAM_EXEC;
	retval->paramid = pitem->paramId;
	retval->paramtype = agg->aggtype;
	retval->paramtypmod = -1;
	retval->paramcollid = agg->aggcollid;
	retval->location = agg->location;

	return retval;
}

/*
 * Generate a Param node to replace the given Grouping expression
 * which is expected to have agglevelsup > 0 (ie, it is not local).
 */
static Param *
replace_outer_grouping(PlannerInfo *root, Grouping *grp)
{
	Param	   *retval;
	PlannerParamItem *pitem;
	Index		levelsup;

	Assert(grp->agglevelsup > 0 && grp->agglevelsup < root->query_level);

<<<<<<< HEAD
	/* Find the query level the Aggref belongs to */
=======
	/* Find the query level the Grouping belongs to */
>>>>>>> 00a23d0d
	for (levelsup = grp->agglevelsup; levelsup > 0; levelsup--)
		root = root->parent_root;

	/*
	 * It does not seem worthwhile to try to match duplicate outer aggs. Just
	 * make a new slot every time.
	 */
	grp = (Grouping *) copyObject(grp);
<<<<<<< HEAD
	grp->agglevelsup = 0;
=======
	IncrementVarSublevelsUp((Node *) grp, -((int) grp->agglevelsup), 0);
>>>>>>> 00a23d0d
	Assert(grp->agglevelsup == 0);

	pitem = makeNode(PlannerParamItem);
	pitem->item = (Node *) grp;
	pitem->paramId = root->glob->nParamExec++;

	root->plan_params = lappend(root->plan_params, pitem);

	retval = makeNode(Param);
	retval->paramkind = PARAM_EXEC;
	retval->paramid = pitem->paramId;
	retval->paramtype = exprType((Node *) grp);
	retval->paramtypmod = -1;
	retval->paramcollid = InvalidOid;
	retval->location = grp->location;

	return retval;
}

/*
 * Generate a new Param node that will not conflict with any other.
 *
 * This is used to create Params representing subplan outputs.
 * We don't need to build a PlannerParamItem for such a Param, but we do
 * need to record the PARAM_EXEC slot number as being allocated.
 */
static Param *
generate_new_param(PlannerInfo *root, Oid paramtype, int32 paramtypmod,
				   Oid paramcollation)
{
	Param	   *retval;

	retval = makeNode(Param);
	retval->paramkind = PARAM_EXEC;
	retval->paramid = root->glob->nParamExec++;
	retval->paramtype = paramtype;
	retval->paramtypmod = paramtypmod;
	retval->paramcollid = paramcollation;
	retval->location = -1;

	return retval;
}

/*
 * Assign a (nonnegative) PARAM_EXEC ID for a special parameter (one that
 * is not actually used to carry a value at runtime).  Such parameters are
 * used for special runtime signaling purposes, such as connecting a
 * recursive union node to its worktable scan node or forcing plan
 * re-evaluation within the EvalPlanQual mechanism.  No actual Param node
 * exists with this ID, however.
 */
int
SS_assign_special_param(PlannerInfo *root)
{
	return root->glob->nParamExec++;
}

/*
 * Get the datatype/typmod/collation of the first column of the plan's output.
 *
 * This information is stored for ARRAY_SUBLINK execution and for
 * exprType()/exprTypmod()/exprCollation(), which have no way to get at the
 * plan associated with a SubPlan node.  We really only need the info for
 * EXPR_SUBLINK and ARRAY_SUBLINK subplans, but for consistency we save it
 * always.
 */
static void
get_first_col_type(Plan *plan, Oid *coltype, int32 *coltypmod,
				   Oid *colcollation)
{
	/* In cases such as EXISTS, tlist might be empty; arbitrarily use VOID */
	if (plan->targetlist)
	{
		TargetEntry *tent = (TargetEntry *) linitial(plan->targetlist);

		Assert(IsA(tent, TargetEntry));
		if (!tent->resjunk)
		{
			*coltype = exprType((Node *) tent->expr);
			*coltypmod = exprTypmod((Node *) tent->expr);
			*colcollation = exprCollation((Node *) tent->expr);
			return;
		}
	}
	*coltype = VOIDOID;
	*coltypmod = -1;
	*colcollation = InvalidOid;
}

/*
 * Convert a SubLink (as created by the parser) into a SubPlan.
 *
 * We are given the SubLink's contained query, type, ID, and testexpr.  We are
 * also told if this expression appears at top level of a WHERE/HAVING qual.
 *
 * Note: we assume that the testexpr has been AND/OR flattened (actually,
 * it's been through eval_const_expressions), but not converted to
 * implicit-AND form; and any SubLinks in it should already have been
 * converted to SubPlans.  The subquery is as yet untouched, however.
 *
 * The result is whatever we need to substitute in place of the SubLink node
 * in the executable expression.  If we're going to do the subplan as a
 * regular subplan, this will be the constructed SubPlan node.  If we're going
 * to do the subplan as an InitPlan, the SubPlan node instead goes into
 * root->init_plans, and what we return here is an expression tree
 * representing the InitPlan's result: usually just a Param node representing
 * a single scalar result, but possibly a row comparison tree containing
 * multiple Param nodes, or for a MULTIEXPR subquery a simple NULL constant
 * (since the real output Params are elsewhere in the tree, and the MULTIEXPR
 * subquery itself is in a resjunk tlist entry whose value is uninteresting).
 */
static Node *
make_subplan(PlannerInfo *root, Query *orig_subquery,
			 SubLinkType subLinkType, int subLinkId,
			 Node *testexpr, bool isTopQual)
{
	Query	   *subquery;
	bool		simple_exists = false;
	double		tuple_fraction;
	Plan	   *plan;
	PlannerInfo *subroot;
	List	   *plan_params;
	Node	   *result;

	/*
	 * Copy the source Query node.  This is a quick and dirty kluge to resolve
	 * the fact that the parser can generate trees with multiple links to the
	 * same sub-Query node, but the planner wants to scribble on the Query.
	 * Try to clean this up when we do querytree redesign...
	 */
	subquery = (Query *) copyObject(orig_subquery);

	/*
	 * If it's an EXISTS subplan, we might be able to simplify it.
	 */
	if (subLinkType == EXISTS_SUBLINK)
		simple_exists = simplify_EXISTS_query(subquery);

	/*
	 * For an EXISTS subplan, tell lower-level planner to expect that only the
	 * first tuple will be retrieved.  For ALL and ANY subplans, we will be
	 * able to stop evaluating if the test condition fails or matches, so very
	 * often not all the tuples will be retrieved; for lack of a better idea,
	 * specify 50% retrieval.  For EXPR, MULTIEXPR, and ROWCOMPARE subplans,
	 * use default behavior (we're only expecting one row out, anyway).
	 *
	 * NOTE: if you change these numbers, also change cost_subplan() in
	 * path/costsize.c.
	 *
	 * XXX If an ANY subplan is uncorrelated, build_subplan may decide to hash
	 * its output.  In that case it would've been better to specify full
	 * retrieval.  At present, however, we can only check hashability after
	 * we've made the subplan :-(.  (Determining whether it'll fit in work_mem
	 * is the really hard part.)  Therefore, we don't want to be too
	 * optimistic about the percentage of tuples retrieved, for fear of
	 * selecting a plan that's bad for the materialization case.
	 */
	if (subLinkType == EXISTS_SUBLINK)
		tuple_fraction = 1.0;	/* just like a LIMIT 1 */
	else if (subLinkType == ALL_SUBLINK ||
			 subLinkType == ANY_SUBLINK)
		tuple_fraction = 0.5;	/* 50% */
	else
		tuple_fraction = 0.0;	/* default behavior */

	/* plan_params should not be in use in current query level */
	Assert(root->plan_params == NIL);

	/*
	 * Generate the plan for the subquery.
	 */
	plan = subquery_planner(root->glob, subquery,
							root,
							false, tuple_fraction,
							&subroot);

	/* Isolate the params needed by this specific subplan */
	plan_params = root->plan_params;
	root->plan_params = NIL;

	/* And convert to SubPlan or InitPlan format. */
	result = build_subplan(root, plan, subroot, plan_params,
						   subLinkType, subLinkId,
						   testexpr, true, isTopQual);

	/*
	 * If it's a correlated EXISTS with an unimportant targetlist, we might be
	 * able to transform it to the equivalent of an IN and then implement it
	 * by hashing.  We don't have enough information yet to tell which way is
	 * likely to be better (it depends on the expected number of executions of
	 * the EXISTS qual, and we are much too early in planning the outer query
	 * to be able to guess that).  So we generate both plans, if possible, and
	 * leave it to the executor to decide which to use.
	 */
	if (simple_exists && IsA(result, SubPlan))
	{
		Node	   *newtestexpr;
		List	   *paramIds;

		/* Make a second copy of the original subquery */
		subquery = (Query *) copyObject(orig_subquery);
		/* and re-simplify */
		simple_exists = simplify_EXISTS_query(subquery);
		Assert(simple_exists);
		/* See if it can be converted to an ANY query */
		subquery = convert_EXISTS_to_ANY(root, subquery,
										 &newtestexpr, &paramIds);
		if (subquery)
		{
			/* Generate the plan for the ANY subquery; we'll need all rows */
			plan = subquery_planner(root->glob, subquery,
									root,
									false, 0.0,
									&subroot);

			/* Isolate the params needed by this specific subplan */
			plan_params = root->plan_params;
			root->plan_params = NIL;

			/* Now we can check if it'll fit in work_mem */
			if (subplan_is_hashable(plan))
			{
				SubPlan    *hashplan;
				AlternativeSubPlan *asplan;

				/* OK, convert to SubPlan format. */
				hashplan = (SubPlan *) build_subplan(root, plan, subroot,
													 plan_params,
													 ANY_SUBLINK, 0,
													 newtestexpr,
													 false, true);
				/* Check we got what we expected */
				Assert(IsA(hashplan, SubPlan));
				Assert(hashplan->parParam == NIL);
				Assert(hashplan->useHashTable);
				/* build_subplan won't have filled in paramIds */
				hashplan->paramIds = paramIds;

				/* Leave it to the executor to decide which plan to use */
				asplan = makeNode(AlternativeSubPlan);
				asplan->subplans = list_make2(result, hashplan);
				result = (Node *) asplan;
			}
		}
	}

	return result;
}

/*
 * Build a SubPlan node given the raw inputs --- subroutine for make_subplan
 *
 * Returns either the SubPlan, or a replacement expression if we decide to
 * make it an InitPlan, as explained in the comments for make_subplan.
 */
static Node *
build_subplan(PlannerInfo *root, Plan *plan, PlannerInfo *subroot,
			  List *plan_params,
			  SubLinkType subLinkType, int subLinkId,
			  Node *testexpr, bool adjust_testexpr,
			  bool unknownEqFalse)
{
	Node	   *result;
	SubPlan    *splan;
	bool		isInitPlan;
	ListCell   *lc;

	/*
	 * Initialize the SubPlan node.  Note plan_id, plan_name, and cost fields
	 * are set further down.
	 */
	splan = makeNode(SubPlan);
	splan->subLinkType = subLinkType;
	splan->testexpr = NULL;
	splan->paramIds = NIL;
	get_first_col_type(plan, &splan->firstColType, &splan->firstColTypmod,
					   &splan->firstColCollation);
	splan->useHashTable = false;
	splan->unknownEqFalse = unknownEqFalse;
	splan->setParam = NIL;
	splan->parParam = NIL;
	splan->args = NIL;

	/*
	 * Make parParam and args lists of param IDs and expressions that current
	 * query level will pass to this child plan.
	 */
	foreach(lc, plan_params)
	{
		PlannerParamItem *pitem = (PlannerParamItem *) lfirst(lc);
		Node	   *arg = pitem->item;

		/*
		 * The Var, PlaceHolderVar, or Aggref has already been adjusted to
		 * have the correct varlevelsup, phlevelsup, or agglevelsup.
		 *
		 * If it's a PlaceHolderVar or Aggref, its arguments might contain
		 * SubLinks, which have not yet been processed (see the comments for
		 * SS_replace_correlation_vars).  Do that now.
		 */
		if (IsA(arg, PlaceHolderVar) ||
			IsA(arg, Aggref))
			arg = SS_process_sublinks(root, arg, false);

		splan->parParam = lappend_int(splan->parParam, pitem->paramId);
		splan->args = lappend(splan->args, arg);
	}

	/*
	 * Un-correlated or undirect correlated plans of EXISTS, EXPR, ARRAY,
	 * ROWCOMPARE, or MULTIEXPR types can be used as initPlans.  For EXISTS,
	 * EXPR, or ARRAY, we return a Param referring to the result of evaluating
	 * the initPlan.  For ROWCOMPARE, we must modify the testexpr tree to
	 * contain PARAM_EXEC Params instead of the PARAM_SUBLINK Params emitted
	 * by the parser, and then return that tree.  For MULTIEXPR, we return a
	 * null constant: the resjunk targetlist item containing the SubLink does
	 * not need to return anything useful, since the referencing Params are
	 * elsewhere.
	 */
	if (splan->parParam == NIL && subLinkType == EXISTS_SUBLINK)
	{
		Param	   *prm;

		Assert(testexpr == NULL);
		prm = generate_new_param(root, BOOLOID, -1, InvalidOid);
		splan->setParam = list_make1_int(prm->paramid);
		isInitPlan = true;
		result = (Node *) prm;
	}
	else if (splan->parParam == NIL && subLinkType == EXPR_SUBLINK)
	{
		TargetEntry *te = linitial(plan->targetlist);
		Param	   *prm;

		Assert(!te->resjunk);
		Assert(testexpr == NULL);
		prm = generate_new_param(root,
								 exprType((Node *) te->expr),
								 exprTypmod((Node *) te->expr),
								 exprCollation((Node *) te->expr));
		splan->setParam = list_make1_int(prm->paramid);
		isInitPlan = true;
		result = (Node *) prm;
	}
	else if (splan->parParam == NIL && subLinkType == ARRAY_SUBLINK)
	{
		TargetEntry *te = linitial(plan->targetlist);
		Oid			arraytype;
		Param	   *prm;

		Assert(!te->resjunk);
		Assert(testexpr == NULL);
		arraytype = get_array_type(exprType((Node *) te->expr));
		if (!OidIsValid(arraytype))
			elog(ERROR, "could not find array type for datatype %s",
				 format_type_be(exprType((Node *) te->expr)));
		prm = generate_new_param(root,
								 arraytype,
								 exprTypmod((Node *) te->expr),
								 exprCollation((Node *) te->expr));
		splan->setParam = list_make1_int(prm->paramid);
		isInitPlan = true;
		result = (Node *) prm;
	}
	else if (splan->parParam == NIL && subLinkType == ROWCOMPARE_SUBLINK)
	{
		/* Adjust the Params */
		List	   *params;

		Assert(testexpr != NULL);
		params = generate_subquery_params(root,
										  plan->targetlist,
										  &splan->paramIds);
		result = convert_testexpr(root,
								  testexpr,
								  params);
		splan->setParam = list_copy(splan->paramIds);
		isInitPlan = true;

		/*
		 * The executable expression is returned to become part of the outer
		 * plan's expression tree; it is not kept in the initplan node.
		 */
	}
	else if (subLinkType == MULTIEXPR_SUBLINK)
	{
		/*
		 * Whether it's an initplan or not, it needs to set a PARAM_EXEC Param
		 * for each output column.
		 */
		List	   *params;

		Assert(testexpr == NULL);
		params = generate_subquery_params(root,
										  plan->targetlist,
										  &splan->setParam);

		/*
		 * Save the list of replacement Params in the n'th cell of
		 * root->multiexpr_params; setrefs.c will use it to replace
		 * PARAM_MULTIEXPR Params.
		 */
		while (list_length(root->multiexpr_params) < subLinkId)
			root->multiexpr_params = lappend(root->multiexpr_params, NIL);
		lc = list_nth_cell(root->multiexpr_params, subLinkId - 1);
		Assert(lfirst(lc) == NIL);
		lfirst(lc) = params;

		/* It can be an initplan if there are no parParams. */
		if (splan->parParam == NIL)
		{
			isInitPlan = true;
			result = (Node *) makeNullConst(RECORDOID, -1, InvalidOid);
		}
		else
		{
			isInitPlan = false;
			result = (Node *) splan;
		}
	}
	else
	{
		/*
		 * Adjust the Params in the testexpr, unless caller said it's not
		 * needed.
		 */
		if (testexpr && adjust_testexpr)
		{
			List	   *params;

			params = generate_subquery_params(root,
											  plan->targetlist,
											  &splan->paramIds);
			splan->testexpr = convert_testexpr(root,
											   testexpr,
											   params);
		}
		else
			splan->testexpr = testexpr;

		/*
		 * We can't convert subplans of ALL_SUBLINK or ANY_SUBLINK types to
		 * initPlans, even when they are uncorrelated or undirect correlated,
		 * because we need to scan the output of the subplan for each outer
		 * tuple.  But if it's a not-direct-correlated IN (= ANY) test, we
		 * might be able to use a hashtable to avoid comparing all the tuples.
		 */
		if (subLinkType == ANY_SUBLINK &&
			splan->parParam == NIL &&
			subplan_is_hashable(plan) &&
			testexpr_is_hashable(splan->testexpr))
			splan->useHashTable = true;

		/*
		 * Otherwise, we have the option to tack a Material node onto the top
		 * of the subplan, to reduce the cost of reading it repeatedly.  This
		 * is pointless for a direct-correlated subplan, since we'd have to
		 * recompute its results each time anyway.  For uncorrelated/undirect
		 * correlated subplans, we add Material unless the subplan's top plan
		 * node would materialize its output anyway.  Also, if enable_material
		 * is false, then the user does not want us to materialize anything
		 * unnecessarily, so we don't.
		 */
		else if (splan->parParam == NIL && enable_material &&
				 !ExecMaterializesOutput(nodeTag(plan)))
			plan = materialize_finished_plan(plan);

		result = (Node *) splan;
		isInitPlan = false;
	}

	/*
	 * Add the subplan and its PlannerInfo to the global lists.
	 */
	root->glob->subplans = lappend(root->glob->subplans, plan);
	root->glob->subroots = lappend(root->glob->subroots, subroot);
	splan->plan_id = list_length(root->glob->subplans);

	if (isInitPlan)
		root->init_plans = lappend(root->init_plans, splan);

	/*
	 * A parameterless subplan (not initplan) should be prepared to handle
	 * REWIND efficiently.  If it has direct parameters then there's no point
	 * since it'll be reset on each scan anyway; and if it's an initplan then
	 * there's no point since it won't get re-run without parameter changes
	 * anyway.  The input of a hashed subplan doesn't need REWIND either.
	 */
	if (splan->parParam == NIL && !isInitPlan && !splan->useHashTable)
		root->glob->rewindPlanIDs = bms_add_member(root->glob->rewindPlanIDs,
												   splan->plan_id);

	/* Label the subplan for EXPLAIN purposes */
	splan->plan_name = palloc(32 + 12 * list_length(splan->setParam));
	sprintf(splan->plan_name, "%s %d",
			isInitPlan ? "InitPlan" : "SubPlan",
			splan->plan_id);
	if (splan->setParam)
	{
		char	   *ptr = splan->plan_name + strlen(splan->plan_name);

		ptr += sprintf(ptr, " (returns ");
		foreach(lc, splan->setParam)
		{
			ptr += sprintf(ptr, "$%d%s",
						   lfirst_int(lc),
						   lnext(lc) ? "," : ")");
		}
	}

	/* Lastly, fill in the cost estimates for use later */
	cost_subplan(root, splan, plan);

	return result;
}

/*
 * generate_subquery_params: build a list of Params representing the output
 * columns of a sublink's sub-select, given the sub-select's targetlist.
 *
 * We also return an integer list of the paramids of the Params.
 */
static List *
generate_subquery_params(PlannerInfo *root, List *tlist, List **paramIds)
{
	List	   *result;
	List	   *ids;
	ListCell   *lc;

	result = ids = NIL;
	foreach(lc, tlist)
	{
		TargetEntry *tent = (TargetEntry *) lfirst(lc);
		Param	   *param;

		if (tent->resjunk)
			continue;

		param = generate_new_param(root,
								   exprType((Node *) tent->expr),
								   exprTypmod((Node *) tent->expr),
								   exprCollation((Node *) tent->expr));
		result = lappend(result, param);
		ids = lappend_int(ids, param->paramid);
	}

	*paramIds = ids;
	return result;
}

/*
 * generate_subquery_vars: build a list of Vars representing the output
 * columns of a sublink's sub-select, given the sub-select's targetlist.
 * The Vars have the specified varno (RTE index).
 */
static List *
generate_subquery_vars(PlannerInfo *root, List *tlist, Index varno)
{
	List	   *result;
	ListCell   *lc;

	result = NIL;
	foreach(lc, tlist)
	{
		TargetEntry *tent = (TargetEntry *) lfirst(lc);
		Var		   *var;

		if (tent->resjunk)
			continue;

		var = makeVarFromTargetEntry(varno, tent);
		result = lappend(result, var);
	}

	return result;
}

/*
 * convert_testexpr: convert the testexpr given by the parser into
 * actually executable form.  This entails replacing PARAM_SUBLINK Params
 * with Params or Vars representing the results of the sub-select.  The
 * nodes to be substituted are passed in as the List result from
 * generate_subquery_params or generate_subquery_vars.
 */
static Node *
convert_testexpr(PlannerInfo *root,
				 Node *testexpr,
				 List *subst_nodes)
{
	convert_testexpr_context context;

	context.root = root;
	context.subst_nodes = subst_nodes;
	return convert_testexpr_mutator(testexpr, &context);
}

static Node *
convert_testexpr_mutator(Node *node,
						 convert_testexpr_context *context)
{
	if (node == NULL)
		return NULL;
	if (IsA(node, Param))
	{
		Param	   *param = (Param *) node;

		if (param->paramkind == PARAM_SUBLINK)
		{
			if (param->paramid <= 0 ||
				param->paramid > list_length(context->subst_nodes))
				elog(ERROR, "unexpected PARAM_SUBLINK ID: %d", param->paramid);

			/*
			 * We copy the list item to avoid having doubly-linked
			 * substructure in the modified parse tree.  This is probably
			 * unnecessary when it's a Param, but be safe.
			 */
			return (Node *) copyObject(list_nth(context->subst_nodes,
												param->paramid - 1));
		}
	}
	if (IsA(node, SubLink))
	{
		/*
		 * If we come across a nested SubLink, it is neither necessary nor
		 * correct to recurse into it: any PARAM_SUBLINKs we might find inside
		 * belong to the inner SubLink not the outer. So just return it as-is.
		 *
		 * This reasoning depends on the assumption that nothing will pull
		 * subexpressions into or out of the testexpr field of a SubLink, at
		 * least not without replacing PARAM_SUBLINKs first.  If we did want
		 * to do that we'd need to rethink the parser-output representation
		 * altogether, since currently PARAM_SUBLINKs are only unique per
		 * SubLink not globally across the query.  The whole point of
		 * replacing them with Vars or PARAM_EXEC nodes is to make them
		 * globally unique before they escape from the SubLink's testexpr.
		 *
		 * Note: this can't happen when called during SS_process_sublinks,
		 * because that recursively processes inner SubLinks first.  It can
		 * happen when called from convert_ANY_sublink_to_join, though.
		 */
		return node;
	}
	return expression_tree_mutator(node,
								   convert_testexpr_mutator,
								   (void *) context);
}

/*
 * subplan_is_hashable: can we implement an ANY subplan by hashing?
 */
static bool
subplan_is_hashable(Plan *plan)
{
	double		subquery_size;

	/*
	 * The estimated size of the subquery result must fit in work_mem. (Note:
	 * we use sizeof(HeapTupleHeaderData) here even though the tuples will
	 * actually be stored as MinimalTuples; this provides some fudge factor
	 * for hashtable overhead.)
	 */
	subquery_size = plan->plan_rows *
		(MAXALIGN(plan->plan_width) + MAXALIGN(sizeof(HeapTupleHeaderData)));
	if (subquery_size > work_mem * 1024L)
		return false;

	return true;
}

/*
 * testexpr_is_hashable: is an ANY SubLink's test expression hashable?
 */
static bool
testexpr_is_hashable(Node *testexpr)
{
	/*
	 * The testexpr must be a single OpExpr, or an AND-clause containing only
	 * OpExprs.
	 *
	 * The combining operators must be hashable and strict. The need for
	 * hashability is obvious, since we want to use hashing. Without
	 * strictness, behavior in the presence of nulls is too unpredictable.  We
	 * actually must assume even more than plain strictness: they can't yield
	 * NULL for non-null inputs, either (see nodeSubplan.c).  However, hash
	 * indexes and hash joins assume that too.
	 */
	if (testexpr && IsA(testexpr, OpExpr))
	{
		if (hash_ok_operator((OpExpr *) testexpr))
			return true;
	}
	else if (and_clause(testexpr))
	{
		ListCell   *l;

		foreach(l, ((BoolExpr *) testexpr)->args)
		{
			Node	   *andarg = (Node *) lfirst(l);

			if (!IsA(andarg, OpExpr))
				return false;
			if (!hash_ok_operator((OpExpr *) andarg))
				return false;
		}
		return true;
	}

	return false;
}

/*
 * Check expression is hashable + strict
 *
 * We could use op_hashjoinable() and op_strict(), but do it like this to
 * avoid a redundant cache lookup.
 */
static bool
hash_ok_operator(OpExpr *expr)
{
	Oid			opid = expr->opno;

	/* quick out if not a binary operator */
	if (list_length(expr->args) != 2)
		return false;
	if (opid == ARRAY_EQ_OP)
	{
		/* array_eq is strict, but must check input type to ensure hashable */
		/* XXX record_eq will need same treatment when it becomes hashable */
		Node	   *leftarg = linitial(expr->args);

		return op_hashjoinable(opid, exprType(leftarg));
	}
	else
	{
		/* else must look up the operator properties */
		HeapTuple	tup;
		Form_pg_operator optup;

		tup = SearchSysCache1(OPEROID, ObjectIdGetDatum(opid));
		if (!HeapTupleIsValid(tup))
			elog(ERROR, "cache lookup failed for operator %u", opid);
		optup = (Form_pg_operator) GETSTRUCT(tup);
		if (!optup->oprcanhash || !func_strict(optup->oprcode))
		{
			ReleaseSysCache(tup);
			return false;
		}
		ReleaseSysCache(tup);
		return true;
	}
}


/*
 * SS_process_ctes: process a query's WITH list
 *
 * We plan each interesting WITH item and convert it to an initplan.
 * A side effect is to fill in root->cte_plan_ids with a list that
 * parallels root->parse->cteList and provides the subplan ID for
 * each CTE's initplan.
 */
void
SS_process_ctes(PlannerInfo *root)
{
	ListCell   *lc;

	Assert(root->cte_plan_ids == NIL);

	foreach(lc, root->parse->cteList)
	{
		CommonTableExpr *cte = (CommonTableExpr *) lfirst(lc);
		CmdType		cmdType = ((Query *) cte->ctequery)->commandType;
		Query	   *subquery;
		Plan	   *plan;
		PlannerInfo *subroot;
		SubPlan    *splan;
		int			paramid;

		/*
		 * Ignore SELECT CTEs that are not actually referenced anywhere.
		 */
		if (cte->cterefcount == 0 && cmdType == CMD_SELECT)
		{
			/* Make a dummy entry in cte_plan_ids */
			root->cte_plan_ids = lappend_int(root->cte_plan_ids, -1);
			continue;
		}

		/*
		 * Copy the source Query node.  Probably not necessary, but let's keep
		 * this similar to make_subplan.
		 */
		subquery = (Query *) copyObject(cte->ctequery);

		/* plan_params should not be in use in current query level */
		Assert(root->plan_params == NIL);

		/*
		 * Generate the plan for the CTE query.  Always plan for full
		 * retrieval --- we don't have enough info to predict otherwise.
		 */
		plan = subquery_planner(root->glob, subquery,
								root,
								cte->cterecursive, 0.0,
								&subroot);

		/*
		 * Since the current query level doesn't yet contain any RTEs, it
		 * should not be possible for the CTE to have requested parameters of
		 * this level.
		 */
		if (root->plan_params)
			elog(ERROR, "unexpected outer reference in CTE query");

		/*
		 * Make a SubPlan node for it.  This is just enough unlike
		 * build_subplan that we can't share code.
		 *
		 * Note plan_id, plan_name, and cost fields are set further down.
		 */
		splan = makeNode(SubPlan);
		splan->subLinkType = CTE_SUBLINK;
		splan->testexpr = NULL;
		splan->paramIds = NIL;
		get_first_col_type(plan, &splan->firstColType, &splan->firstColTypmod,
						   &splan->firstColCollation);
		splan->useHashTable = false;
		splan->unknownEqFalse = false;
		splan->setParam = NIL;
		splan->parParam = NIL;
		splan->args = NIL;

		/*
		 * The node can't have any inputs (since it's an initplan), so the
		 * parParam and args lists remain empty.  (It could contain references
		 * to earlier CTEs' output param IDs, but CTE outputs are not
		 * propagated via the args list.)
		 */

		/*
		 * Assign a param ID to represent the CTE's output.  No ordinary
		 * "evaluation" of this param slot ever happens, but we use the param
		 * ID for setParam/chgParam signaling just as if the CTE plan were
		 * returning a simple scalar output.  (Also, the executor abuses the
		 * ParamExecData slot for this param ID for communication among
		 * multiple CteScan nodes that might be scanning this CTE.)
		 */
		paramid = SS_assign_special_param(root);
		splan->setParam = list_make1_int(paramid);

		/*
		 * Add the subplan and its PlannerInfo to the global lists.
		 */
		root->glob->subplans = lappend(root->glob->subplans, plan);
		root->glob->subroots = lappend(root->glob->subroots, subroot);
		splan->plan_id = list_length(root->glob->subplans);

		root->init_plans = lappend(root->init_plans, splan);

		root->cte_plan_ids = lappend_int(root->cte_plan_ids, splan->plan_id);

		/* Label the subplan for EXPLAIN purposes */
		splan->plan_name = psprintf("CTE %s", cte->ctename);

		/* Lastly, fill in the cost estimates for use later */
		cost_subplan(root, splan, plan);
	}
}

/*
 * convert_ANY_sublink_to_join: try to convert an ANY SubLink to a join
 *
 * The caller has found an ANY SubLink at the top level of one of the query's
 * qual clauses, but has not checked the properties of the SubLink further.
 * Decide whether it is appropriate to process this SubLink in join style.
 * If so, form a JoinExpr and return it.  Return NULL if the SubLink cannot
 * be converted to a join.
 *
 * The only non-obvious input parameter is available_rels: this is the set
 * of query rels that can safely be referenced in the sublink expression.
 * (We must restrict this to avoid changing the semantics when a sublink
 * is present in an outer join's ON qual.)  The conversion must fail if
 * the converted qual would reference any but these parent-query relids.
 *
 * On success, the returned JoinExpr has larg = NULL and rarg = the jointree
 * item representing the pulled-up subquery.  The caller must set larg to
 * represent the relation(s) on the lefthand side of the new join, and insert
 * the JoinExpr into the upper query's jointree at an appropriate place
 * (typically, where the lefthand relation(s) had been).  Note that the
 * passed-in SubLink must also be removed from its original position in the
 * query quals, since the quals of the returned JoinExpr replace it.
 * (Notionally, we replace the SubLink with a constant TRUE, then elide the
 * redundant constant from the qual.)
 *
 * On success, the caller is also responsible for recursively applying
 * pull_up_sublinks processing to the rarg and quals of the returned JoinExpr.
 * (On failure, there is no need to do anything, since pull_up_sublinks will
 * be applied when we recursively plan the sub-select.)
 *
 * Side effects of a successful conversion include adding the SubLink's
 * subselect to the query's rangetable, so that it can be referenced in
 * the JoinExpr's rarg.
 */
JoinExpr *
convert_ANY_sublink_to_join(PlannerInfo *root, SubLink *sublink,
							Relids available_rels)
{
	JoinExpr   *result;
	Query	   *parse = root->parse;
	Query	   *subselect = (Query *) sublink->subselect;
	Relids		upper_varnos;
	int			rtindex;
	RangeTblEntry *rte;
	RangeTblRef *rtr;
	List	   *subquery_vars;
	Node	   *quals;

	Assert(sublink->subLinkType == ANY_SUBLINK);

	/*
	 * The sub-select must not refer to any Vars of the parent query. (Vars of
	 * higher levels should be okay, though.)
	 */
	if (contain_vars_of_level((Node *) subselect, 1))
		return NULL;

	/*
	 * The test expression must contain some Vars of the parent query, else
	 * it's not gonna be a join.  (Note that it won't have Vars referring to
	 * the subquery, rather Params.)
	 */
	upper_varnos = pull_varnos(sublink->testexpr);
	if (bms_is_empty(upper_varnos))
		return NULL;

	/*
	 * However, it can't refer to anything outside available_rels.
	 */
	if (!bms_is_subset(upper_varnos, available_rels))
		return NULL;

	/*
	 * The combining operators and left-hand expressions mustn't be volatile.
	 */
	if (contain_volatile_functions(sublink->testexpr))
		return NULL;

	/*
	 * Okay, pull up the sub-select into upper range table.
	 *
	 * We rely here on the assumption that the outer query has no references
	 * to the inner (necessarily true, other than the Vars that we build
	 * below). Therefore this is a lot easier than what pull_up_subqueries has
	 * to go through.
	 */
	rte = addRangeTableEntryForSubquery(NULL,
										subselect,
										makeAlias("ANY_subquery", NIL),
										false,
										false);
	parse->rtable = lappend(parse->rtable, rte);
	rtindex = list_length(parse->rtable);

	/*
	 * Form a RangeTblRef for the pulled-up sub-select.
	 */
	rtr = makeNode(RangeTblRef);
	rtr->rtindex = rtindex;

	/*
	 * Build a list of Vars representing the subselect outputs.
	 */
	subquery_vars = generate_subquery_vars(root,
										   subselect->targetList,
										   rtindex);

	/*
	 * Build the new join's qual expression, replacing Params with these Vars.
	 */
	quals = convert_testexpr(root, sublink->testexpr, subquery_vars);

	/*
	 * And finally, build the JoinExpr node.
	 */
	result = makeNode(JoinExpr);
	result->jointype = JOIN_SEMI;
	result->isNatural = false;
	result->larg = NULL;		/* caller must fill this in */
	result->rarg = (Node *) rtr;
	result->usingClause = NIL;
	result->quals = quals;
	result->alias = NULL;
	result->rtindex = 0;		/* we don't need an RTE for it */

	return result;
}

/*
 * convert_EXISTS_sublink_to_join: try to convert an EXISTS SubLink to a join
 *
 * The API of this function is identical to convert_ANY_sublink_to_join's,
 * except that we also support the case where the caller has found NOT EXISTS,
 * so we need an additional input parameter "under_not".
 */
JoinExpr *
convert_EXISTS_sublink_to_join(PlannerInfo *root, SubLink *sublink,
							   bool under_not, Relids available_rels)
{
	JoinExpr   *result;
	Query	   *parse = root->parse;
	Query	   *subselect = (Query *) sublink->subselect;
	Node	   *whereClause;
	int			rtoffset;
	int			varno;
	Relids		clause_varnos;
	Relids		upper_varnos;

	Assert(sublink->subLinkType == EXISTS_SUBLINK);

	/*
	 * Can't flatten if it contains WITH.  (We could arrange to pull up the
	 * WITH into the parent query's cteList, but that risks changing the
	 * semantics, since a WITH ought to be executed once per associated query
	 * call.)  Note that convert_ANY_sublink_to_join doesn't have to reject
	 * this case, since it just produces a subquery RTE that doesn't have to
	 * get flattened into the parent query.
	 */
	if (subselect->cteList)
		return NULL;

	/*
	 * Copy the subquery so we can modify it safely (see comments in
	 * make_subplan).
	 */
	subselect = (Query *) copyObject(subselect);

	/*
	 * See if the subquery can be simplified based on the knowledge that it's
	 * being used in EXISTS().  If we aren't able to get rid of its
	 * targetlist, we have to fail, because the pullup operation leaves us
	 * with noplace to evaluate the targetlist.
	 */
	if (!simplify_EXISTS_query(subselect))
		return NULL;

	/*
	 * The subquery must have a nonempty jointree, else we won't have a join.
	 */
	if (subselect->jointree->fromlist == NIL)
		return NULL;

	/*
	 * Separate out the WHERE clause.  (We could theoretically also remove
	 * top-level plain JOIN/ON clauses, but it's probably not worth the
	 * trouble.)
	 */
	whereClause = subselect->jointree->quals;
	subselect->jointree->quals = NULL;

	/*
	 * The rest of the sub-select must not refer to any Vars of the parent
	 * query.  (Vars of higher levels should be okay, though.)
	 */
	if (contain_vars_of_level((Node *) subselect, 1))
		return NULL;

	/*
	 * On the other hand, the WHERE clause must contain some Vars of the
	 * parent query, else it's not gonna be a join.
	 */
	if (!contain_vars_of_level(whereClause, 1))
		return NULL;

	/*
	 * We don't risk optimizing if the WHERE clause is volatile, either.
	 */
	if (contain_volatile_functions(whereClause))
		return NULL;

	/*
	 * Prepare to pull up the sub-select into top range table.
	 *
	 * We rely here on the assumption that the outer query has no references
	 * to the inner (necessarily true). Therefore this is a lot easier than
	 * what pull_up_subqueries has to go through.
	 *
	 * In fact, it's even easier than what convert_ANY_sublink_to_join has to
	 * do.  The machinations of simplify_EXISTS_query ensured that there is
	 * nothing interesting in the subquery except an rtable and jointree, and
	 * even the jointree FromExpr no longer has quals.  So we can just append
	 * the rtable to our own and use the FromExpr in our jointree. But first,
	 * adjust all level-zero varnos in the subquery to account for the rtable
	 * merger.
	 */
	rtoffset = list_length(parse->rtable);
	OffsetVarNodes((Node *) subselect, rtoffset, 0);
	OffsetVarNodes(whereClause, rtoffset, 0);

	/*
	 * Upper-level vars in subquery will now be one level closer to their
	 * parent than before; in particular, anything that had been level 1
	 * becomes level zero.
	 */
	IncrementVarSublevelsUp((Node *) subselect, -1, 1);
	IncrementVarSublevelsUp(whereClause, -1, 1);

	/*
	 * Now that the WHERE clause is adjusted to match the parent query
	 * environment, we can easily identify all the level-zero rels it uses.
	 * The ones <= rtoffset belong to the upper query; the ones > rtoffset do
	 * not.
	 */
	clause_varnos = pull_varnos(whereClause);
	upper_varnos = NULL;
	while ((varno = bms_first_member(clause_varnos)) >= 0)
	{
		if (varno <= rtoffset)
			upper_varnos = bms_add_member(upper_varnos, varno);
	}
	bms_free(clause_varnos);
	Assert(!bms_is_empty(upper_varnos));

	/*
	 * Now that we've got the set of upper-level varnos, we can make the last
	 * check: only available_rels can be referenced.
	 */
	if (!bms_is_subset(upper_varnos, available_rels))
		return NULL;

	/* Now we can attach the modified subquery rtable to the parent */
	parse->rtable = list_concat(parse->rtable, subselect->rtable);

	/*
	 * And finally, build the JoinExpr node.
	 */
	result = makeNode(JoinExpr);
	result->jointype = under_not ? JOIN_ANTI : JOIN_SEMI;
	result->isNatural = false;
	result->larg = NULL;		/* caller must fill this in */
	/* flatten out the FromExpr node if it's useless */
	if (list_length(subselect->jointree->fromlist) == 1)
		result->rarg = (Node *) linitial(subselect->jointree->fromlist);
	else
		result->rarg = (Node *) subselect->jointree;
	result->usingClause = NIL;
	result->quals = whereClause;
	result->alias = NULL;
	result->rtindex = 0;		/* we don't need an RTE for it */

	return result;
}

/*
 * simplify_EXISTS_query: remove any useless stuff in an EXISTS's subquery
 *
 * The only thing that matters about an EXISTS query is whether it returns
 * zero or more than zero rows.  Therefore, we can remove certain SQL features
 * that won't affect that.  The only part that is really likely to matter in
 * typical usage is simplifying the targetlist: it's a common habit to write
 * "SELECT * FROM" even though there is no need to evaluate any columns.
 *
 * Note: by suppressing the targetlist we could cause an observable behavioral
 * change, namely that any errors that might occur in evaluating the tlist
 * won't occur, nor will other side-effects of volatile functions.  This seems
 * unlikely to bother anyone in practice.
 *
 * Returns TRUE if was able to discard the targetlist, else FALSE.
 */
static bool
simplify_EXISTS_query(Query *query)
{
	/*
	 * We don't try to simplify at all if the query uses set operations,
	 * aggregates, grouping sets, modifying CTEs, HAVING, LIMIT/OFFSET, or FOR
	 * UPDATE/SHARE; none of these seem likely in normal usage and their
	 * possible effects are complex.
	 */
	if (query->commandType != CMD_SELECT ||
		query->setOperations ||
		query->hasAggs ||
		query->groupingSets ||
		query->hasWindowFuncs ||
		query->hasModifyingCTE ||
		query->havingQual ||
		query->limitOffset ||
		query->limitCount ||
		query->rowMarks)
		return false;

	/*
	 * Mustn't throw away the targetlist if it contains set-returning
	 * functions; those could affect whether zero rows are returned!
	 */
	if (expression_returns_set((Node *) query->targetList))
		return false;

	/*
	 * Otherwise, we can throw away the targetlist, as well as any GROUP,
	 * WINDOW, DISTINCT, and ORDER BY clauses; none of those clauses will
	 * change a nonzero-rows result to zero rows or vice versa.  (Furthermore,
	 * since our parsetree representation of these clauses depends on the
	 * targetlist, we'd better throw them away if we drop the targetlist.)
	 */
	query->targetList = NIL;
	query->groupClause = NIL;
	query->windowClause = NIL;
	query->distinctClause = NIL;
	query->sortClause = NIL;
	query->hasDistinctOn = false;

	return true;
}

/*
 * convert_EXISTS_to_ANY: try to convert EXISTS to a hashable ANY sublink
 *
 * The subselect is expected to be a fresh copy that we can munge up,
 * and to have been successfully passed through simplify_EXISTS_query.
 *
 * On success, the modified subselect is returned, and we store a suitable
 * upper-level test expression at *testexpr, plus a list of the subselect's
 * output Params at *paramIds.  (The test expression is already Param-ified
 * and hence need not go through convert_testexpr, which is why we have to
 * deal with the Param IDs specially.)
 *
 * On failure, returns NULL.
 */
static Query *
convert_EXISTS_to_ANY(PlannerInfo *root, Query *subselect,
					  Node **testexpr, List **paramIds)
{
	Node	   *whereClause;
	List	   *leftargs,
			   *rightargs,
			   *opids,
			   *opcollations,
			   *newWhere,
			   *tlist,
			   *testlist,
			   *paramids;
	ListCell   *lc,
			   *rc,
			   *oc,
			   *cc;
	AttrNumber	resno;

	/*
	 * Query must not require a targetlist, since we have to insert a new one.
	 * Caller should have dealt with the case already.
	 */
	Assert(subselect->targetList == NIL);

	/*
	 * Separate out the WHERE clause.  (We could theoretically also remove
	 * top-level plain JOIN/ON clauses, but it's probably not worth the
	 * trouble.)
	 */
	whereClause = subselect->jointree->quals;
	subselect->jointree->quals = NULL;

	/*
	 * The rest of the sub-select must not refer to any Vars of the parent
	 * query.  (Vars of higher levels should be okay, though.)
	 *
	 * Note: we need not check for Aggrefs separately because we know the
	 * sub-select is as yet unoptimized; any uplevel Aggref must therefore
	 * contain an uplevel Var reference.  This is not the case below ...
	 */
	if (contain_vars_of_level((Node *) subselect, 1))
		return NULL;

	/*
	 * We don't risk optimizing if the WHERE clause is volatile, either.
	 */
	if (contain_volatile_functions(whereClause))
		return NULL;

	/*
	 * Clean up the WHERE clause by doing const-simplification etc on it.
	 * Aside from simplifying the processing we're about to do, this is
	 * important for being able to pull chunks of the WHERE clause up into the
	 * parent query.  Since we are invoked partway through the parent's
	 * preprocess_expression() work, earlier steps of preprocess_expression()
	 * wouldn't get applied to the pulled-up stuff unless we do them here. For
	 * the parts of the WHERE clause that get put back into the child query,
	 * this work is partially duplicative, but it shouldn't hurt.
	 *
	 * Note: we do not run flatten_join_alias_vars.  This is OK because any
	 * parent aliases were flattened already, and we're not going to pull any
	 * child Vars (of any description) into the parent.
	 *
	 * Note: passing the parent's root to eval_const_expressions is
	 * technically wrong, but we can get away with it since only the
	 * boundParams (if any) are used, and those would be the same in a
	 * subroot.
	 */
	whereClause = eval_const_expressions(root, whereClause);
	whereClause = (Node *) canonicalize_qual((Expr *) whereClause);
	whereClause = (Node *) make_ands_implicit((Expr *) whereClause);

	/*
	 * We now have a flattened implicit-AND list of clauses, which we try to
	 * break apart into "outervar = innervar" hash clauses. Anything that
	 * can't be broken apart just goes back into the newWhere list.  Note that
	 * we aren't trying hard yet to ensure that we have only outer or only
	 * inner on each side; we'll check that if we get to the end.
	 */
	leftargs = rightargs = opids = opcollations = newWhere = NIL;
	foreach(lc, (List *) whereClause)
	{
		OpExpr	   *expr = (OpExpr *) lfirst(lc);

		if (IsA(expr, OpExpr) &&
			hash_ok_operator(expr))
		{
			Node	   *leftarg = (Node *) linitial(expr->args);
			Node	   *rightarg = (Node *) lsecond(expr->args);

			if (contain_vars_of_level(leftarg, 1))
			{
				leftargs = lappend(leftargs, leftarg);
				rightargs = lappend(rightargs, rightarg);
				opids = lappend_oid(opids, expr->opno);
				opcollations = lappend_oid(opcollations, expr->inputcollid);
				continue;
			}
			if (contain_vars_of_level(rightarg, 1))
			{
				/*
				 * We must commute the clause to put the outer var on the
				 * left, because the hashing code in nodeSubplan.c expects
				 * that.  This probably shouldn't ever fail, since hashable
				 * operators ought to have commutators, but be paranoid.
				 */
				expr->opno = get_commutator(expr->opno);
				if (OidIsValid(expr->opno) && hash_ok_operator(expr))
				{
					leftargs = lappend(leftargs, rightarg);
					rightargs = lappend(rightargs, leftarg);
					opids = lappend_oid(opids, expr->opno);
					opcollations = lappend_oid(opcollations, expr->inputcollid);
					continue;
				}
				/* If no commutator, no chance to optimize the WHERE clause */
				return NULL;
			}
		}
		/* Couldn't handle it as a hash clause */
		newWhere = lappend(newWhere, expr);
	}

	/*
	 * If we didn't find anything we could convert, fail.
	 */
	if (leftargs == NIL)
		return NULL;

	/*
	 * There mustn't be any parent Vars or Aggs in the stuff that we intend to
	 * put back into the child query.  Note: you might think we don't need to
	 * check for Aggs separately, because an uplevel Agg must contain an
	 * uplevel Var in its argument.  But it is possible that the uplevel Var
	 * got optimized away by eval_const_expressions.  Consider
	 *
	 * SUM(CASE WHEN false THEN uplevelvar ELSE 0 END)
	 */
	if (contain_vars_of_level((Node *) newWhere, 1) ||
		contain_vars_of_level((Node *) rightargs, 1))
		return NULL;
	if (root->parse->hasAggs &&
		(contain_aggs_of_level((Node *) newWhere, 1) ||
		 contain_aggs_of_level((Node *) rightargs, 1)))
		return NULL;

	/*
	 * And there can't be any child Vars in the stuff we intend to pull up.
	 * (Note: we'd need to check for child Aggs too, except we know the child
	 * has no aggs at all because of simplify_EXISTS_query's check. The same
	 * goes for window functions.)
	 */
	if (contain_vars_of_level((Node *) leftargs, 0))
		return NULL;

	/*
	 * Also reject sublinks in the stuff we intend to pull up.  (It might be
	 * possible to support this, but doesn't seem worth the complication.)
	 */
	if (contain_subplans((Node *) leftargs))
		return NULL;

	/*
	 * Okay, adjust the sublevelsup in the stuff we're pulling up.
	 */
	IncrementVarSublevelsUp((Node *) leftargs, -1, 1);

	/*
	 * Put back any child-level-only WHERE clauses.
	 */
	if (newWhere)
		subselect->jointree->quals = (Node *) make_ands_explicit(newWhere);

	/*
	 * Build a new targetlist for the child that emits the expressions we
	 * need.  Concurrently, build a testexpr for the parent using Params to
	 * reference the child outputs.  (Since we generate Params directly here,
	 * there will be no need to convert the testexpr in build_subplan.)
	 */
	tlist = testlist = paramids = NIL;
	resno = 1;
	/* there's no "forfour" so we have to chase one of the lists manually */
	cc = list_head(opcollations);
	forthree(lc, leftargs, rc, rightargs, oc, opids)
	{
		Node	   *leftarg = (Node *) lfirst(lc);
		Node	   *rightarg = (Node *) lfirst(rc);
		Oid			opid = lfirst_oid(oc);
		Oid			opcollation = lfirst_oid(cc);
		Param	   *param;

		cc = lnext(cc);
		param = generate_new_param(root,
								   exprType(rightarg),
								   exprTypmod(rightarg),
								   exprCollation(rightarg));
		tlist = lappend(tlist,
						makeTargetEntry((Expr *) rightarg,
										resno++,
										NULL,
										false));
		testlist = lappend(testlist,
						   make_opclause(opid, BOOLOID, false,
										 (Expr *) leftarg, (Expr *) param,
										 InvalidOid, opcollation));
		paramids = lappend_int(paramids, param->paramid);
	}

	/* Put everything where it should go, and we're done */
	subselect->targetList = tlist;
	*testexpr = (Node *) make_ands_explicit(testlist);
	*paramIds = paramids;

	return subselect;
}


/*
 * Replace correlation vars (uplevel vars) with Params.
 *
 * Uplevel PlaceHolderVars and aggregates are replaced, too.
 *
 * Note: it is critical that this runs immediately after SS_process_sublinks.
 * Since we do not recurse into the arguments of uplevel PHVs and aggregates,
 * they will get copied to the appropriate subplan args list in the parent
 * query with uplevel vars not replaced by Params, but only adjusted in level
 * (see replace_outer_placeholdervar and replace_outer_agg).  That's exactly
 * what we want for the vars of the parent level --- but if a PHV's or
 * aggregate's argument contains any further-up variables, they have to be
 * replaced with Params in their turn. That will happen when the parent level
 * runs SS_replace_correlation_vars.  Therefore it must do so after expanding
 * its sublinks to subplans.  And we don't want any steps in between, else
 * those steps would never get applied to the argument expressions, either in
 * the parent or the child level.
 *
 * Another fairly tricky thing going on here is the handling of SubLinks in
 * the arguments of uplevel PHVs/aggregates.  Those are not touched inside the
 * intermediate query level, either.  Instead, SS_process_sublinks recurses on
 * them after copying the PHV or Aggref expression into the parent plan level
 * (this is actually taken care of in build_subplan).
 */
Node *
SS_replace_correlation_vars(PlannerInfo *root, Node *expr)
{
	/* No setup needed for tree walk, so away we go */
	return replace_correlation_vars_mutator(expr, root);
}

static Node *
replace_correlation_vars_mutator(Node *node, PlannerInfo *root)
{
	if (node == NULL)
		return NULL;
	if (IsA(node, Var))
	{
		if (((Var *) node)->varlevelsup > 0)
			return (Node *) replace_outer_var(root, (Var *) node);
	}
	if (IsA(node, PlaceHolderVar))
	{
		if (((PlaceHolderVar *) node)->phlevelsup > 0)
			return (Node *) replace_outer_placeholdervar(root,
													(PlaceHolderVar *) node);
	}
	if (IsA(node, Aggref))
	{
		if (((Aggref *) node)->agglevelsup > 0)
			return (Node *) replace_outer_agg(root, (Aggref *) node);
	}
	if (IsA(node, Grouping))
	{
		if (((Grouping *) node)->agglevelsup > 0)
			return (Node *) replace_outer_grouping(root, (Grouping *) node);
	}
	return expression_tree_mutator(node,
								   replace_correlation_vars_mutator,
								   (void *) root);
}

/*
 * Expand SubLinks to SubPlans in the given expression.
 *
 * The isQual argument tells whether or not this expression is a WHERE/HAVING
 * qualifier expression.  If it is, any sublinks appearing at top level need
 * not distinguish FALSE from UNKNOWN return values.
 */
Node *
SS_process_sublinks(PlannerInfo *root, Node *expr, bool isQual)
{
	process_sublinks_context context;

	context.root = root;
	context.isTopQual = isQual;
	return process_sublinks_mutator(expr, &context);
}

static Node *
process_sublinks_mutator(Node *node, process_sublinks_context *context)
{
	process_sublinks_context locContext;

	locContext.root = context->root;

	if (node == NULL)
		return NULL;
	if (IsA(node, SubLink))
	{
		SubLink    *sublink = (SubLink *) node;
		Node	   *testexpr;

		/*
		 * First, recursively process the lefthand-side expressions, if any.
		 * They're not top-level anymore.
		 */
		locContext.isTopQual = false;
		testexpr = process_sublinks_mutator(sublink->testexpr, &locContext);

		/*
		 * Now build the SubPlan node and make the expr to return.
		 */
		return make_subplan(context->root,
							(Query *) sublink->subselect,
							sublink->subLinkType,
							sublink->subLinkId,
							testexpr,
							context->isTopQual);
	}

	/*
	 * Don't recurse into the arguments of an outer PHV or aggregate here. Any
	 * SubLinks in the arguments have to be dealt with at the outer query
	 * level; they'll be handled when build_subplan collects the PHV or Aggref
	 * into the arguments to be passed down to the current subplan.
	 */
	if (IsA(node, PlaceHolderVar))
	{
		if (((PlaceHolderVar *) node)->phlevelsup > 0)
			return node;
	}
	else if (IsA(node, Aggref))
	{
		if (((Aggref *) node)->agglevelsup > 0)
			return node;
	}

	/*
	 * We should never see a SubPlan expression in the input (since this is
	 * the very routine that creates 'em to begin with).  We shouldn't find
	 * ourselves invoked directly on a Query, either.
	 */
	Assert(!IsA(node, SubPlan));
	Assert(!IsA(node, AlternativeSubPlan));
	Assert(!IsA(node, Query));

	/*
	 * Because make_subplan() could return an AND or OR clause, we have to
	 * take steps to preserve AND/OR flatness of a qual.  We assume the input
	 * has been AND/OR flattened and so we need no recursion here.
	 *
	 * (Due to the coding here, we will not get called on the List subnodes of
	 * an AND; and the input is *not* yet in implicit-AND format.  So no check
	 * is needed for a bare List.)
	 *
	 * Anywhere within the top-level AND/OR clause structure, we can tell
	 * make_subplan() that NULL and FALSE are interchangeable.  So isTopQual
	 * propagates down in both cases.  (Note that this is unlike the meaning
	 * of "top level qual" used in most other places in Postgres.)
	 */
	if (and_clause(node))
	{
		List	   *newargs = NIL;
		ListCell   *l;

		/* Still at qual top-level */
		locContext.isTopQual = context->isTopQual;

		foreach(l, ((BoolExpr *) node)->args)
		{
			Node	   *newarg;

			newarg = process_sublinks_mutator(lfirst(l), &locContext);
			if (and_clause(newarg))
				newargs = list_concat(newargs, ((BoolExpr *) newarg)->args);
			else
				newargs = lappend(newargs, newarg);
		}
		return (Node *) make_andclause(newargs);
	}

	if (or_clause(node))
	{
		List	   *newargs = NIL;
		ListCell   *l;

		/* Still at qual top-level */
		locContext.isTopQual = context->isTopQual;

		foreach(l, ((BoolExpr *) node)->args)
		{
			Node	   *newarg;

			newarg = process_sublinks_mutator(lfirst(l), &locContext);
			if (or_clause(newarg))
				newargs = list_concat(newargs, ((BoolExpr *) newarg)->args);
			else
				newargs = lappend(newargs, newarg);
		}
		return (Node *) make_orclause(newargs);
	}

	/*
	 * If we recurse down through anything other than an AND or OR node, we
	 * are definitely not at top qual level anymore.
	 */
	locContext.isTopQual = false;

	return expression_tree_mutator(node,
								   process_sublinks_mutator,
								   (void *) &locContext);
}

/*
 * SS_finalize_plan - do final sublink and parameter processing for a
 * completed Plan.
 *
 * This recursively computes the extParam and allParam sets for every Plan
 * node in the given plan tree.  It also optionally attaches any previously
 * generated InitPlans to the top plan node.  (Any InitPlans should already
 * have been put through SS_finalize_plan.)
 */
void
SS_finalize_plan(PlannerInfo *root, Plan *plan, bool attach_initplans)
{
	Bitmapset  *valid_params,
			   *initExtParam,
			   *initSetParam;
	Cost		initplan_cost;
	PlannerInfo *proot;
	ListCell   *l;

	/*
	 * Examine any initPlans to determine the set of external params they
	 * reference, the set of output params they supply, and their total cost.
	 * We'll use at least some of this info below.  (Note we are assuming that
	 * finalize_plan doesn't touch the initPlans.)
	 *
	 * In the case where attach_initplans is false, we are assuming that the
	 * existing initPlans are siblings that might supply params needed by the
	 * current plan.
	 */
	initExtParam = initSetParam = NULL;
	initplan_cost = 0;
	foreach(l, root->init_plans)
	{
		SubPlan    *initsubplan = (SubPlan *) lfirst(l);
		Plan	   *initplan = planner_subplan_get_plan(root, initsubplan);
		ListCell   *l2;

		initExtParam = bms_add_members(initExtParam, initplan->extParam);
		foreach(l2, initsubplan->setParam)
		{
			initSetParam = bms_add_member(initSetParam, lfirst_int(l2));
		}
		initplan_cost += initsubplan->startup_cost + initsubplan->per_call_cost;
	}

	/*
	 * Now determine the set of params that are validly referenceable in this
	 * query level; to wit, those available from outer query levels plus the
	 * output parameters of any local initPlans.  (We do not include output
	 * parameters of regular subplans.  Those should only appear within the
	 * testexpr of SubPlan nodes, and are taken care of locally within
	 * finalize_primnode.  Likewise, special parameters that are generated by
	 * nodes such as ModifyTable are handled within finalize_plan.)
	 */
	valid_params = bms_copy(initSetParam);
	for (proot = root->parent_root; proot != NULL; proot = proot->parent_root)
	{
		/* Include ordinary Var/PHV/Aggref params */
		foreach(l, proot->plan_params)
		{
			PlannerParamItem *pitem = (PlannerParamItem *) lfirst(l);

			valid_params = bms_add_member(valid_params, pitem->paramId);
		}
		/* Include any outputs of outer-level initPlans */
		foreach(l, proot->init_plans)
		{
			SubPlan    *initsubplan = (SubPlan *) lfirst(l);
			ListCell   *l2;

			foreach(l2, initsubplan->setParam)
			{
				valid_params = bms_add_member(valid_params, lfirst_int(l2));
			}
		}
		/* Include worktable ID, if a recursive query is being planned */
		if (proot->wt_param_id >= 0)
			valid_params = bms_add_member(valid_params, proot->wt_param_id);
	}

	/*
	 * Now recurse through plan tree.
	 */
	(void) finalize_plan(root, plan, valid_params, NULL);

	bms_free(valid_params);

	/*
	 * Finally, attach any initPlans to the topmost plan node, and add their
	 * extParams to the topmost node's, too.  However, any setParams of the
	 * initPlans should not be present in the topmost node's extParams, only
	 * in its allParams.  (As of PG 8.1, it's possible that some initPlans
	 * have extParams that are setParams of other initPlans, so we have to
	 * take care of this situation explicitly.)
	 *
	 * We also add the eval cost of each initPlan to the startup cost of the
	 * top node.  This is a conservative overestimate, since in fact each
	 * initPlan might be executed later than plan startup, or even not at all.
	 */
	if (attach_initplans)
	{
		plan->initPlan = root->init_plans;
		root->init_plans = NIL; /* make sure they're not attached twice */

		/* allParam must include all these params */
		plan->allParam = bms_add_members(plan->allParam, initExtParam);
		plan->allParam = bms_add_members(plan->allParam, initSetParam);
		/* extParam must include any child extParam */
		plan->extParam = bms_add_members(plan->extParam, initExtParam);
		/* but extParam shouldn't include any setParams */
		plan->extParam = bms_del_members(plan->extParam, initSetParam);
		/* ensure extParam is exactly NULL if it's empty */
		if (bms_is_empty(plan->extParam))
			plan->extParam = NULL;

		plan->startup_cost += initplan_cost;
		plan->total_cost += initplan_cost;
	}
}

/*
 * Recursive processing of all nodes in the plan tree
 *
 * valid_params is the set of param IDs considered valid to reference in
 * this plan node or its children.
 * scan_params is a set of param IDs to force scan plan nodes to reference.
 * This is for EvalPlanQual support, and is always NULL at the top of the
 * recursion.
 *
 * The return value is the computed allParam set for the given Plan node.
 * This is just an internal notational convenience.
 */
static Bitmapset *
finalize_plan(PlannerInfo *root, Plan *plan, Bitmapset *valid_params,
			  Bitmapset *scan_params)
{
	finalize_primnode_context context;
	int			locally_added_param;
	Bitmapset  *nestloop_params;
	Bitmapset  *child_params;

	if (plan == NULL)
		return NULL;

	context.root = root;
	context.paramids = NULL;	/* initialize set to empty */
	locally_added_param = -1;	/* there isn't one */
	nestloop_params = NULL;		/* there aren't any */

	/*
	 * When we call finalize_primnode, context.paramids sets are automatically
	 * merged together.  But when recursing to self, we have to do it the hard
	 * way.  We want the paramids set to include params in subplans as well as
	 * at this level.
	 */

	/* Find params in targetlist and qual */
	finalize_primnode((Node *) plan->targetlist, &context);
	finalize_primnode((Node *) plan->qual, &context);

	/* Check additional node-type-specific fields */
	switch (nodeTag(plan))
	{
		case T_Result:
			finalize_primnode(((Result *) plan)->resconstantqual,
							  &context);
			break;

		case T_SeqScan:
			context.paramids = bms_add_members(context.paramids, scan_params);
			break;

		case T_IndexScan:
			finalize_primnode((Node *) ((IndexScan *) plan)->indexqual,
							  &context);
			finalize_primnode((Node *) ((IndexScan *) plan)->indexorderby,
							  &context);

			/*
			 * we need not look at indexqualorig, since it will have the same
			 * param references as indexqual.  Likewise, we can ignore
			 * indexorderbyorig.
			 */
			context.paramids = bms_add_members(context.paramids, scan_params);
			break;

		case T_IndexOnlyScan:
			finalize_primnode((Node *) ((IndexOnlyScan *) plan)->indexqual,
							  &context);
			finalize_primnode((Node *) ((IndexOnlyScan *) plan)->indexorderby,
							  &context);

			/*
			 * we need not look at indextlist, since it cannot contain Params.
			 */
			context.paramids = bms_add_members(context.paramids, scan_params);
			break;

		case T_BitmapIndexScan:
			finalize_primnode((Node *) ((BitmapIndexScan *) plan)->indexqual,
							  &context);

			/*
			 * we need not look at indexqualorig, since it will have the same
			 * param references as indexqual.
			 */
			break;

		case T_BitmapHeapScan:
			finalize_primnode((Node *) ((BitmapHeapScan *) plan)->bitmapqualorig,
							  &context);
			context.paramids = bms_add_members(context.paramids, scan_params);
			break;

		case T_TidScan:
			finalize_primnode((Node *) ((TidScan *) plan)->tidquals,
							  &context);
			context.paramids = bms_add_members(context.paramids, scan_params);
			break;

		case T_SubqueryScan:

			/*
			 * In a SubqueryScan, SS_finalize_plan has already been run on the
			 * subplan by the inner invocation of subquery_planner, so there's
			 * no need to do it again.  Instead, just pull out the subplan's
			 * extParams list, which represents the params it needs from my
			 * level and higher levels.
			 */
			context.paramids = bms_add_members(context.paramids,
								 ((SubqueryScan *) plan)->subplan->extParam);
			/* We need scan_params too, though */
			context.paramids = bms_add_members(context.paramids, scan_params);
			break;

		case T_FunctionScan:
			{
				FunctionScan *fscan = (FunctionScan *) plan;
				ListCell   *lc;

				/*
				 * Call finalize_primnode independently on each function
				 * expression, so that we can record which params are
				 * referenced in each, in order to decide which need
				 * re-evaluating during rescan.
				 */
				foreach(lc, fscan->functions)
				{
					RangeTblFunction *rtfunc = (RangeTblFunction *) lfirst(lc);
					finalize_primnode_context funccontext;

					funccontext = context;
					funccontext.paramids = NULL;

					finalize_primnode(rtfunc->funcexpr, &funccontext);

					/* remember results for execution */
					rtfunc->funcparams = funccontext.paramids;

					/* add the function's params to the overall set */
					context.paramids = bms_add_members(context.paramids,
													   funccontext.paramids);
				}

				context.paramids = bms_add_members(context.paramids,
												   scan_params);
			}
			break;

		case T_ValuesScan:
			finalize_primnode((Node *) ((ValuesScan *) plan)->values_lists,
							  &context);
			context.paramids = bms_add_members(context.paramids, scan_params);
			break;

		case T_CteScan:
			{
				/*
				 * You might think we should add the node's cteParam to
				 * paramids, but we shouldn't because that param is just a
				 * linkage mechanism for multiple CteScan nodes for the same
				 * CTE; it is never used for changed-param signaling.  What we
				 * have to do instead is to find the referenced CTE plan and
				 * incorporate its external paramids, so that the correct
				 * things will happen if the CTE references outer-level
				 * variables.  See test cases for bug #4902.
				 */
				int			plan_id = ((CteScan *) plan)->ctePlanId;
				Plan	   *cteplan;

				/* so, do this ... */
				if (plan_id < 1 || plan_id > list_length(root->glob->subplans))
					elog(ERROR, "could not find plan for CteScan referencing plan ID %d",
						 plan_id);
				cteplan = (Plan *) list_nth(root->glob->subplans, plan_id - 1);
				context.paramids =
					bms_add_members(context.paramids, cteplan->extParam);

#ifdef NOT_USED
				/* ... but not this */
				context.paramids =
					bms_add_member(context.paramids,
								   ((CteScan *) plan)->cteParam);
#endif

				context.paramids = bms_add_members(context.paramids,
												   scan_params);
			}
			break;

		case T_WorkTableScan:
			context.paramids =
				bms_add_member(context.paramids,
							   ((WorkTableScan *) plan)->wtParam);
			context.paramids = bms_add_members(context.paramids, scan_params);
			break;

		case T_ForeignScan:
			finalize_primnode((Node *) ((ForeignScan *) plan)->fdw_exprs,
							  &context);
			context.paramids = bms_add_members(context.paramids, scan_params);
			break;

		case T_ModifyTable:
			{
				ModifyTable *mtplan = (ModifyTable *) plan;
				ListCell   *l;

				/* Force descendant scan nodes to reference epqParam */
				locally_added_param = mtplan->epqParam;
				valid_params = bms_add_member(bms_copy(valid_params),
											  locally_added_param);
				scan_params = bms_add_member(bms_copy(scan_params),
											 locally_added_param);
				finalize_primnode((Node *) mtplan->returningLists,
								  &context);
				foreach(l, mtplan->plans)
				{
					context.paramids =
						bms_add_members(context.paramids,
										finalize_plan(root,
													  (Plan *) lfirst(l),
													  valid_params,
													  scan_params));
				}
			}
			break;

		case T_Append:
			{
				ListCell   *l;

				foreach(l, ((Append *) plan)->appendplans)
				{
					context.paramids =
						bms_add_members(context.paramids,
										finalize_plan(root,
													  (Plan *) lfirst(l),
													  valid_params,
													  scan_params));
				}
			}
			break;

		case T_MergeAppend:
			{
				ListCell   *l;

				foreach(l, ((MergeAppend *) plan)->mergeplans)
				{
					context.paramids =
						bms_add_members(context.paramids,
										finalize_plan(root,
													  (Plan *) lfirst(l),
													  valid_params,
													  scan_params));
				}
			}
			break;

		case T_BitmapAnd:
			{
				ListCell   *l;

				foreach(l, ((BitmapAnd *) plan)->bitmapplans)
				{
					context.paramids =
						bms_add_members(context.paramids,
										finalize_plan(root,
													  (Plan *) lfirst(l),
													  valid_params,
													  scan_params));
				}
			}
			break;

		case T_BitmapOr:
			{
				ListCell   *l;

				foreach(l, ((BitmapOr *) plan)->bitmapplans)
				{
					context.paramids =
						bms_add_members(context.paramids,
										finalize_plan(root,
													  (Plan *) lfirst(l),
													  valid_params,
													  scan_params));
				}
			}
			break;

		case T_NestLoop:
			{
				ListCell   *l;

				finalize_primnode((Node *) ((Join *) plan)->joinqual,
								  &context);
				/* collect set of params that will be passed to right child */
				foreach(l, ((NestLoop *) plan)->nestParams)
				{
					NestLoopParam *nlp = (NestLoopParam *) lfirst(l);

					nestloop_params = bms_add_member(nestloop_params,
													 nlp->paramno);
				}
			}
			break;

		case T_MergeJoin:
			finalize_primnode((Node *) ((Join *) plan)->joinqual,
							  &context);
			finalize_primnode((Node *) ((MergeJoin *) plan)->mergeclauses,
							  &context);
			break;

		case T_HashJoin:
			finalize_primnode((Node *) ((Join *) plan)->joinqual,
							  &context);
			finalize_primnode((Node *) ((HashJoin *) plan)->hashclauses,
							  &context);
			break;

		case T_Limit:
			finalize_primnode(((Limit *) plan)->limitOffset,
							  &context);
			finalize_primnode(((Limit *) plan)->limitCount,
							  &context);
			break;

		case T_RecursiveUnion:
			/* child nodes are allowed to reference wtParam */
			locally_added_param = ((RecursiveUnion *) plan)->wtParam;
			valid_params = bms_add_member(bms_copy(valid_params),
										  locally_added_param);
			/* wtParam does *not* get added to scan_params */
			break;

		case T_LockRows:
			/* Force descendant scan nodes to reference epqParam */
			locally_added_param = ((LockRows *) plan)->epqParam;
			valid_params = bms_add_member(bms_copy(valid_params),
										  locally_added_param);
			scan_params = bms_add_member(bms_copy(scan_params),
										 locally_added_param);
			break;

		case T_WindowAgg:
			finalize_primnode(((WindowAgg *) plan)->startOffset,
							  &context);
			finalize_primnode(((WindowAgg *) plan)->endOffset,
							  &context);
			break;

		case T_Hash:
		case T_Agg:
		case T_Material:
		case T_Sort:
		case T_Unique:
		case T_SetOp:
		case T_Group:
			break;

		default:
			elog(ERROR, "unrecognized node type: %d",
				 (int) nodeTag(plan));
	}

	/* Process left and right child plans, if any */
	child_params = finalize_plan(root,
								 plan->lefttree,
								 valid_params,
								 scan_params);
	context.paramids = bms_add_members(context.paramids, child_params);

	if (nestloop_params)
	{
		/* right child can reference nestloop_params as well as valid_params */
		child_params = finalize_plan(root,
									 plan->righttree,
									 bms_union(nestloop_params, valid_params),
									 scan_params);
		/* ... and they don't count as parameters used at my level */
		child_params = bms_difference(child_params, nestloop_params);
		bms_free(nestloop_params);
	}
	else
	{
		/* easy case */
		child_params = finalize_plan(root,
									 plan->righttree,
									 valid_params,
									 scan_params);
	}
	context.paramids = bms_add_members(context.paramids, child_params);

	/*
	 * Any locally generated parameter doesn't count towards its generating
	 * plan node's external dependencies.  (Note: if we changed valid_params
	 * and/or scan_params, we leak those bitmapsets; not worth the notational
	 * trouble to clean them up.)
	 */
	if (locally_added_param >= 0)
	{
		context.paramids = bms_del_member(context.paramids,
										  locally_added_param);
	}

	/* Now we have all the paramids */

	if (!bms_is_subset(context.paramids, valid_params))
		elog(ERROR, "plan should not reference subplan's variable");

	/*
	 * Note: by definition, extParam and allParam should have the same value
	 * in any plan node that doesn't have child initPlans.  We set them equal
	 * here, and later SS_finalize_plan will update them properly in node(s)
	 * that it attaches initPlans to.
	 *
	 * For speed at execution time, make sure extParam/allParam are actually
	 * NULL if they are empty sets.
	 */
	if (bms_is_empty(context.paramids))
	{
		plan->extParam = NULL;
		plan->allParam = NULL;
	}
	else
	{
		plan->extParam = context.paramids;
		plan->allParam = bms_copy(context.paramids);
	}

	return plan->allParam;
}

/*
 * finalize_primnode: add IDs of all PARAM_EXEC params appearing in the given
 * expression tree to the result set.
 */
static bool
finalize_primnode(Node *node, finalize_primnode_context *context)
{
	if (node == NULL)
		return false;
	if (IsA(node, Param))
	{
		if (((Param *) node)->paramkind == PARAM_EXEC)
		{
			int			paramid = ((Param *) node)->paramid;

			context->paramids = bms_add_member(context->paramids, paramid);
		}
		return false;			/* no more to do here */
	}
	if (IsA(node, SubPlan))
	{
		SubPlan    *subplan = (SubPlan *) node;
		Plan	   *plan = planner_subplan_get_plan(context->root, subplan);
		ListCell   *lc;
		Bitmapset  *subparamids;

		/* Recurse into the testexpr, but not into the Plan */
		finalize_primnode(subplan->testexpr, context);

		/*
		 * Remove any param IDs of output parameters of the subplan that were
		 * referenced in the testexpr.  These are not interesting for
		 * parameter change signaling since we always re-evaluate the subplan.
		 * Note that this wouldn't work too well if there might be uses of the
		 * same param IDs elsewhere in the plan, but that can't happen because
		 * generate_new_param never tries to merge params.
		 */
		foreach(lc, subplan->paramIds)
		{
			context->paramids = bms_del_member(context->paramids,
											   lfirst_int(lc));
		}

		/* Also examine args list */
		finalize_primnode((Node *) subplan->args, context);

		/*
		 * Add params needed by the subplan to paramids, but excluding those
		 * we will pass down to it.
		 */
		subparamids = bms_copy(plan->extParam);
		foreach(lc, subplan->parParam)
		{
			subparamids = bms_del_member(subparamids, lfirst_int(lc));
		}
		context->paramids = bms_join(context->paramids, subparamids);

		return false;			/* no more to do here */
	}
	return expression_tree_walker(node, finalize_primnode,
								  (void *) context);
}

/*
 * SS_make_initplan_from_plan - given a plan tree, make it an InitPlan
 *
 * The plan is expected to return a scalar value of the given type/collation.
 * We build an EXPR_SUBLINK SubPlan node and put it into the initplan
 * list for the current query level.  A Param that represents the initplan's
 * output is returned.
 *
 * We assume the plan hasn't been put through SS_finalize_plan.
 */
Param *
SS_make_initplan_from_plan(PlannerInfo *root, Plan *plan,
						   Oid resulttype, int32 resulttypmod,
						   Oid resultcollation)
{
	SubPlan    *node;
	Param	   *prm;

	/*
	 * We must run SS_finalize_plan(), since that's normally done before a
	 * subplan gets put into the initplan list.  Tell it not to attach any
	 * pre-existing initplans to this one, since they are siblings not
	 * children of this initplan.  (This is something else that could perhaps
	 * be cleaner if we did extParam/allParam processing in setrefs.c instead
	 * of here?  See notes for materialize_finished_plan.)
	 */

	/*
	 * Build extParam/allParam sets for plan nodes.
	 */
	SS_finalize_plan(root, plan, false);

	/*
	 * Add the subplan and its PlannerInfo to the global lists.
	 */
	root->glob->subplans = lappend(root->glob->subplans, plan);
	root->glob->subroots = lappend(root->glob->subroots, root);

	/*
	 * Create a SubPlan node and add it to the outer list of InitPlans. Note
	 * it has to appear after any other InitPlans it might depend on (see
	 * comments in ExecReScan).
	 */
	node = makeNode(SubPlan);
	node->subLinkType = EXPR_SUBLINK;
	get_first_col_type(plan, &node->firstColType, &node->firstColTypmod,
					   &node->firstColCollation);
	node->plan_id = list_length(root->glob->subplans);

	root->init_plans = lappend(root->init_plans, node);

	/*
	 * The node can't have any inputs (since it's an initplan), so the
	 * parParam and args lists remain empty.
	 */

	cost_subplan(root, node, plan);

	/*
	 * Make a Param that will be the subplan's output.
	 */
	prm = generate_new_param(root, resulttype, resulttypmod, resultcollation);
	node->setParam = list_make1_int(prm->paramid);

	/* Label the subplan for EXPLAIN purposes */
	node->plan_name = psprintf("InitPlan %d (returns $%d)",
							   node->plan_id, prm->paramid);

	return prm;
}<|MERGE_RESOLUTION|>--- conflicted
+++ resolved
@@ -348,11 +348,7 @@
 
 	Assert(grp->agglevelsup > 0 && grp->agglevelsup < root->query_level);
 
-<<<<<<< HEAD
-	/* Find the query level the Aggref belongs to */
-=======
 	/* Find the query level the Grouping belongs to */
->>>>>>> 00a23d0d
 	for (levelsup = grp->agglevelsup; levelsup > 0; levelsup--)
 		root = root->parent_root;
 
@@ -361,11 +357,7 @@
 	 * make a new slot every time.
 	 */
 	grp = (Grouping *) copyObject(grp);
-<<<<<<< HEAD
-	grp->agglevelsup = 0;
-=======
 	IncrementVarSublevelsUp((Node *) grp, -((int) grp->agglevelsup), 0);
->>>>>>> 00a23d0d
 	Assert(grp->agglevelsup == 0);
 
 	pitem = makeNode(PlannerParamItem);
