/*-------------------------------------------------------------------------
 *
 * clauses.c
 *	  routines to manipulate qualification clauses
 *
 * Portions Copyright (c) 1996-2013, PostgreSQL Global Development Group
 * Portions Copyright (c) 1994, Regents of the University of California
 *
 *
 * IDENTIFICATION
 *	  src/backend/optimizer/util/clauses.c
 *
 * HISTORY
 *	  AUTHOR			DATE			MAJOR EVENT
 *	  Andrew Yu			Nov 3, 1994		clause.c and clauses.c combined
 *
 *-------------------------------------------------------------------------
 */

#include "postgres.h"

#include "access/htup_details.h"
#include "catalog/pg_aggregate.h"
#include "catalog/pg_language.h"
#include "catalog/pg_operator.h"
#include "catalog/pg_proc.h"
#include "catalog/pg_type.h"
#include "executor/executor.h"
#include "executor/functions.h"
#include "funcapi.h"
#include "miscadmin.h"
#include "nodes/makefuncs.h"
#include "nodes/nodeFuncs.h"
#include "optimizer/clauses.h"
#include "optimizer/cost.h"
#include "optimizer/planmain.h"
#include "optimizer/prep.h"
#include "optimizer/var.h"
#include "parser/analyze.h"
#include "parser/parse_coerce.h"
#include "parser/parse_func.h"
#include "parser/parse_agg.h"
#include "rewrite/rewriteManip.h"
#include "tcop/tcopprot.h"
#include "utils/acl.h"
#include "utils/builtins.h"
#include "utils/datum.h"
#include "utils/lsyscache.h"
#include "utils/memutils.h"
#include "utils/syscache.h"
#include "utils/typcache.h"


typedef struct
{
	PlannerInfo *root;
	AggClauseCosts *costs;
} count_agg_clauses_context;

typedef struct
{
	ParamListInfo boundParams;
	PlannerInfo *root;
	List	   *active_fns;
	Node	   *case_val;
	bool		estimate;
} eval_const_expressions_context;

typedef struct
{
	int			nargs;
	List	   *args;
	int		   *usecounts;
} substitute_actual_parameters_context;

typedef struct
{
	int			nargs;
	List	   *args;
	int			sublevels_up;
} substitute_actual_srf_parameters_context;

typedef struct
{
	char	   *proname;
	char	   *prosrc;
} inline_error_callback_arg;

static bool contain_agg_clause_walker(Node *node, void *context);
static bool count_agg_clauses_walker(Node *node,
						 count_agg_clauses_context *context);
static bool find_window_functions_walker(Node *node, WindowFuncLists *lists);
static bool expression_returns_set_rows_walker(Node *node, double *count);
static bool contain_subplans_walker(Node *node, void *context);
static bool contain_mutable_functions_walker(Node *node, void *context);
static bool contain_volatile_functions_walker(Node *node, void *context);
static bool contain_nonstrict_functions_walker(Node *node, void *context);
static bool contain_leaky_functions_walker(Node *node, void *context);
static Relids find_nonnullable_rels_walker(Node *node, bool top_level);
static List *find_nonnullable_vars_walker(Node *node, bool top_level);
static bool is_strict_saop(ScalarArrayOpExpr *expr, bool falseOK);
static Node *eval_const_expressions_mutator(Node *node,
							   eval_const_expressions_context *context);
static List *simplify_or_arguments(List *args,
					  eval_const_expressions_context *context,
					  bool *haveNull, bool *forceTrue);
static List *simplify_and_arguments(List *args,
					   eval_const_expressions_context *context,
					   bool *haveNull, bool *forceFalse);
static Node *simplify_boolean_equality(Oid opno, List *args);
static Expr *simplify_function(Oid funcid,
				  Oid result_type, int32 result_typmod,
				  Oid result_collid, Oid input_collid, List **args_p,
				  bool funcvariadic, bool process_args, bool allow_non_const,
				  eval_const_expressions_context *context);
static List *expand_function_arguments(List *args, Oid result_type,
						  HeapTuple func_tuple);
static List *reorder_function_arguments(List *args, HeapTuple func_tuple);
static List *add_function_defaults(List *args, HeapTuple func_tuple);
static List *fetch_function_defaults(HeapTuple func_tuple);
static void recheck_cast_function_args(List *args, Oid result_type,
						   HeapTuple func_tuple);
static Expr *evaluate_function(Oid funcid, Oid result_type, int32 result_typmod,
				  Oid result_collid, Oid input_collid, List *args,
				  bool funcvariadic,
				  HeapTuple func_tuple,
				  eval_const_expressions_context *context);
static Expr *inline_function(Oid funcid, Oid result_type, Oid result_collid,
				Oid input_collid, List *args,
				bool funcvariadic,
				HeapTuple func_tuple,
				eval_const_expressions_context *context);
static Node *substitute_actual_parameters(Node *expr, int nargs, List *args,
							 int *usecounts);
static Node *substitute_actual_parameters_mutator(Node *node,
							  substitute_actual_parameters_context *context);
static void sql_inline_error_callback(void *arg);
static Expr *evaluate_expr(Expr *expr, Oid result_type, int32 result_typmod,
			  Oid result_collation);
static Query *substitute_actual_srf_parameters(Query *expr,
								 int nargs, List *args);
static Node *substitute_actual_srf_parameters_mutator(Node *node,
						  substitute_actual_srf_parameters_context *context);
static bool tlist_matches_coltypelist(List *tlist, List *coltypelist);


/*****************************************************************************
 *		OPERATOR clause functions
 *****************************************************************************/

/*
 * make_opclause
 *	  Creates an operator clause given its operator info, left operand
 *	  and right operand (pass NULL to create single-operand clause),
 *	  and collation info.
 */
Expr *
make_opclause(Oid opno, Oid opresulttype, bool opretset,
			  Expr *leftop, Expr *rightop,
			  Oid opcollid, Oid inputcollid)
{
	OpExpr	   *expr = makeNode(OpExpr);

	expr->opno = opno;
	expr->opfuncid = InvalidOid;
	expr->opresulttype = opresulttype;
	expr->opretset = opretset;
	expr->opcollid = opcollid;
	expr->inputcollid = inputcollid;
	if (rightop)
		expr->args = list_make2(leftop, rightop);
	else
		expr->args = list_make1(leftop);
	expr->location = -1;
	return (Expr *) expr;
}

/*
 * get_leftop
 *
 * Returns the left operand of a clause of the form (op expr expr)
 *		or (op expr)
 */
Node *
get_leftop(const Expr *clause)
{
	const OpExpr *expr = (const OpExpr *) clause;

	if (expr->args != NIL)
		return linitial(expr->args);
	else
		return NULL;
}

/*
 * get_rightop
 *
 * Returns the right operand in a clause of the form (op expr expr).
 * NB: result will be NULL if applied to a unary op clause.
 */
Node *
get_rightop(const Expr *clause)
{
	const OpExpr *expr = (const OpExpr *) clause;

	if (list_length(expr->args) >= 2)
		return lsecond(expr->args);
	else
		return NULL;
}

/*****************************************************************************
 *		NOT clause functions
 *****************************************************************************/

/*
 * not_clause
 *
 * Returns t iff this is a 'not' clause: (NOT expr).
 */
bool
not_clause(Node *clause)
{
	return (clause != NULL &&
			IsA(clause, BoolExpr) &&
			((BoolExpr *) clause)->boolop == NOT_EXPR);
}

/*
 * make_notclause
 *
 * Create a 'not' clause given the expression to be negated.
 */
Expr *
make_notclause(Expr *notclause)
{
	BoolExpr   *expr = makeNode(BoolExpr);

	expr->boolop = NOT_EXPR;
	expr->args = list_make1(notclause);
	expr->location = -1;
	return (Expr *) expr;
}

/*
 * get_notclausearg
 *
 * Retrieve the clause within a 'not' clause
 */
Expr *
get_notclausearg(Expr *notclause)
{
	return linitial(((BoolExpr *) notclause)->args);
}

/*****************************************************************************
 *		OR clause functions
 *****************************************************************************/

/*
 * or_clause
 *
 * Returns t iff the clause is an 'or' clause: (OR { expr }).
 */
bool
or_clause(Node *clause)
{
	return (clause != NULL &&
			IsA(clause, BoolExpr) &&
			((BoolExpr *) clause)->boolop == OR_EXPR);
}

/*
 * make_orclause
 *
 * Creates an 'or' clause given a list of its subclauses.
 */
Expr *
make_orclause(List *orclauses)
{
	BoolExpr   *expr = makeNode(BoolExpr);

	expr->boolop = OR_EXPR;
	expr->args = orclauses;
	expr->location = -1;
	return (Expr *) expr;
}

/*****************************************************************************
 *		AND clause functions
 *****************************************************************************/


/*
 * and_clause
 *
 * Returns t iff its argument is an 'and' clause: (AND { expr }).
 */
bool
and_clause(Node *clause)
{
	return (clause != NULL &&
			IsA(clause, BoolExpr) &&
			((BoolExpr *) clause)->boolop == AND_EXPR);
}

/*
 * make_andclause
 *
 * Creates an 'and' clause given a list of its subclauses.
 */
Expr *
make_andclause(List *andclauses)
{
	BoolExpr   *expr = makeNode(BoolExpr);

	expr->boolop = AND_EXPR;
	expr->args = andclauses;
	expr->location = -1;
	return (Expr *) expr;
}

/*
 * make_and_qual
 *
 * Variant of make_andclause for ANDing two qual conditions together.
 * Qual conditions have the property that a NULL nodetree is interpreted
 * as 'true'.
 *
 * NB: this makes no attempt to preserve AND/OR flatness; so it should not
 * be used on a qual that has already been run through prepqual.c.
 */
Node *
make_and_qual(Node *qual1, Node *qual2)
{
	if (qual1 == NULL)
		return qual2;
	if (qual2 == NULL)
		return qual1;
	return (Node *) make_andclause(list_make2(qual1, qual2));
}

/*
 * Sometimes (such as in the input of ExecQual), we use lists of expression
 * nodes with implicit AND semantics.
 *
 * These functions convert between an AND-semantics expression list and the
 * ordinary representation of a boolean expression.
 *
 * Note that an empty list is considered equivalent to TRUE.
 */
Expr *
make_ands_explicit(List *andclauses)
{
	if (andclauses == NIL)
		return (Expr *) makeBoolConst(true, false);
	else if (list_length(andclauses) == 1)
		return (Expr *) linitial(andclauses);
	else
		return make_andclause(andclauses);
}

List *
make_ands_implicit(Expr *clause)
{
	/*
	 * NB: because the parser sets the qual field to NULL in a query that has
	 * no WHERE clause, we must consider a NULL input clause as TRUE, even
	 * though one might more reasonably think it FALSE.  Grumble. If this
	 * causes trouble, consider changing the parser's behavior.
	 */
	if (clause == NULL)
		return NIL;				/* NULL -> NIL list == TRUE */
	else if (and_clause((Node *) clause))
		return ((BoolExpr *) clause)->args;
	else if (IsA(clause, Const) &&
			 !((Const *) clause)->constisnull &&
			 DatumGetBool(((Const *) clause)->constvalue))
		return NIL;				/* constant TRUE input -> NIL list */
	else
		return list_make1(clause);
}


/*****************************************************************************
 *		Aggregate-function clause manipulation
 *****************************************************************************/

/*
 * contain_agg_clause
 *	  Recursively search for Aggref nodes within a clause.
 *
 *	  Returns true if any aggregate found.
 *
 * This does not descend into subqueries, and so should be used only after
 * reduction of sublinks to subplans, or in contexts where it's known there
 * are no subqueries.  There mustn't be outer-aggregate references either.
 *
 * (If you want something like this but able to deal with subqueries,
 * see rewriteManip.c's contain_aggs_of_level().)
 */
bool
contain_agg_clause(Node *clause)
{
	return contain_agg_clause_walker(clause, NULL);
}

static bool
contain_agg_clause_walker(Node *node, void *context)
{
	if (node == NULL)
		return false;
	if (IsA(node, Aggref))
	{
		Assert(((Aggref *) node)->agglevelsup == 0);
		return true;			/* abort the tree traversal and return true */
	}
	Assert(!IsA(node, SubLink));
	return expression_tree_walker(node, contain_agg_clause_walker, context);
}

/*
 * count_agg_clauses
 *	  Recursively count the Aggref nodes in an expression tree, and
 *	  accumulate other cost information about them too.
 *
 *	  Note: this also checks for nested aggregates, which are an error.
 *
 * We not only count the nodes, but estimate their execution costs, and
 * attempt to estimate the total space needed for their transition state
 * values if all are evaluated in parallel (as would be done in a HashAgg
 * plan).  See AggClauseCosts for the exact set of statistics collected.
 *
 * NOTE that the counts/costs are ADDED to those already in *costs ... so
 * the caller is responsible for zeroing the struct initially.
 *
 * This does not descend into subqueries, and so should be used only after
 * reduction of sublinks to subplans, or in contexts where it's known there
 * are no subqueries.  There mustn't be outer-aggregate references either.
 */
void
count_agg_clauses(PlannerInfo *root, Node *clause, AggClauseCosts *costs)
{
	count_agg_clauses_context context;

	context.root = root;
	context.costs = costs;
	(void) count_agg_clauses_walker(clause, &context);
}

static bool
count_agg_clauses_walker(Node *node, count_agg_clauses_context *context)
{
	if (node == NULL)
		return false;
	if (IsA(node, Aggref))
	{
		Aggref	   *aggref = (Aggref *) node;
		AggClauseCosts *costs = context->costs;
		HeapTuple	aggTuple;
		Form_pg_aggregate aggform;
		Oid			aggtransfn;
		Oid			aggfinalfn;
		Oid			aggtranstype;
		QualCost	argcosts;
		Oid		   *inputTypes;
		int			numArguments;

		Assert(aggref->agglevelsup == 0);

		/* fetch info about aggregate from pg_aggregate */
		aggTuple = SearchSysCache1(AGGFNOID,
								   ObjectIdGetDatum(aggref->aggfnoid));
		if (!HeapTupleIsValid(aggTuple))
			elog(ERROR, "cache lookup failed for aggregate %u",
				 aggref->aggfnoid);
		aggform = (Form_pg_aggregate) GETSTRUCT(aggTuple);
		aggtransfn = aggform->aggtransfn;
		aggfinalfn = aggform->aggfinalfn;
		aggtranstype = aggform->aggtranstype;
		ReleaseSysCache(aggTuple);

		/* count it */
		costs->numAggs++;
		if (aggref->aggorder != NIL || aggref->aggdistinct != NIL)
			costs->numOrderedAggs++;

		/* add component function execution costs to appropriate totals */
		if (OidIsValid(aggtransfn))
			costs->transCost.per_tuple += get_func_cost(aggtransfn) * cpu_operator_cost;
		if (OidIsValid(aggfinalfn))
			costs->finalCost += get_func_cost(aggfinalfn) * cpu_operator_cost;

		/* also add the input expressions' cost to per-input-row costs */
		cost_qual_eval_node(&argcosts, (Node *) aggref->args, context->root);
		costs->transCost.startup += argcosts.startup;
		costs->transCost.per_tuple += argcosts.per_tuple;

		/*
		 * Add the filter's cost to per-input-row costs.  XXX We should reduce
		 * input expression costs according to filter selectivity.
		 */
		cost_qual_eval_node(&argcosts, (Node *) aggref->aggfilter,
							context->root);
		costs->transCost.startup += argcosts.startup;
		costs->transCost.per_tuple += argcosts.per_tuple;

		/* extract argument types (ignoring any ORDER BY expressions) */
		inputTypes = (Oid *) palloc(sizeof(Oid) * FUNC_MAX_ARGS);
		numArguments = 0;

		numArguments = get_aggregate_argtype(aggref, inputTypes, NULL);

		/* resolve actual type of transition state, if polymorphic */
		if (OidIsValid(aggtranstype) && IsPolymorphicType(aggtranstype))
		{
			/* have to fetch the agg's declared input types... */
			Oid		   *declaredArgTypes;
			int			agg_nargs;

			(void) get_func_signature(aggref->aggfnoid,
									  &declaredArgTypes, &agg_nargs);
			Assert(agg_nargs == numArguments);
			aggtranstype = enforce_generic_type_consistency(inputTypes,
															declaredArgTypes,
															agg_nargs,
															aggtranstype,
															false);
			pfree(declaredArgTypes);
		}

		/*
		 * If the transition type is pass-by-value then it doesn't add
		 * anything to the required size of the hashtable.	If it is
		 * pass-by-reference then we have to add the estimated size of the
		 * value itself, plus palloc overhead.
		 */
		if (OidIsValid(aggtranstype) && !get_typbyval(aggtranstype))
		{
			int32		aggtranstypmod;
			int32		avgwidth;

			/*
			 * If transition state is of same type as first input, assume it's
			 * the same typmod (same width) as well.  This works for cases
			 * like MAX/MIN and is probably somewhat reasonable otherwise.
			 */
			if (numArguments > 0 && aggtranstype == inputTypes[0])
				aggtranstypmod = exprTypmod((Node *) linitial(aggref->args));
			else
				aggtranstypmod = -1;

			avgwidth = get_typavgwidth(aggtranstype, aggtranstypmod);
			avgwidth = MAXALIGN(avgwidth);

			costs->transitionSpace += avgwidth + 2 * sizeof(void *);
		}
		else if (aggtranstype == INTERNALOID)
		{
			/*
			 * INTERNAL transition type is a special case: although INTERNAL
			 * is pass-by-value, it's almost certainly being used as a pointer
			 * to some large data structure.  We assume usage of
			 * ALLOCSET_DEFAULT_INITSIZE, which is a good guess if the data is
			 * being kept in a private memory context, as is done by
			 * array_agg() for instance.
			 */
			costs->transitionSpace += ALLOCSET_DEFAULT_INITSIZE;
		}

		/*
		 * Complain if the aggregate's arguments contain any aggregates;
		 * nested agg functions are semantically nonsensical.  Aggregates in
		 * the FILTER clause are detected in transformAggregateCall().
		 */
		if (contain_agg_clause((Node *) aggref->args))
			ereport(ERROR,
					(errcode(ERRCODE_GROUPING_ERROR),
					 errmsg("aggregate function calls cannot be nested")));

		/*
		 * Having checked that, we need not recurse into the argument.
		 */
		return false;
	}
	Assert(!IsA(node, SubLink));
	return expression_tree_walker(node, count_agg_clauses_walker,
								  (void *) context);
}


/*****************************************************************************
 *		Window-function clause manipulation
 *****************************************************************************/

/*
 * contain_window_function
 *	  Recursively search for WindowFunc nodes within a clause.
 *
 * Since window functions don't have level fields, but are hard-wired to
 * be associated with the current query level, this is just the same as
 * rewriteManip.c's function.
 */
bool
contain_window_function(Node *clause)
{
	return contain_windowfuncs(clause);
}

/*
 * find_window_functions
 *	  Locate all the WindowFunc nodes in an expression tree, and organize
 *	  them by winref ID number.
 *
 * Caller must provide an upper bound on the winref IDs expected in the tree.
 */
WindowFuncLists *
find_window_functions(Node *clause, Index maxWinRef)
{
	WindowFuncLists *lists = palloc(sizeof(WindowFuncLists));

	lists->numWindowFuncs = 0;
	lists->maxWinRef = maxWinRef;
	lists->windowFuncs = (List **) palloc0((maxWinRef + 1) * sizeof(List *));
	(void) find_window_functions_walker(clause, lists);
	return lists;
}

static bool
find_window_functions_walker(Node *node, WindowFuncLists *lists)
{
	if (node == NULL)
		return false;
	if (IsA(node, WindowFunc))
	{
		WindowFunc *wfunc = (WindowFunc *) node;

		/* winref is unsigned, so one-sided test is OK */
		if (wfunc->winref > lists->maxWinRef)
			elog(ERROR, "WindowFunc contains out-of-range winref %u",
				 wfunc->winref);
		lists->windowFuncs[wfunc->winref] =
			lappend(lists->windowFuncs[wfunc->winref], wfunc);
		lists->numWindowFuncs++;

		/*
		 * Complain if the window function's arguments contain window
		 * functions.  Window functions in the FILTER clause are detected in
		 * transformAggregateCall().
		 */
		if (contain_window_function((Node *) wfunc->args))
			ereport(ERROR,
					(errcode(ERRCODE_WINDOWING_ERROR),
					 errmsg("window function calls cannot be nested")));

		/*
		 * Having checked that, we need not recurse into the argument.
		 */
		return false;
	}
	Assert(!IsA(node, SubLink));
	return expression_tree_walker(node, find_window_functions_walker,
								  (void *) lists);
}


/*****************************************************************************
 *		Support for expressions returning sets
 *****************************************************************************/

/*
 * expression_returns_set_rows
 *	  Estimate the number of rows returned by a set-returning expression.
 *	  The result is 1 if there are no set-returning functions.
 *
 * We use the product of the rowcount estimates of all the functions in
 * the given tree (this corresponds to the behavior of ExecMakeFunctionResult
 * for nested set-returning functions).
 *
 * Note: keep this in sync with expression_returns_set() in nodes/nodeFuncs.c.
 */
double
expression_returns_set_rows(Node *clause)
{
	double		result = 1;

	(void) expression_returns_set_rows_walker(clause, &result);
	return clamp_row_est(result);
}

static bool
expression_returns_set_rows_walker(Node *node, double *count)
{
	if (node == NULL)
		return false;
	if (IsA(node, FuncExpr))
	{
		FuncExpr   *expr = (FuncExpr *) node;

		if (expr->funcretset)
			*count *= get_func_rows(expr->funcid);
	}
	if (IsA(node, OpExpr))
	{
		OpExpr	   *expr = (OpExpr *) node;

		if (expr->opretset)
		{
			set_opfuncid(expr);
			*count *= get_func_rows(expr->opfuncid);
		}
	}

	/* Avoid recursion for some cases that can't return a set */
	if (IsA(node, Aggref))
		return false;
	if (IsA(node, WindowFunc))
		return false;
	if (IsA(node, DistinctExpr))
		return false;
	if (IsA(node, NullIfExpr))
		return false;
	if (IsA(node, ScalarArrayOpExpr))
		return false;
	if (IsA(node, BoolExpr))
		return false;
	if (IsA(node, SubLink))
		return false;
	if (IsA(node, SubPlan))
		return false;
	if (IsA(node, AlternativeSubPlan))
		return false;
	if (IsA(node, ArrayExpr))
		return false;
	if (IsA(node, RowExpr))
		return false;
	if (IsA(node, RowCompareExpr))
		return false;
	if (IsA(node, CoalesceExpr))
		return false;
	if (IsA(node, MinMaxExpr))
		return false;
	if (IsA(node, XmlExpr))
		return false;

	return expression_tree_walker(node, expression_returns_set_rows_walker,
								  (void *) count);
}

/*
 * tlist_returns_set_rows
 *	  Estimate the number of rows returned by a set-returning targetlist.
 *	  The result is 1 if there are no set-returning functions.
 *
 * Here, the result is the largest rowcount estimate of any of the tlist's
 * expressions, not the product as you would get from naively applying
 * expression_returns_set_rows() to the whole tlist.  The behavior actually
 * implemented by ExecTargetList produces a number of rows equal to the least
 * common multiple of the expression rowcounts, so that the product would be
 * a worst-case estimate that is typically not realistic.  Taking the max as
 * we do here is a best-case estimate that might not be realistic either,
 * but it's probably closer for typical usages.  We don't try to compute the
 * actual LCM because we're working with very approximate estimates, so their
 * LCM would be unduly noisy.
 */
double
tlist_returns_set_rows(List *tlist)
{
	double		result = 1;
	ListCell   *lc;

	foreach(lc, tlist)
	{
		TargetEntry *tle = (TargetEntry *) lfirst(lc);
		double		colresult;

		colresult = expression_returns_set_rows((Node *) tle->expr);
		if (result < colresult)
			result = colresult;
	}
	return result;
}


/*****************************************************************************
 *		Subplan clause manipulation
 *****************************************************************************/

/*
 * contain_subplans
 *	  Recursively search for subplan nodes within a clause.
 *
 * If we see a SubLink node, we will return TRUE.  This is only possible if
 * the expression tree hasn't yet been transformed by subselect.c.  We do not
 * know whether the node will produce a true subplan or just an initplan,
 * but we make the conservative assumption that it will be a subplan.
 *
 * Returns true if any subplan found.
 */
bool
contain_subplans(Node *clause)
{
	return contain_subplans_walker(clause, NULL);
}

static bool
contain_subplans_walker(Node *node, void *context)
{
	if (node == NULL)
		return false;
	if (IsA(node, SubPlan) ||
		IsA(node, AlternativeSubPlan) ||
		IsA(node, SubLink))
		return true;			/* abort the tree traversal and return true */
	return expression_tree_walker(node, contain_subplans_walker, context);
}


/*****************************************************************************
 *		Check clauses for mutable functions
 *****************************************************************************/

/*
 * contain_mutable_functions
 *	  Recursively search for mutable functions within a clause.
 *
 * Returns true if any mutable function (or operator implemented by a
 * mutable function) is found.	This test is needed so that we don't
 * mistakenly think that something like "WHERE random() < 0.5" can be treated
 * as a constant qualification.
 *
 * XXX we do not examine sub-selects to see if they contain uses of
 * mutable functions.  It's not real clear if that is correct or not...
 */
bool
contain_mutable_functions(Node *clause)
{
	return contain_mutable_functions_walker(clause, NULL);
}

static bool
contain_mutable_functions_walker(Node *node, void *context)
{
	if (node == NULL)
		return false;
	if (IsA(node, FuncExpr))
	{
		FuncExpr   *expr = (FuncExpr *) node;

		if (func_volatile(expr->funcid) != PROVOLATILE_IMMUTABLE)
			return true;
		/* else fall through to check args */
	}
	else if (IsA(node, OpExpr))
	{
		OpExpr	   *expr = (OpExpr *) node;

		set_opfuncid(expr);
		if (func_volatile(expr->opfuncid) != PROVOLATILE_IMMUTABLE)
			return true;
		/* else fall through to check args */
	}
	else if (IsA(node, DistinctExpr))
	{
		DistinctExpr *expr = (DistinctExpr *) node;

		set_opfuncid((OpExpr *) expr);	/* rely on struct equivalence */
		if (func_volatile(expr->opfuncid) != PROVOLATILE_IMMUTABLE)
			return true;
		/* else fall through to check args */
	}
	else if (IsA(node, NullIfExpr))
	{
		NullIfExpr *expr = (NullIfExpr *) node;

		set_opfuncid((OpExpr *) expr);	/* rely on struct equivalence */
		if (func_volatile(expr->opfuncid) != PROVOLATILE_IMMUTABLE)
			return true;
		/* else fall through to check args */
	}
	else if (IsA(node, ScalarArrayOpExpr))
	{
		ScalarArrayOpExpr *expr = (ScalarArrayOpExpr *) node;

		set_sa_opfuncid(expr);
		if (func_volatile(expr->opfuncid) != PROVOLATILE_IMMUTABLE)
			return true;
		/* else fall through to check args */
	}
	else if (IsA(node, CoerceViaIO))
	{
		CoerceViaIO *expr = (CoerceViaIO *) node;
		Oid			iofunc;
		Oid			typioparam;
		bool		typisvarlena;

		/* check the result type's input function */
		getTypeInputInfo(expr->resulttype,
						 &iofunc, &typioparam);
		if (func_volatile(iofunc) != PROVOLATILE_IMMUTABLE)
			return true;
		/* check the input type's output function */
		getTypeOutputInfo(exprType((Node *) expr->arg),
						  &iofunc, &typisvarlena);
		if (func_volatile(iofunc) != PROVOLATILE_IMMUTABLE)
			return true;
		/* else fall through to check args */
	}
	else if (IsA(node, ArrayCoerceExpr))
	{
		ArrayCoerceExpr *expr = (ArrayCoerceExpr *) node;

		if (OidIsValid(expr->elemfuncid) &&
			func_volatile(expr->elemfuncid) != PROVOLATILE_IMMUTABLE)
			return true;
		/* else fall through to check args */
	}
	else if (IsA(node, RowCompareExpr))
	{
		RowCompareExpr *rcexpr = (RowCompareExpr *) node;
		ListCell   *opid;

		foreach(opid, rcexpr->opnos)
		{
			if (op_volatile(lfirst_oid(opid)) != PROVOLATILE_IMMUTABLE)
				return true;
		}
		/* else fall through to check args */
	}
	return expression_tree_walker(node, contain_mutable_functions_walker,
								  context);
}


/*****************************************************************************
 *		Check clauses for volatile functions
 *****************************************************************************/

/*
 * contain_volatile_functions
 *	  Recursively search for volatile functions within a clause.
 *
 * Returns true if any volatile function (or operator implemented by a
 * volatile function) is found. This test prevents invalid conversions
 * of volatile expressions into indexscan quals.
 *
 * XXX we do not examine sub-selects to see if they contain uses of
 * volatile functions.	It's not real clear if that is correct or not...
 */
bool
contain_volatile_functions(Node *clause)
{
	return contain_volatile_functions_walker(clause, NULL);
}

static bool
contain_volatile_functions_walker(Node *node, void *context)
{
	if (node == NULL)
		return false;
	if (IsA(node, FuncExpr))
	{
		FuncExpr   *expr = (FuncExpr *) node;

		if (func_volatile(expr->funcid) == PROVOLATILE_VOLATILE)
			return true;
		/* else fall through to check args */
	}
	else if (IsA(node, OpExpr))
	{
		OpExpr	   *expr = (OpExpr *) node;

		set_opfuncid(expr);
		if (func_volatile(expr->opfuncid) == PROVOLATILE_VOLATILE)
			return true;
		/* else fall through to check args */
	}
	else if (IsA(node, DistinctExpr))
	{
		DistinctExpr *expr = (DistinctExpr *) node;

		set_opfuncid((OpExpr *) expr);	/* rely on struct equivalence */
		if (func_volatile(expr->opfuncid) == PROVOLATILE_VOLATILE)
			return true;
		/* else fall through to check args */
	}
	else if (IsA(node, NullIfExpr))
	{
		NullIfExpr *expr = (NullIfExpr *) node;

		set_opfuncid((OpExpr *) expr);	/* rely on struct equivalence */
		if (func_volatile(expr->opfuncid) == PROVOLATILE_VOLATILE)
			return true;
		/* else fall through to check args */
	}
	else if (IsA(node, ScalarArrayOpExpr))
	{
		ScalarArrayOpExpr *expr = (ScalarArrayOpExpr *) node;

		set_sa_opfuncid(expr);
		if (func_volatile(expr->opfuncid) == PROVOLATILE_VOLATILE)
			return true;
		/* else fall through to check args */
	}
	else if (IsA(node, CoerceViaIO))
	{
		CoerceViaIO *expr = (CoerceViaIO *) node;
		Oid			iofunc;
		Oid			typioparam;
		bool		typisvarlena;

		/* check the result type's input function */
		getTypeInputInfo(expr->resulttype,
						 &iofunc, &typioparam);
		if (func_volatile(iofunc) == PROVOLATILE_VOLATILE)
			return true;
		/* check the input type's output function */
		getTypeOutputInfo(exprType((Node *) expr->arg),
						  &iofunc, &typisvarlena);
		if (func_volatile(iofunc) == PROVOLATILE_VOLATILE)
			return true;
		/* else fall through to check args */
	}
	else if (IsA(node, ArrayCoerceExpr))
	{
		ArrayCoerceExpr *expr = (ArrayCoerceExpr *) node;

		if (OidIsValid(expr->elemfuncid) &&
			func_volatile(expr->elemfuncid) == PROVOLATILE_VOLATILE)
			return true;
		/* else fall through to check args */
	}
	else if (IsA(node, RowCompareExpr))
	{
		/* RowCompare probably can't have volatile ops, but check anyway */
		RowCompareExpr *rcexpr = (RowCompareExpr *) node;
		ListCell   *opid;

		foreach(opid, rcexpr->opnos)
		{
			if (op_volatile(lfirst_oid(opid)) == PROVOLATILE_VOLATILE)
				return true;
		}
		/* else fall through to check args */
	}
	return expression_tree_walker(node, contain_volatile_functions_walker,
								  context);
}


/*****************************************************************************
 *		Check clauses for nonstrict functions
 *****************************************************************************/

/*
 * contain_nonstrict_functions
 *	  Recursively search for nonstrict functions within a clause.
 *
 * Returns true if any nonstrict construct is found --- ie, anything that
 * could produce non-NULL output with a NULL input.
 *
 * The idea here is that the caller has verified that the expression contains
 * one or more Var or Param nodes (as appropriate for the caller's need), and
 * now wishes to prove that the expression result will be NULL if any of these
 * inputs is NULL.	If we return false, then the proof succeeded.
 */
bool
contain_nonstrict_functions(Node *clause)
{
	return contain_nonstrict_functions_walker(clause, NULL);
}

static bool
contain_nonstrict_functions_walker(Node *node, void *context)
{
	if (node == NULL)
		return false;
	if (IsA(node, Aggref))
	{
		/* an aggregate could return non-null with null input */
		return true;
	}
	if (IsA(node, WindowFunc))
	{
		/* a window function could return non-null with null input */
		return true;
	}
	if (IsA(node, ArrayRef))
	{
		/* array assignment is nonstrict, but subscripting is strict */
		if (((ArrayRef *) node)->refassgnexpr != NULL)
			return true;
		/* else fall through to check args */
	}
	if (IsA(node, FuncExpr))
	{
		FuncExpr   *expr = (FuncExpr *) node;

		if (!func_strict(expr->funcid))
			return true;
		/* else fall through to check args */
	}
	if (IsA(node, OpExpr))
	{
		OpExpr	   *expr = (OpExpr *) node;

		set_opfuncid(expr);
		if (!func_strict(expr->opfuncid))
			return true;
		/* else fall through to check args */
	}
	if (IsA(node, DistinctExpr))
	{
		/* IS DISTINCT FROM is inherently non-strict */
		return true;
	}
	if (IsA(node, NullIfExpr))
		return true;
	if (IsA(node, ScalarArrayOpExpr))
	{
		ScalarArrayOpExpr *expr = (ScalarArrayOpExpr *) node;

		if (!is_strict_saop(expr, false))
			return true;
		/* else fall through to check args */
	}
	if (IsA(node, BoolExpr))
	{
		BoolExpr   *expr = (BoolExpr *) node;

		switch (expr->boolop)
		{
			case AND_EXPR:
			case OR_EXPR:
				/* AND, OR are inherently non-strict */
				return true;
			default:
				break;
		}
	}
	if (IsA(node, SubLink))
	{
		/* In some cases a sublink might be strict, but in general not */
		return true;
	}
	if (IsA(node, SubPlan))
		return true;
	if (IsA(node, AlternativeSubPlan))
		return true;
	/* ArrayCoerceExpr is strict at the array level, regardless of elemfunc */
	if (IsA(node, FieldStore))
		return true;
	if (IsA(node, CaseExpr))
		return true;
	if (IsA(node, ArrayExpr))
		return true;
	if (IsA(node, RowExpr))
		return true;
	if (IsA(node, RowCompareExpr))
		return true;
	if (IsA(node, CoalesceExpr))
		return true;
	if (IsA(node, MinMaxExpr))
		return true;
	if (IsA(node, XmlExpr))
		return true;
	if (IsA(node, NullTest))
		return true;
	if (IsA(node, BooleanTest))
		return true;
	return expression_tree_walker(node, contain_nonstrict_functions_walker,
								  context);
}

/*****************************************************************************
 *		  Check clauses for non-leakproof functions
 *****************************************************************************/

/*
 * contain_leaky_functions
 *		Recursively search for leaky functions within a clause.
 *
 * Returns true if any function call with side-effect may be present in the
 * clause.	Qualifiers from outside the a security_barrier view should not
 * be pushed down into the view, lest the contents of tuples intended to be
 * filtered out be revealed via side effects.
 */
bool
contain_leaky_functions(Node *clause)
{
	return contain_leaky_functions_walker(clause, NULL);
}

static bool
contain_leaky_functions_walker(Node *node, void *context)
{
	if (node == NULL)
		return false;

	switch (nodeTag(node))
	{
		case T_Var:
		case T_Const:
		case T_Param:
		case T_ArrayExpr:
		case T_NamedArgExpr:
		case T_BoolExpr:
		case T_RelabelType:
		case T_CaseExpr:
		case T_CaseTestExpr:
		case T_RowExpr:
		case T_MinMaxExpr:
		case T_NullTest:
		case T_BooleanTest:
		case T_List:

			/*
			 * We know these node types don't contain function calls; but
			 * something further down in the node tree might.
			 */
			break;

		case T_FuncExpr:
			{
				FuncExpr   *expr = (FuncExpr *) node;

				if (!get_func_leakproof(expr->funcid))
					return true;
			}
			break;

		case T_OpExpr:
		case T_DistinctExpr:	/* struct-equivalent to OpExpr */
		case T_NullIfExpr:		/* struct-equivalent to OpExpr */
			{
				OpExpr	   *expr = (OpExpr *) node;

				set_opfuncid(expr);
				if (!get_func_leakproof(expr->opfuncid))
					return true;
			}
			break;

		case T_ScalarArrayOpExpr:
			{
				ScalarArrayOpExpr *expr = (ScalarArrayOpExpr *) node;

				set_sa_opfuncid(expr);
				if (!get_func_leakproof(expr->opfuncid))
					return true;
			}
			break;

		case T_CoerceViaIO:
			{
				CoerceViaIO *expr = (CoerceViaIO *) node;
				Oid			funcid;
				Oid			ioparam;
				bool		varlena;

				getTypeInputInfo(exprType((Node *) expr->arg),
								 &funcid, &ioparam);
				if (!get_func_leakproof(funcid))
					return true;

				getTypeOutputInfo(expr->resulttype, &funcid, &varlena);
				if (!get_func_leakproof(funcid))
					return true;
			}
			break;

		case T_ArrayCoerceExpr:
			{
				ArrayCoerceExpr *expr = (ArrayCoerceExpr *) node;
				Oid			funcid;
				Oid			ioparam;
				bool		varlena;

				getTypeInputInfo(exprType((Node *) expr->arg),
								 &funcid, &ioparam);
				if (!get_func_leakproof(funcid))
					return true;
				getTypeOutputInfo(expr->resulttype, &funcid, &varlena);
				if (!get_func_leakproof(funcid))
					return true;
			}
			break;

		case T_RowCompareExpr:
			{
				RowCompareExpr *rcexpr = (RowCompareExpr *) node;
				ListCell   *opid;

				foreach(opid, rcexpr->opnos)
				{
					Oid			funcid = get_opcode(lfirst_oid(opid));

					if (!get_func_leakproof(funcid))
						return true;
				}
			}
			break;

		default:

			/*
			 * If we don't recognize the node tag, assume it might be leaky.
			 * This prevents an unexpected security hole if someone adds a new
			 * node type that can call a function.
			 */
			return true;
	}
	return expression_tree_walker(node, contain_leaky_functions_walker,
								  context);
}

/*
 * find_nonnullable_rels
 *		Determine which base rels are forced nonnullable by given clause.
 *
 * Returns the set of all Relids that are referenced in the clause in such
 * a way that the clause cannot possibly return TRUE if any of these Relids
 * is an all-NULL row.	(It is OK to err on the side of conservatism; hence
 * the analysis here is simplistic.)
 *
 * The semantics here are subtly different from contain_nonstrict_functions:
 * that function is concerned with NULL results from arbitrary expressions,
 * but here we assume that the input is a Boolean expression, and wish to
 * see if NULL inputs will provably cause a FALSE-or-NULL result.  We expect
 * the expression to have been AND/OR flattened and converted to implicit-AND
 * format.
 *
 * Note: this function is largely duplicative of find_nonnullable_vars().
 * The reason not to simplify this function into a thin wrapper around
 * find_nonnullable_vars() is that the tested conditions really are different:
 * a clause like "t1.v1 IS NOT NULL OR t1.v2 IS NOT NULL" does not prove
 * that either v1 or v2 can't be NULL, but it does prove that the t1 row
 * as a whole can't be all-NULL.
 *
 * top_level is TRUE while scanning top-level AND/OR structure; here, showing
 * the result is either FALSE or NULL is good enough.  top_level is FALSE when
 * we have descended below a NOT or a strict function: now we must be able to
 * prove that the subexpression goes to NULL.
 *
 * We don't use expression_tree_walker here because we don't want to descend
 * through very many kinds of nodes; only the ones we can be sure are strict.
 */
Relids
find_nonnullable_rels(Node *clause)
{
	return find_nonnullable_rels_walker(clause, true);
}

static Relids
find_nonnullable_rels_walker(Node *node, bool top_level)
{
	Relids		result = NULL;
	ListCell   *l;

	if (node == NULL)
		return NULL;
	if (IsA(node, Var))
	{
		Var		   *var = (Var *) node;

		if (var->varlevelsup == 0)
			result = bms_make_singleton(var->varno);
	}
	else if (IsA(node, List))
	{
		/*
		 * At top level, we are examining an implicit-AND list: if any of the
		 * arms produces FALSE-or-NULL then the result is FALSE-or-NULL. If
		 * not at top level, we are examining the arguments of a strict
		 * function: if any of them produce NULL then the result of the
		 * function must be NULL.  So in both cases, the set of nonnullable
		 * rels is the union of those found in the arms, and we pass down the
		 * top_level flag unmodified.
		 */
		foreach(l, (List *) node)
		{
			result = bms_join(result,
							  find_nonnullable_rels_walker(lfirst(l),
														   top_level));
		}
	}
	else if (IsA(node, FuncExpr))
	{
		FuncExpr   *expr = (FuncExpr *) node;

		if (func_strict(expr->funcid))
			result = find_nonnullable_rels_walker((Node *) expr->args, false);
	}
	else if (IsA(node, OpExpr))
	{
		OpExpr	   *expr = (OpExpr *) node;

		set_opfuncid(expr);
		if (func_strict(expr->opfuncid))
			result = find_nonnullable_rels_walker((Node *) expr->args, false);
	}
	else if (IsA(node, ScalarArrayOpExpr))
	{
		ScalarArrayOpExpr *expr = (ScalarArrayOpExpr *) node;

		if (is_strict_saop(expr, true))
			result = find_nonnullable_rels_walker((Node *) expr->args, false);
	}
	else if (IsA(node, BoolExpr))
	{
		BoolExpr   *expr = (BoolExpr *) node;

		switch (expr->boolop)
		{
			case AND_EXPR:
				/* At top level we can just recurse (to the List case) */
				if (top_level)
				{
					result = find_nonnullable_rels_walker((Node *) expr->args,
														  top_level);
					break;
				}

				/*
				 * Below top level, even if one arm produces NULL, the result
				 * could be FALSE (hence not NULL).  However, if *all* the
				 * arms produce NULL then the result is NULL, so we can take
				 * the intersection of the sets of nonnullable rels, just as
				 * for OR.	Fall through to share code.
				 */
				/* FALL THRU */
			case OR_EXPR:

				/*
				 * OR is strict if all of its arms are, so we can take the
				 * intersection of the sets of nonnullable rels for each arm.
				 * This works for both values of top_level.
				 */
				foreach(l, expr->args)
				{
					Relids		subresult;

					subresult = find_nonnullable_rels_walker(lfirst(l),
															 top_level);
					if (result == NULL) /* first subresult? */
						result = subresult;
					else
						result = bms_int_members(result, subresult);

					/*
					 * If the intersection is empty, we can stop looking. This
					 * also justifies the test for first-subresult above.
					 */
					if (bms_is_empty(result))
						break;
				}
				break;
			case NOT_EXPR:
				/* NOT will return null if its arg is null */
				result = find_nonnullable_rels_walker((Node *) expr->args,
													  false);
				break;
			default:
				elog(ERROR, "unrecognized boolop: %d", (int) expr->boolop);
				break;
		}
	}
	else if (IsA(node, RelabelType))
	{
		RelabelType *expr = (RelabelType *) node;

		result = find_nonnullable_rels_walker((Node *) expr->arg, top_level);
	}
	else if (IsA(node, CoerceViaIO))
	{
		/* not clear this is useful, but it can't hurt */
		CoerceViaIO *expr = (CoerceViaIO *) node;

		result = find_nonnullable_rels_walker((Node *) expr->arg, top_level);
	}
	else if (IsA(node, ArrayCoerceExpr))
	{
		/* ArrayCoerceExpr is strict at the array level */
		ArrayCoerceExpr *expr = (ArrayCoerceExpr *) node;

		result = find_nonnullable_rels_walker((Node *) expr->arg, top_level);
	}
	else if (IsA(node, ConvertRowtypeExpr))
	{
		/* not clear this is useful, but it can't hurt */
		ConvertRowtypeExpr *expr = (ConvertRowtypeExpr *) node;

		result = find_nonnullable_rels_walker((Node *) expr->arg, top_level);
	}
	else if (IsA(node, CollateExpr))
	{
		CollateExpr *expr = (CollateExpr *) node;

		result = find_nonnullable_rels_walker((Node *) expr->arg, top_level);
	}
	else if (IsA(node, NullTest))
	{
		/* IS NOT NULL can be considered strict, but only at top level */
		NullTest   *expr = (NullTest *) node;

		if (top_level && expr->nulltesttype == IS_NOT_NULL && !expr->argisrow)
			result = find_nonnullable_rels_walker((Node *) expr->arg, false);
	}
	else if (IsA(node, BooleanTest))
	{
		/* Boolean tests that reject NULL are strict at top level */
		BooleanTest *expr = (BooleanTest *) node;

		if (top_level &&
			(expr->booltesttype == IS_TRUE ||
			 expr->booltesttype == IS_FALSE ||
			 expr->booltesttype == IS_NOT_UNKNOWN))
			result = find_nonnullable_rels_walker((Node *) expr->arg, false);
	}
	else if (IsA(node, PlaceHolderVar))
	{
		PlaceHolderVar *phv = (PlaceHolderVar *) node;

		result = find_nonnullable_rels_walker((Node *) phv->phexpr, top_level);
	}
	return result;
}

/*
 * find_nonnullable_vars
 *		Determine which Vars are forced nonnullable by given clause.
 *
 * Returns a list of all level-zero Vars that are referenced in the clause in
 * such a way that the clause cannot possibly return TRUE if any of these Vars
 * is NULL.  (It is OK to err on the side of conservatism; hence the analysis
 * here is simplistic.)
 *
 * The semantics here are subtly different from contain_nonstrict_functions:
 * that function is concerned with NULL results from arbitrary expressions,
 * but here we assume that the input is a Boolean expression, and wish to
 * see if NULL inputs will provably cause a FALSE-or-NULL result.  We expect
 * the expression to have been AND/OR flattened and converted to implicit-AND
 * format.
 *
 * The result is a palloc'd List, but we have not copied the member Var nodes.
 * Also, we don't bother trying to eliminate duplicate entries.
 *
 * top_level is TRUE while scanning top-level AND/OR structure; here, showing
 * the result is either FALSE or NULL is good enough.  top_level is FALSE when
 * we have descended below a NOT or a strict function: now we must be able to
 * prove that the subexpression goes to NULL.
 *
 * We don't use expression_tree_walker here because we don't want to descend
 * through very many kinds of nodes; only the ones we can be sure are strict.
 */
List *
find_nonnullable_vars(Node *clause)
{
	return find_nonnullable_vars_walker(clause, true);
}

static List *
find_nonnullable_vars_walker(Node *node, bool top_level)
{
	List	   *result = NIL;
	ListCell   *l;

	if (node == NULL)
		return NIL;
	if (IsA(node, Var))
	{
		Var		   *var = (Var *) node;

		if (var->varlevelsup == 0)
			result = list_make1(var);
	}
	else if (IsA(node, List))
	{
		/*
		 * At top level, we are examining an implicit-AND list: if any of the
		 * arms produces FALSE-or-NULL then the result is FALSE-or-NULL. If
		 * not at top level, we are examining the arguments of a strict
		 * function: if any of them produce NULL then the result of the
		 * function must be NULL.  So in both cases, the set of nonnullable
		 * vars is the union of those found in the arms, and we pass down the
		 * top_level flag unmodified.
		 */
		foreach(l, (List *) node)
		{
			result = list_concat(result,
								 find_nonnullable_vars_walker(lfirst(l),
															  top_level));
		}
	}
	else if (IsA(node, FuncExpr))
	{
		FuncExpr   *expr = (FuncExpr *) node;

		if (func_strict(expr->funcid))
			result = find_nonnullable_vars_walker((Node *) expr->args, false);
	}
	else if (IsA(node, OpExpr))
	{
		OpExpr	   *expr = (OpExpr *) node;

		set_opfuncid(expr);
		if (func_strict(expr->opfuncid))
			result = find_nonnullable_vars_walker((Node *) expr->args, false);
	}
	else if (IsA(node, ScalarArrayOpExpr))
	{
		ScalarArrayOpExpr *expr = (ScalarArrayOpExpr *) node;

		if (is_strict_saop(expr, true))
			result = find_nonnullable_vars_walker((Node *) expr->args, false);
	}
	else if (IsA(node, BoolExpr))
	{
		BoolExpr   *expr = (BoolExpr *) node;

		switch (expr->boolop)
		{
			case AND_EXPR:
				/* At top level we can just recurse (to the List case) */
				if (top_level)
				{
					result = find_nonnullable_vars_walker((Node *) expr->args,
														  top_level);
					break;
				}

				/*
				 * Below top level, even if one arm produces NULL, the result
				 * could be FALSE (hence not NULL).  However, if *all* the
				 * arms produce NULL then the result is NULL, so we can take
				 * the intersection of the sets of nonnullable vars, just as
				 * for OR.	Fall through to share code.
				 */
				/* FALL THRU */
			case OR_EXPR:

				/*
				 * OR is strict if all of its arms are, so we can take the
				 * intersection of the sets of nonnullable vars for each arm.
				 * This works for both values of top_level.
				 */
				foreach(l, expr->args)
				{
					List	   *subresult;

					subresult = find_nonnullable_vars_walker(lfirst(l),
															 top_level);
					if (result == NIL)	/* first subresult? */
						result = subresult;
					else
						result = list_intersection(result, subresult);

					/*
					 * If the intersection is empty, we can stop looking. This
					 * also justifies the test for first-subresult above.
					 */
					if (result == NIL)
						break;
				}
				break;
			case NOT_EXPR:
				/* NOT will return null if its arg is null */
				result = find_nonnullable_vars_walker((Node *) expr->args,
													  false);
				break;
			default:
				elog(ERROR, "unrecognized boolop: %d", (int) expr->boolop);
				break;
		}
	}
	else if (IsA(node, RelabelType))
	{
		RelabelType *expr = (RelabelType *) node;

		result = find_nonnullable_vars_walker((Node *) expr->arg, top_level);
	}
	else if (IsA(node, CoerceViaIO))
	{
		/* not clear this is useful, but it can't hurt */
		CoerceViaIO *expr = (CoerceViaIO *) node;

		result = find_nonnullable_vars_walker((Node *) expr->arg, false);
	}
	else if (IsA(node, ArrayCoerceExpr))
	{
		/* ArrayCoerceExpr is strict at the array level */
		ArrayCoerceExpr *expr = (ArrayCoerceExpr *) node;

		result = find_nonnullable_vars_walker((Node *) expr->arg, top_level);
	}
	else if (IsA(node, ConvertRowtypeExpr))
	{
		/* not clear this is useful, but it can't hurt */
		ConvertRowtypeExpr *expr = (ConvertRowtypeExpr *) node;

		result = find_nonnullable_vars_walker((Node *) expr->arg, top_level);
	}
	else if (IsA(node, CollateExpr))
	{
		CollateExpr *expr = (CollateExpr *) node;

		result = find_nonnullable_vars_walker((Node *) expr->arg, top_level);
	}
	else if (IsA(node, NullTest))
	{
		/* IS NOT NULL can be considered strict, but only at top level */
		NullTest   *expr = (NullTest *) node;

		if (top_level && expr->nulltesttype == IS_NOT_NULL && !expr->argisrow)
			result = find_nonnullable_vars_walker((Node *) expr->arg, false);
	}
	else if (IsA(node, BooleanTest))
	{
		/* Boolean tests that reject NULL are strict at top level */
		BooleanTest *expr = (BooleanTest *) node;

		if (top_level &&
			(expr->booltesttype == IS_TRUE ||
			 expr->booltesttype == IS_FALSE ||
			 expr->booltesttype == IS_NOT_UNKNOWN))
			result = find_nonnullable_vars_walker((Node *) expr->arg, false);
	}
	else if (IsA(node, PlaceHolderVar))
	{
		PlaceHolderVar *phv = (PlaceHolderVar *) node;

		result = find_nonnullable_vars_walker((Node *) phv->phexpr, top_level);
	}
	return result;
}

/*
 * find_forced_null_vars
 *		Determine which Vars must be NULL for the given clause to return TRUE.
 *
 * This is the complement of find_nonnullable_vars: find the level-zero Vars
 * that must be NULL for the clause to return TRUE.  (It is OK to err on the
 * side of conservatism; hence the analysis here is simplistic.  In fact,
 * we only detect simple "var IS NULL" tests at the top level.)
 *
 * The result is a palloc'd List, but we have not copied the member Var nodes.
 * Also, we don't bother trying to eliminate duplicate entries.
 */
List *
find_forced_null_vars(Node *node)
{
	List	   *result = NIL;
	Var		   *var;
	ListCell   *l;

	if (node == NULL)
		return NIL;
	/* Check single-clause cases using subroutine */
	var = find_forced_null_var(node);
	if (var)
	{
		result = list_make1(var);
	}
	/* Otherwise, handle AND-conditions */
	else if (IsA(node, List))
	{
		/*
		 * At top level, we are examining an implicit-AND list: if any of the
		 * arms produces FALSE-or-NULL then the result is FALSE-or-NULL.
		 */
		foreach(l, (List *) node)
		{
			result = list_concat(result,
								 find_forced_null_vars(lfirst(l)));
		}
	}
	else if (IsA(node, BoolExpr))
	{
		BoolExpr   *expr = (BoolExpr *) node;

		/*
		 * We don't bother considering the OR case, because it's fairly
		 * unlikely anyone would write "v1 IS NULL OR v1 IS NULL". Likewise,
		 * the NOT case isn't worth expending code on.
		 */
		if (expr->boolop == AND_EXPR)
		{
			/* At top level we can just recurse (to the List case) */
			result = find_forced_null_vars((Node *) expr->args);
		}
	}
	return result;
}

/*
 * find_forced_null_var
 *		Return the Var forced null by the given clause, or NULL if it's
 *		not an IS NULL-type clause.  For success, the clause must enforce
 *		*only* nullness of the particular Var, not any other conditions.
 *
 * This is just the single-clause case of find_forced_null_vars(), without
 * any allowance for AND conditions.  It's used by initsplan.c on individual
 * qual clauses.  The reason for not just applying find_forced_null_vars()
 * is that if an AND of an IS NULL clause with something else were to somehow
 * survive AND/OR flattening, initsplan.c might get fooled into discarding
 * the whole clause when only the IS NULL part of it had been proved redundant.
 */
Var *
find_forced_null_var(Node *node)
{
	if (node == NULL)
		return NULL;
	if (IsA(node, NullTest))
	{
		/* check for var IS NULL */
		NullTest   *expr = (NullTest *) node;

		if (expr->nulltesttype == IS_NULL && !expr->argisrow)
		{
			Var		   *var = (Var *) expr->arg;

			if (var && IsA(var, Var) &&
				var->varlevelsup == 0)
				return var;
		}
	}
	else if (IsA(node, BooleanTest))
	{
		/* var IS UNKNOWN is equivalent to var IS NULL */
		BooleanTest *expr = (BooleanTest *) node;

		if (expr->booltesttype == IS_UNKNOWN)
		{
			Var		   *var = (Var *) expr->arg;

			if (var && IsA(var, Var) &&
				var->varlevelsup == 0)
				return var;
		}
	}
	return NULL;
}

/*
 * Can we treat a ScalarArrayOpExpr as strict?
 *
 * If "falseOK" is true, then a "false" result can be considered strict,
 * else we need to guarantee an actual NULL result for NULL input.
 *
 * "foo op ALL array" is strict if the op is strict *and* we can prove
 * that the array input isn't an empty array.  We can check that
 * for the cases of an array constant and an ARRAY[] construct.
 *
 * "foo op ANY array" is strict in the falseOK sense if the op is strict.
 * If not falseOK, the test is the same as for "foo op ALL array".
 */
static bool
is_strict_saop(ScalarArrayOpExpr *expr, bool falseOK)
{
	Node	   *rightop;

	/* The contained operator must be strict. */
	set_sa_opfuncid(expr);
	if (!func_strict(expr->opfuncid))
		return false;
	/* If ANY and falseOK, that's all we need to check. */
	if (expr->useOr && falseOK)
		return true;
	/* Else, we have to see if the array is provably non-empty. */
	Assert(list_length(expr->args) == 2);
	rightop = (Node *) lsecond(expr->args);
	if (rightop && IsA(rightop, Const))
	{
		Datum		arraydatum = ((Const *) rightop)->constvalue;
		bool		arrayisnull = ((Const *) rightop)->constisnull;
		ArrayType  *arrayval;
		int			nitems;

		if (arrayisnull)
			return false;
		arrayval = DatumGetArrayTypeP(arraydatum);
		nitems = ArrayGetNItems(ARR_NDIM(arrayval), ARR_DIMS(arrayval));
		if (nitems > 0)
			return true;
	}
	else if (rightop && IsA(rightop, ArrayExpr))
	{
		ArrayExpr  *arrayexpr = (ArrayExpr *) rightop;

		if (arrayexpr->elements != NIL && !arrayexpr->multidims)
			return true;
	}
	return false;
}


/*****************************************************************************
 *		Check for "pseudo-constant" clauses
 *****************************************************************************/

/*
 * is_pseudo_constant_clause
 *	  Detect whether an expression is "pseudo constant", ie, it contains no
 *	  variables of the current query level and no uses of volatile functions.
 *	  Such an expr is not necessarily a true constant: it can still contain
 *	  Params and outer-level Vars, not to mention functions whose results
 *	  may vary from one statement to the next.	However, the expr's value
 *	  will be constant over any one scan of the current query, so it can be
 *	  used as, eg, an indexscan key.
 *
 * CAUTION: this function omits to test for one very important class of
 * not-constant expressions, namely aggregates (Aggrefs).  In current usage
 * this is only applied to WHERE clauses and so a check for Aggrefs would be
 * a waste of cycles; but be sure to also check contain_agg_clause() if you
 * want to know about pseudo-constness in other contexts.  The same goes
 * for window functions (WindowFuncs).
 */
bool
is_pseudo_constant_clause(Node *clause)
{
	/*
	 * We could implement this check in one recursive scan.  But since the
	 * check for volatile functions is both moderately expensive and unlikely
	 * to fail, it seems better to look for Vars first and only check for
	 * volatile functions if we find no Vars.
	 */
	if (!contain_var_clause(clause) &&
		!contain_volatile_functions(clause))
		return true;
	return false;
}

/*
 * is_pseudo_constant_clause_relids
 *	  Same as above, except caller already has available the var membership
 *	  of the expression; this lets us avoid the contain_var_clause() scan.
 */
bool
is_pseudo_constant_clause_relids(Node *clause, Relids relids)
{
	if (bms_is_empty(relids) &&
		!contain_volatile_functions(clause))
		return true;
	return false;
}


/*****************************************************************************
 *																			 *
 *		General clause-manipulating routines								 *
 *																			 *
 *****************************************************************************/

/*
 * NumRelids
 *		(formerly clause_relids)
 *
 * Returns the number of different relations referenced in 'clause'.
 */
int
NumRelids(Node *clause)
{
	Relids		varnos = pull_varnos(clause);
	int			result = bms_num_members(varnos);

	bms_free(varnos);
	return result;
}

/*
 * CommuteOpExpr: commute a binary operator clause
 *
 * XXX the clause is destructively modified!
 */
void
CommuteOpExpr(OpExpr *clause)
{
	Oid			opoid;
	Node	   *temp;

	/* Sanity checks: caller is at fault if these fail */
	if (!is_opclause(clause) ||
		list_length(clause->args) != 2)
		elog(ERROR, "cannot commute non-binary-operator clause");

	opoid = get_commutator(clause->opno);

	if (!OidIsValid(opoid))
		elog(ERROR, "could not find commutator for operator %u",
			 clause->opno);

	/*
	 * modify the clause in-place!
	 */
	clause->opno = opoid;
	clause->opfuncid = InvalidOid;
	/* opresulttype, opretset, opcollid, inputcollid need not change */

	temp = linitial(clause->args);
	linitial(clause->args) = lsecond(clause->args);
	lsecond(clause->args) = temp;
}

/*
 * CommuteRowCompareExpr: commute a RowCompareExpr clause
 *
 * XXX the clause is destructively modified!
 */
void
CommuteRowCompareExpr(RowCompareExpr *clause)
{
	List	   *newops;
	List	   *temp;
	ListCell   *l;

	/* Sanity checks: caller is at fault if these fail */
	if (!IsA(clause, RowCompareExpr))
		elog(ERROR, "expected a RowCompareExpr");

	/* Build list of commuted operators */
	newops = NIL;
	foreach(l, clause->opnos)
	{
		Oid			opoid = lfirst_oid(l);

		opoid = get_commutator(opoid);
		if (!OidIsValid(opoid))
			elog(ERROR, "could not find commutator for operator %u",
				 lfirst_oid(l));
		newops = lappend_oid(newops, opoid);
	}

	/*
	 * modify the clause in-place!
	 */
	switch (clause->rctype)
	{
		case ROWCOMPARE_LT:
			clause->rctype = ROWCOMPARE_GT;
			break;
		case ROWCOMPARE_LE:
			clause->rctype = ROWCOMPARE_GE;
			break;
		case ROWCOMPARE_GE:
			clause->rctype = ROWCOMPARE_LE;
			break;
		case ROWCOMPARE_GT:
			clause->rctype = ROWCOMPARE_LT;
			break;
		default:
			elog(ERROR, "unexpected RowCompare type: %d",
				 (int) clause->rctype);
			break;
	}

	clause->opnos = newops;

	/*
	 * Note: we need not change the opfamilies list; we assume any btree
	 * opfamily containing an operator will also contain its commutator.
	 * Collations don't change either.
	 */

	temp = clause->largs;
	clause->largs = clause->rargs;
	clause->rargs = temp;
}

/*
 * Helper for eval_const_expressions: check that datatype of an attribute
 * is still what it was when the expression was parsed.  This is needed to
 * guard against improper simplification after ALTER COLUMN TYPE.  (XXX we
 * may well need to make similar checks elsewhere?)
 */
static bool
rowtype_field_matches(Oid rowtypeid, int fieldnum,
					  Oid expectedtype, int32 expectedtypmod,
					  Oid expectedcollation)
{
	TupleDesc	tupdesc;
	Form_pg_attribute attr;

	/* No issue for RECORD, since there is no way to ALTER such a type */
	if (rowtypeid == RECORDOID)
		return true;
	tupdesc = lookup_rowtype_tupdesc(rowtypeid, -1);
	if (fieldnum <= 0 || fieldnum > tupdesc->natts)
	{
		ReleaseTupleDesc(tupdesc);
		return false;
	}
	attr = tupdesc->attrs[fieldnum - 1];
	if (attr->attisdropped ||
		attr->atttypid != expectedtype ||
		attr->atttypmod != expectedtypmod ||
		attr->attcollation != expectedcollation)
	{
		ReleaseTupleDesc(tupdesc);
		return false;
	}
	ReleaseTupleDesc(tupdesc);
	return true;
}


/*--------------------
 * eval_const_expressions
 *
 * Reduce any recognizably constant subexpressions of the given
 * expression tree, for example "2 + 2" => "4".  More interestingly,
 * we can reduce certain boolean expressions even when they contain
 * non-constant subexpressions: "x OR true" => "true" no matter what
 * the subexpression x is.	(XXX We assume that no such subexpression
 * will have important side-effects, which is not necessarily a good
 * assumption in the presence of user-defined functions; do we need a
 * pg_proc flag that prevents discarding the execution of a function?)
 *
 * We do understand that certain functions may deliver non-constant
 * results even with constant inputs, "nextval()" being the classic
 * example.  Functions that are not marked "immutable" in pg_proc
 * will not be pre-evaluated here, although we will reduce their
 * arguments as far as possible.
 *
 * Whenever a function is eliminated from the expression by means of
 * constant-expression evaluation or inlining, we add the function to
 * root->glob->invalItems.	This ensures the plan is known to depend on
 * such functions, even though they aren't referenced anymore.
 *
 * We assume that the tree has already been type-checked and contains
 * only operators and functions that are reasonable to try to execute.
 *
 * NOTE: "root" can be passed as NULL if the caller never wants to do any
 * Param substitutions nor receive info about inlined functions.
 *
 * NOTE: the planner assumes that this will always flatten nested AND and
 * OR clauses into N-argument form.  See comments in prepqual.c.
 *
 * NOTE: another critical effect is that any function calls that require
 * default arguments will be expanded, and named-argument calls will be
 * converted to positional notation.  The executor won't handle either.
 *--------------------
 */
Node *
eval_const_expressions(PlannerInfo *root, Node *node)
{
	eval_const_expressions_context context;

	if (root)
		context.boundParams = root->glob->boundParams;	/* bound Params */
	else
		context.boundParams = NULL;
	context.root = root;		/* for inlined-function dependencies */
	context.active_fns = NIL;	/* nothing being recursively simplified */
	context.case_val = NULL;	/* no CASE being examined */
	context.estimate = false;	/* safe transformations only */
	return eval_const_expressions_mutator(node, &context);
}

/*--------------------
 * estimate_expression_value
 *
 * This function attempts to estimate the value of an expression for
 * planning purposes.  It is in essence a more aggressive version of
 * eval_const_expressions(): we will perform constant reductions that are
 * not necessarily 100% safe, but are reasonable for estimation purposes.
 *
 * Currently the extra steps that are taken in this mode are:
 * 1. Substitute values for Params, where a bound Param value has been made
 *	  available by the caller of planner(), even if the Param isn't marked
 *	  constant.  This effectively means that we plan using the first supplied
 *	  value of the Param.
 * 2. Fold stable, as well as immutable, functions to constants.
 * 3. Reduce PlaceHolderVar nodes to their contained expressions.
 *--------------------
 */
Node *
estimate_expression_value(PlannerInfo *root, Node *node)
{
	eval_const_expressions_context context;

	context.boundParams = root->glob->boundParams;		/* bound Params */
	/* we do not need to mark the plan as depending on inlined functions */
	context.root = NULL;
	context.active_fns = NIL;	/* nothing being recursively simplified */
	context.case_val = NULL;	/* no CASE being examined */
	context.estimate = true;	/* unsafe transformations OK */
	return eval_const_expressions_mutator(node, &context);
}

static Node *
eval_const_expressions_mutator(Node *node,
							   eval_const_expressions_context *context)
{
	if (node == NULL)
		return NULL;
	switch (nodeTag(node))
	{
		case T_Param:
			{
				Param	   *param = (Param *) node;

				/* Look to see if we've been given a value for this Param */
				if (param->paramkind == PARAM_EXTERN &&
					context->boundParams != NULL &&
					param->paramid > 0 &&
					param->paramid <= context->boundParams->numParams)
				{
					ParamExternData *prm = &context->boundParams->params[param->paramid - 1];

					if (OidIsValid(prm->ptype))
					{
						/* OK to substitute parameter value? */
						if (context->estimate ||
							(prm->pflags & PARAM_FLAG_CONST))
						{
							/*
							 * Return a Const representing the param value.
							 * Must copy pass-by-ref datatypes, since the
							 * Param might be in a memory context
							 * shorter-lived than our output plan should be.
							 */
							int16		typLen;
							bool		typByVal;
							Datum		pval;

							Assert(prm->ptype == param->paramtype);
							get_typlenbyval(param->paramtype,
											&typLen, &typByVal);
							if (prm->isnull || typByVal)
								pval = prm->value;
							else
								pval = datumCopy(prm->value, typByVal, typLen);
							return (Node *) makeConst(param->paramtype,
													  param->paramtypmod,
													  param->paramcollid,
													  (int) typLen,
													  pval,
													  prm->isnull,
													  typByVal);
						}
					}
				}

				/*
				 * Not replaceable, so just copy the Param (no need to
				 * recurse)
				 */
				return (Node *) copyObject(param);
			}
		case T_FuncExpr:
			{
				FuncExpr   *expr = (FuncExpr *) node;
				List	   *args = expr->args;
				Expr	   *simple;
				FuncExpr   *newexpr;

				/*
				 * Code for op/func reduction is pretty bulky, so split it out
				 * as a separate function.	Note: exprTypmod normally returns
				 * -1 for a FuncExpr, but not when the node is recognizably a
				 * length coercion; we want to preserve the typmod in the
				 * eventual Const if so.
				 */
				simple = simplify_function(expr->funcid,
										   expr->funcresulttype,
										   exprTypmod(node),
										   expr->funccollid,
										   expr->inputcollid,
										   &args,
										   expr->funcvariadic,
										   true,
										   true,
										   context);
				if (simple)		/* successfully simplified it */
					return (Node *) simple;

				/*
				 * The expression cannot be simplified any further, so build
				 * and return a replacement FuncExpr node using the
				 * possibly-simplified arguments.  Note that we have also
				 * converted the argument list to positional notation.
				 */
				newexpr = makeNode(FuncExpr);
				newexpr->funcid = expr->funcid;
				newexpr->funcresulttype = expr->funcresulttype;
				newexpr->funcretset = expr->funcretset;
				newexpr->funcvariadic = expr->funcvariadic;
				newexpr->funcformat = expr->funcformat;
				newexpr->funccollid = expr->funccollid;
				newexpr->inputcollid = expr->inputcollid;
				newexpr->args = args;
				newexpr->location = expr->location;
				return (Node *) newexpr;
			}
		case T_OpExpr:
			{
				OpExpr	   *expr = (OpExpr *) node;
				List	   *args = expr->args;
				Expr	   *simple;
				OpExpr	   *newexpr;

				/*
				 * Need to get OID of underlying function.	Okay to scribble
				 * on input to this extent.
				 */
				set_opfuncid(expr);

				/*
				 * Code for op/func reduction is pretty bulky, so split it out
				 * as a separate function.
				 */
				simple = simplify_function(expr->opfuncid,
										   expr->opresulttype, -1,
										   expr->opcollid,
										   expr->inputcollid,
										   &args,
										   false,
										   true,
										   true,
										   context);
				if (simple)		/* successfully simplified it */
					return (Node *) simple;

				/*
				 * If the operator is boolean equality or inequality, we know
				 * how to simplify cases involving one constant and one
				 * non-constant argument.
				 */
				if (expr->opno == BooleanEqualOperator ||
					expr->opno == BooleanNotEqualOperator)
				{
					simple = (Expr *) simplify_boolean_equality(expr->opno,
																args);
					if (simple) /* successfully simplified it */
						return (Node *) simple;
				}

				/*
				 * The expression cannot be simplified any further, so build
				 * and return a replacement OpExpr node using the
				 * possibly-simplified arguments.
				 */
				newexpr = makeNode(OpExpr);
				newexpr->opno = expr->opno;
				newexpr->opfuncid = expr->opfuncid;
				newexpr->opresulttype = expr->opresulttype;
				newexpr->opretset = expr->opretset;
				newexpr->opcollid = expr->opcollid;
				newexpr->inputcollid = expr->inputcollid;
				newexpr->args = args;
				newexpr->location = expr->location;
				return (Node *) newexpr;
			}
		case T_DistinctExpr:
			{
				DistinctExpr *expr = (DistinctExpr *) node;
				List	   *args;
				ListCell   *arg;
				bool		has_null_input = false;
				bool		all_null_input = true;
				bool		has_nonconst_input = false;
				Expr	   *simple;
				DistinctExpr *newexpr;

				/*
				 * Reduce constants in the DistinctExpr's arguments.  We know
				 * args is either NIL or a List node, so we can call
				 * expression_tree_mutator directly rather than recursing to
				 * self.
				 */
				args = (List *) expression_tree_mutator((Node *) expr->args,
											  eval_const_expressions_mutator,
														(void *) context);

				/*
				 * We must do our own check for NULLs because DistinctExpr has
				 * different results for NULL input than the underlying
				 * operator does.
				 */
				foreach(arg, args)
				{
					if (IsA(lfirst(arg), Const))
					{
						has_null_input |= ((Const *) lfirst(arg))->constisnull;
						all_null_input &= ((Const *) lfirst(arg))->constisnull;
					}
					else
						has_nonconst_input = true;
				}

				/* all constants? then can optimize this out */
				if (!has_nonconst_input)
				{
					/* all nulls? then not distinct */
					if (all_null_input)
						return makeBoolConst(false, false);

					/* one null? then distinct */
					if (has_null_input)
						return makeBoolConst(true, false);

					/* otherwise try to evaluate the '=' operator */
					/* (NOT okay to try to inline it, though!) */

					/*
					 * Need to get OID of underlying function.	Okay to
					 * scribble on input to this extent.
					 */
					set_opfuncid((OpExpr *) expr);		/* rely on struct
														 * equivalence */

					/*
					 * Code for op/func reduction is pretty bulky, so split it
					 * out as a separate function.
					 */
					simple = simplify_function(expr->opfuncid,
											   expr->opresulttype, -1,
											   expr->opcollid,
											   expr->inputcollid,
											   &args,
											   false,
											   false,
											   false,
											   context);
					if (simple) /* successfully simplified it */
					{
						/*
						 * Since the underlying operator is "=", must negate
						 * its result
						 */
						Const	   *csimple = (Const *) simple;

						Assert(IsA(csimple, Const));
						csimple->constvalue =
							BoolGetDatum(!DatumGetBool(csimple->constvalue));
						return (Node *) csimple;
					}
				}

				/*
				 * The expression cannot be simplified any further, so build
				 * and return a replacement DistinctExpr node using the
				 * possibly-simplified arguments.
				 */
				newexpr = makeNode(DistinctExpr);
				newexpr->opno = expr->opno;
				newexpr->opfuncid = expr->opfuncid;
				newexpr->opresulttype = expr->opresulttype;
				newexpr->opretset = expr->opretset;
				newexpr->opcollid = expr->opcollid;
				newexpr->inputcollid = expr->inputcollid;
				newexpr->args = args;
				newexpr->location = expr->location;
				return (Node *) newexpr;
			}
		case T_BoolExpr:
			{
				BoolExpr   *expr = (BoolExpr *) node;

				switch (expr->boolop)
				{
					case OR_EXPR:
						{
							List	   *newargs;
							bool		haveNull = false;
							bool		forceTrue = false;

							newargs = simplify_or_arguments(expr->args,
															context,
															&haveNull,
															&forceTrue);
							if (forceTrue)
								return makeBoolConst(true, false);
							if (haveNull)
								newargs = lappend(newargs,
												  makeBoolConst(false, true));
							/* If all the inputs are FALSE, result is FALSE */
							if (newargs == NIL)
								return makeBoolConst(false, false);

							/*
							 * If only one nonconst-or-NULL input, it's the
							 * result
							 */
							if (list_length(newargs) == 1)
								return (Node *) linitial(newargs);
							/* Else we still need an OR node */
							return (Node *) make_orclause(newargs);
						}
					case AND_EXPR:
						{
							List	   *newargs;
							bool		haveNull = false;
							bool		forceFalse = false;

							newargs = simplify_and_arguments(expr->args,
															 context,
															 &haveNull,
															 &forceFalse);
							if (forceFalse)
								return makeBoolConst(false, false);
							if (haveNull)
								newargs = lappend(newargs,
												  makeBoolConst(false, true));
							/* If all the inputs are TRUE, result is TRUE */
							if (newargs == NIL)
								return makeBoolConst(true, false);

							/*
							 * If only one nonconst-or-NULL input, it's the
							 * result
							 */
							if (list_length(newargs) == 1)
								return (Node *) linitial(newargs);
							/* Else we still need an AND node */
							return (Node *) make_andclause(newargs);
						}
					case NOT_EXPR:
						{
							Node	   *arg;

							Assert(list_length(expr->args) == 1);
							arg = eval_const_expressions_mutator(linitial(expr->args),
																 context);

							/*
							 * Use negate_clause() to see if we can simplify
							 * away the NOT.
							 */
							return negate_clause(arg);
						}
					default:
						elog(ERROR, "unrecognized boolop: %d",
							 (int) expr->boolop);
						break;
				}
				break;
			}
		case T_SubPlan:
		case T_AlternativeSubPlan:

			/*
			 * Return a SubPlan unchanged --- too late to do anything with it.
			 *
			 * XXX should we ereport() here instead?  Probably this routine
			 * should never be invoked after SubPlan creation.
			 */
			return node;
		case T_RelabelType:
			{
				/*
				 * If we can simplify the input to a constant, then we don't
				 * need the RelabelType node anymore: just change the type
				 * field of the Const node.  Otherwise, must copy the
				 * RelabelType node.
				 */
				RelabelType *relabel = (RelabelType *) node;
				Node	   *arg;

				arg = eval_const_expressions_mutator((Node *) relabel->arg,
													 context);

				/*
				 * If we find stacked RelabelTypes (eg, from foo :: int ::
				 * oid) we can discard all but the top one.
				 */
				while (arg && IsA(arg, RelabelType))
					arg = (Node *) ((RelabelType *) arg)->arg;

				if (arg && IsA(arg, Const))
				{
					Const	   *con = (Const *) arg;

					con->consttype = relabel->resulttype;
					con->consttypmod = relabel->resulttypmod;
					con->constcollid = relabel->resultcollid;
					return (Node *) con;
				}
				else
				{
					RelabelType *newrelabel = makeNode(RelabelType);

					newrelabel->arg = (Expr *) arg;
					newrelabel->resulttype = relabel->resulttype;
					newrelabel->resulttypmod = relabel->resulttypmod;
					newrelabel->resultcollid = relabel->resultcollid;
					newrelabel->relabelformat = relabel->relabelformat;
					newrelabel->location = relabel->location;
					return (Node *) newrelabel;
				}
			}
		case T_CoerceViaIO:
			{
				CoerceViaIO *expr = (CoerceViaIO *) node;
				List	   *args;
				Oid			outfunc;
				bool		outtypisvarlena;
				Oid			infunc;
				Oid			intypioparam;
				Expr	   *simple;
				CoerceViaIO *newexpr;

				/* Make a List so we can use simplify_function */
				args = list_make1(expr->arg);

				/*
				 * CoerceViaIO represents calling the source type's output
				 * function then the result type's input function.  So, try to
				 * simplify it as though it were a stack of two such function
				 * calls.  First we need to know what the functions are.
				 *
				 * Note that the coercion functions are assumed not to care
				 * about input collation, so we just pass InvalidOid for that.
				 */
				getTypeOutputInfo(exprType((Node *) expr->arg),
								  &outfunc, &outtypisvarlena);
				getTypeInputInfo(expr->resulttype,
								 &infunc, &intypioparam);

				simple = simplify_function(outfunc,
										   CSTRINGOID, -1,
										   InvalidOid,
										   InvalidOid,
										   &args,
										   false,
										   true,
										   true,
										   context);
				if (simple)		/* successfully simplified output fn */
				{
					/*
					 * Input functions may want 1 to 3 arguments.  We always
					 * supply all three, trusting that nothing downstream will
					 * complain.
					 */
					args = list_make3(simple,
									  makeConst(OIDOID,
												-1,
												InvalidOid,
												sizeof(Oid),
											  ObjectIdGetDatum(intypioparam),
												false,
												true),
									  makeConst(INT4OID,
												-1,
												InvalidOid,
												sizeof(int32),
												Int32GetDatum(-1),
												false,
												true));

					simple = simplify_function(infunc,
											   expr->resulttype, -1,
											   expr->resultcollid,
											   InvalidOid,
											   &args,
											   false,
											   false,
											   true,
											   context);
					if (simple) /* successfully simplified input fn */
						return (Node *) simple;
				}

				/*
				 * The expression cannot be simplified any further, so build
				 * and return a replacement CoerceViaIO node using the
				 * possibly-simplified argument.
				 */
				newexpr = makeNode(CoerceViaIO);
				newexpr->arg = (Expr *) linitial(args);
				newexpr->resulttype = expr->resulttype;
				newexpr->resultcollid = expr->resultcollid;
				newexpr->coerceformat = expr->coerceformat;
				newexpr->location = expr->location;
				return (Node *) newexpr;
			}
		case T_ArrayCoerceExpr:
			{
				ArrayCoerceExpr *expr = (ArrayCoerceExpr *) node;
				Expr	   *arg;
				ArrayCoerceExpr *newexpr;

				/*
				 * Reduce constants in the ArrayCoerceExpr's argument, then
				 * build a new ArrayCoerceExpr.
				 */
				arg = (Expr *) eval_const_expressions_mutator((Node *) expr->arg,
															  context);

				newexpr = makeNode(ArrayCoerceExpr);
				newexpr->arg = arg;
				newexpr->elemfuncid = expr->elemfuncid;
				newexpr->resulttype = expr->resulttype;
				newexpr->resulttypmod = expr->resulttypmod;
				newexpr->resultcollid = expr->resultcollid;
				newexpr->isExplicit = expr->isExplicit;
				newexpr->coerceformat = expr->coerceformat;
				newexpr->location = expr->location;

				/*
				 * If constant argument and it's a binary-coercible or
				 * immutable conversion, we can simplify it to a constant.
				 */
				if (arg && IsA(arg, Const) &&
					(!OidIsValid(newexpr->elemfuncid) ||
				func_volatile(newexpr->elemfuncid) == PROVOLATILE_IMMUTABLE))
					return (Node *) evaluate_expr((Expr *) newexpr,
												  newexpr->resulttype,
												  newexpr->resulttypmod,
												  newexpr->resultcollid);

				/* Else we must return the partially-simplified node */
				return (Node *) newexpr;
			}
		case T_CollateExpr:
			{
				/*
				 * If we can simplify the input to a constant, then we don't
				 * need the CollateExpr node at all: just change the
				 * constcollid field of the Const node.  Otherwise, replace
				 * the CollateExpr with a RelabelType. (We do that so as to
				 * improve uniformity of expression representation and thus
				 * simplify comparison of expressions.)
				 */
				CollateExpr *collate = (CollateExpr *) node;
				Node	   *arg;

				arg = eval_const_expressions_mutator((Node *) collate->arg,
													 context);

				if (arg && IsA(arg, Const))
				{
					Const	   *con = (Const *) arg;

					con->constcollid = collate->collOid;
					return (Node *) con;
				}
				else if (collate->collOid == exprCollation(arg))
				{
					/* Don't need a RelabelType either... */
					return arg;
				}
				else
				{
					RelabelType *relabel = makeNode(RelabelType);

					relabel->resulttype = exprType(arg);
					relabel->resulttypmod = exprTypmod(arg);
					relabel->resultcollid = collate->collOid;
					relabel->relabelformat = COERCE_IMPLICIT_CAST;
					relabel->location = collate->location;

					/* Don't create stacked RelabelTypes */
					while (arg && IsA(arg, RelabelType))
						arg = (Node *) ((RelabelType *) arg)->arg;
					relabel->arg = (Expr *) arg;

					return (Node *) relabel;
				}
			}
		case T_CaseExpr:
			{
				/*----------
				 * CASE expressions can be simplified if there are constant
				 * condition clauses:
				 *		FALSE (or NULL): drop the alternative
				 *		TRUE: drop all remaining alternatives
				 * If the first non-FALSE alternative is a constant TRUE,
				 * we can simplify the entire CASE to that alternative's
				 * expression.	If there are no non-FALSE alternatives,
				 * we simplify the entire CASE to the default result (ELSE).
				 *
				 * If we have a simple-form CASE with constant test
				 * expression, we substitute the constant value for contained
				 * CaseTestExpr placeholder nodes, so that we have the
				 * opportunity to reduce constant test conditions.	For
				 * example this allows
				 *		CASE 0 WHEN 0 THEN 1 ELSE 1/0 END
				 * to reduce to 1 rather than drawing a divide-by-0 error.
				 * Note that when the test expression is constant, we don't
				 * have to include it in the resulting CASE; for example
				 *		CASE 0 WHEN x THEN y ELSE z END
				 * is transformed by the parser to
				 *		CASE 0 WHEN CaseTestExpr = x THEN y ELSE z END
				 * which we can simplify to
				 *		CASE WHEN 0 = x THEN y ELSE z END
				 * It is not necessary for the executor to evaluate the "arg"
				 * expression when executing the CASE, since any contained
				 * CaseTestExprs that might have referred to it will have been
				 * replaced by the constant.
				 *----------
				 */
				CaseExpr   *caseexpr = (CaseExpr *) node;
				CaseExpr   *newcase;
				Node	   *save_case_val;
				Node	   *newarg;
				List	   *newargs;
				bool		const_true_cond;
				Node	   *defresult = NULL;
				ListCell   *arg;

				/* Simplify the test expression, if any */
				newarg = eval_const_expressions_mutator((Node *) caseexpr->arg,
														context);

				/* Set up for contained CaseTestExpr nodes */
				save_case_val = context->case_val;
				if (newarg && IsA(newarg, Const))
				{
					context->case_val = newarg;
					newarg = NULL;		/* not needed anymore, see above */
				}
				else
					context->case_val = NULL;

				/* Simplify the WHEN clauses */
				newargs = NIL;
				const_true_cond = false;
				foreach(arg, caseexpr->args)
				{
					CaseWhen   *oldcasewhen = (CaseWhen *) lfirst(arg);
					Node	   *casecond;
					Node	   *caseresult;

					Assert(IsA(oldcasewhen, CaseWhen));

					/* Simplify this alternative's test condition */
					casecond = eval_const_expressions_mutator((Node *) oldcasewhen->expr,
															  context);

					/*
					 * If the test condition is constant FALSE (or NULL), then
					 * drop this WHEN clause completely, without processing
					 * the result.
					 */
					if (casecond && IsA(casecond, Const))
					{
						Const	   *const_input = (Const *) casecond;

						if (const_input->constisnull ||
							!DatumGetBool(const_input->constvalue))
							continue;	/* drop alternative with FALSE cond */
						/* Else it's constant TRUE */
						const_true_cond = true;
					}

					/* Simplify this alternative's result value */
					caseresult = eval_const_expressions_mutator((Node *) oldcasewhen->result,
																context);

					/* If non-constant test condition, emit a new WHEN node */
					if (!const_true_cond)
					{
						CaseWhen   *newcasewhen = makeNode(CaseWhen);

						newcasewhen->expr = (Expr *) casecond;
						newcasewhen->result = (Expr *) caseresult;
						newcasewhen->location = oldcasewhen->location;
						newargs = lappend(newargs, newcasewhen);
						continue;
					}

					/*
					 * Found a TRUE condition, so none of the remaining
					 * alternatives can be reached.  We treat the result as
					 * the default result.
					 */
					defresult = caseresult;
					break;
				}

				/* Simplify the default result, unless we replaced it above */
				if (!const_true_cond)
					defresult = eval_const_expressions_mutator((Node *) caseexpr->defresult,
															   context);

				context->case_val = save_case_val;

				/*
				 * If no non-FALSE alternatives, CASE reduces to the default
				 * result
				 */
				if (newargs == NIL)
					return defresult;
				/* Otherwise we need a new CASE node */
				newcase = makeNode(CaseExpr);
				newcase->casetype = caseexpr->casetype;
				newcase->casecollid = caseexpr->casecollid;
				newcase->arg = (Expr *) newarg;
				newcase->args = newargs;
				newcase->defresult = (Expr *) defresult;
				newcase->location = caseexpr->location;
				return (Node *) newcase;
			}
		case T_CaseTestExpr:
			{
				/*
				 * If we know a constant test value for the current CASE
				 * construct, substitute it for the placeholder.  Else just
				 * return the placeholder as-is.
				 */
				if (context->case_val)
					return copyObject(context->case_val);
				else
					return copyObject(node);
			}
		case T_ArrayExpr:
			{
				ArrayExpr  *arrayexpr = (ArrayExpr *) node;
				ArrayExpr  *newarray;
				bool		all_const = true;
				List	   *newelems;
				ListCell   *element;

				newelems = NIL;
				foreach(element, arrayexpr->elements)
				{
					Node	   *e;

					e = eval_const_expressions_mutator((Node *) lfirst(element),
													   context);
					if (!IsA(e, Const))
						all_const = false;
					newelems = lappend(newelems, e);
				}

				newarray = makeNode(ArrayExpr);
				newarray->array_typeid = arrayexpr->array_typeid;
				newarray->array_collid = arrayexpr->array_collid;
				newarray->element_typeid = arrayexpr->element_typeid;
				newarray->elements = newelems;
				newarray->multidims = arrayexpr->multidims;
				newarray->location = arrayexpr->location;

				if (all_const)
					return (Node *) evaluate_expr((Expr *) newarray,
												  newarray->array_typeid,
												  exprTypmod(node),
												  newarray->array_collid);

				return (Node *) newarray;
			}
		case T_CoalesceExpr:
			{
				CoalesceExpr *coalesceexpr = (CoalesceExpr *) node;
				CoalesceExpr *newcoalesce;
				List	   *newargs;
				ListCell   *arg;

				newargs = NIL;
				foreach(arg, coalesceexpr->args)
				{
					Node	   *e;

					e = eval_const_expressions_mutator((Node *) lfirst(arg),
													   context);

					/*
					 * We can remove null constants from the list. For a
					 * non-null constant, if it has not been preceded by any
					 * other non-null-constant expressions then it is the
					 * result. Otherwise, it's the next argument, but we can
					 * drop following arguments since they will never be
					 * reached.
					 */
					if (IsA(e, Const))
					{
						if (((Const *) e)->constisnull)
							continue;	/* drop null constant */
						if (newargs == NIL)
							return e;	/* first expr */
						newargs = lappend(newargs, e);
						break;
					}
					newargs = lappend(newargs, e);
				}

				/*
				 * If all the arguments were constant null, the result is just
				 * null
				 */
				if (newargs == NIL)
					return (Node *) makeNullConst(coalesceexpr->coalescetype,
												  -1,
											   coalesceexpr->coalescecollid);

				newcoalesce = makeNode(CoalesceExpr);
				newcoalesce->coalescetype = coalesceexpr->coalescetype;
				newcoalesce->coalescecollid = coalesceexpr->coalescecollid;
				newcoalesce->args = newargs;
				newcoalesce->location = coalesceexpr->location;
				return (Node *) newcoalesce;
			}
		case T_FieldSelect:
			{
				/*
				 * We can optimize field selection from a whole-row Var into a
				 * simple Var.	(This case won't be generated directly by the
				 * parser, because ParseComplexProjection short-circuits it.
				 * But it can arise while simplifying functions.)  Also, we
				 * can optimize field selection from a RowExpr construct.
				 *
				 * We must however check that the declared type of the field
				 * is still the same as when the FieldSelect was created ---
				 * this can change if someone did ALTER COLUMN TYPE on the
				 * rowtype.
				 */
				FieldSelect *fselect = (FieldSelect *) node;
				FieldSelect *newfselect;
				Node	   *arg;

				arg = eval_const_expressions_mutator((Node *) fselect->arg,
													 context);
				if (arg && IsA(arg, Var) &&
					((Var *) arg)->varattno == InvalidAttrNumber)
				{
					if (rowtype_field_matches(((Var *) arg)->vartype,
											  fselect->fieldnum,
											  fselect->resulttype,
											  fselect->resulttypmod,
											  fselect->resultcollid))
						return (Node *) makeVar(((Var *) arg)->varno,
												fselect->fieldnum,
												fselect->resulttype,
												fselect->resulttypmod,
												fselect->resultcollid,
												((Var *) arg)->varlevelsup);
				}
				if (arg && IsA(arg, RowExpr))
				{
					RowExpr    *rowexpr = (RowExpr *) arg;

					if (fselect->fieldnum > 0 &&
						fselect->fieldnum <= list_length(rowexpr->args))
					{
						Node	   *fld = (Node *) list_nth(rowexpr->args,
													  fselect->fieldnum - 1);

						if (rowtype_field_matches(rowexpr->row_typeid,
												  fselect->fieldnum,
												  fselect->resulttype,
												  fselect->resulttypmod,
												  fselect->resultcollid) &&
							fselect->resulttype == exprType(fld) &&
							fselect->resulttypmod == exprTypmod(fld) &&
							fselect->resultcollid == exprCollation(fld))
							return fld;
					}
				}
				newfselect = makeNode(FieldSelect);
				newfselect->arg = (Expr *) arg;
				newfselect->fieldnum = fselect->fieldnum;
				newfselect->resulttype = fselect->resulttype;
				newfselect->resulttypmod = fselect->resulttypmod;
				newfselect->resultcollid = fselect->resultcollid;
				return (Node *) newfselect;
			}
		case T_NullTest:
			{
				NullTest   *ntest = (NullTest *) node;
				NullTest   *newntest;
				Node	   *arg;

				arg = eval_const_expressions_mutator((Node *) ntest->arg,
													 context);
				if (arg && IsA(arg, RowExpr))
				{
					/*
					 * We break ROW(...) IS [NOT] NULL into separate tests on
					 * its component fields.  This form is usually more
					 * efficient to evaluate, as well as being more amenable
					 * to optimization.
					 */
					RowExpr    *rarg = (RowExpr *) arg;
					List	   *newargs = NIL;
					ListCell   *l;

					Assert(ntest->argisrow);

					foreach(l, rarg->args)
					{
						Node	   *relem = (Node *) lfirst(l);

						/*
						 * A constant field refutes the whole NullTest if it's
						 * of the wrong nullness; else we can discard it.
						 */
						if (relem && IsA(relem, Const))
						{
							Const	   *carg = (Const *) relem;

							if (carg->constisnull ?
								(ntest->nulltesttype == IS_NOT_NULL) :
								(ntest->nulltesttype == IS_NULL))
								return makeBoolConst(false, false);
							continue;
						}
						newntest = makeNode(NullTest);
						newntest->arg = (Expr *) relem;
						newntest->nulltesttype = ntest->nulltesttype;
						newntest->argisrow = type_is_rowtype(exprType(relem));
						newargs = lappend(newargs, newntest);
					}
					/* If all the inputs were constants, result is TRUE */
					if (newargs == NIL)
						return makeBoolConst(true, false);
					/* If only one nonconst input, it's the result */
					if (list_length(newargs) == 1)
						return (Node *) linitial(newargs);
					/* Else we need an AND node */
					return (Node *) make_andclause(newargs);
				}
				if (!ntest->argisrow && arg && IsA(arg, Const))
				{
					Const	   *carg = (Const *) arg;
					bool		result;

					switch (ntest->nulltesttype)
					{
						case IS_NULL:
							result = carg->constisnull;
							break;
						case IS_NOT_NULL:
							result = !carg->constisnull;
							break;
						default:
							elog(ERROR, "unrecognized nulltesttype: %d",
								 (int) ntest->nulltesttype);
							result = false;		/* keep compiler quiet */
							break;
					}

					return makeBoolConst(result, false);
				}

				newntest = makeNode(NullTest);
				newntest->arg = (Expr *) arg;
				newntest->nulltesttype = ntest->nulltesttype;
				newntest->argisrow = ntest->argisrow;
				return (Node *) newntest;
			}
		case T_BooleanTest:
			{
				BooleanTest *btest = (BooleanTest *) node;
				BooleanTest *newbtest;
				Node	   *arg;

				arg = eval_const_expressions_mutator((Node *) btest->arg,
													 context);
				if (arg && IsA(arg, Const))
				{
					Const	   *carg = (Const *) arg;
					bool		result;

					switch (btest->booltesttype)
					{
						case IS_TRUE:
							result = (!carg->constisnull &&
									  DatumGetBool(carg->constvalue));
							break;
						case IS_NOT_TRUE:
							result = (carg->constisnull ||
									  !DatumGetBool(carg->constvalue));
							break;
						case IS_FALSE:
							result = (!carg->constisnull &&
									  !DatumGetBool(carg->constvalue));
							break;
						case IS_NOT_FALSE:
							result = (carg->constisnull ||
									  DatumGetBool(carg->constvalue));
							break;
						case IS_UNKNOWN:
							result = carg->constisnull;
							break;
						case IS_NOT_UNKNOWN:
							result = !carg->constisnull;
							break;
						default:
							elog(ERROR, "unrecognized booltesttype: %d",
								 (int) btest->booltesttype);
							result = false;		/* keep compiler quiet */
							break;
					}

					return makeBoolConst(result, false);
				}

				newbtest = makeNode(BooleanTest);
				newbtest->arg = (Expr *) arg;
				newbtest->booltesttype = btest->booltesttype;
				return (Node *) newbtest;
			}
		case T_PlaceHolderVar:

			/*
			 * In estimation mode, just strip the PlaceHolderVar node
			 * altogether; this amounts to estimating that the contained value
			 * won't be forced to null by an outer join.  In regular mode we
			 * just use the default behavior (ie, simplify the expression but
			 * leave the PlaceHolderVar node intact).
			 */
			if (context->estimate)
			{
				PlaceHolderVar *phv = (PlaceHolderVar *) node;

				return eval_const_expressions_mutator((Node *) phv->phexpr,
													  context);
			}
			break;
		default:
			break;
	}

	/*
	 * For any node type not handled above, we recurse using
	 * expression_tree_mutator, which will copy the node unchanged but try to
	 * simplify its arguments (if any) using this routine. For example: we
	 * cannot eliminate an ArrayRef node, but we might be able to simplify
	 * constant expressions in its subscripts.
	 */
	return expression_tree_mutator(node, eval_const_expressions_mutator,
								   (void *) context);
}

/*
 * Subroutine for eval_const_expressions: process arguments of an OR clause
 *
 * This includes flattening of nested ORs as well as recursion to
 * eval_const_expressions to simplify the OR arguments.
 *
 * After simplification, OR arguments are handled as follows:
 *		non constant: keep
 *		FALSE: drop (does not affect result)
 *		TRUE: force result to TRUE
 *		NULL: keep only one
 * We must keep one NULL input because ExecEvalOr returns NULL when no input
 * is TRUE and at least one is NULL.  We don't actually include the NULL
 * here, that's supposed to be done by the caller.
 *
 * The output arguments *haveNull and *forceTrue must be initialized FALSE
 * by the caller.  They will be set TRUE if a null constant or true constant,
 * respectively, is detected anywhere in the argument list.
 */
static List *
simplify_or_arguments(List *args,
					  eval_const_expressions_context *context,
					  bool *haveNull, bool *forceTrue)
{
	List	   *newargs = NIL;
	List	   *unprocessed_args;

	/*
	 * Since the parser considers OR to be a binary operator, long OR lists
	 * become deeply nested expressions.  We must flatten these into long
	 * argument lists of a single OR operator.	To avoid blowing out the stack
	 * with recursion of eval_const_expressions, we resort to some tenseness
	 * here: we keep a list of not-yet-processed inputs, and handle flattening
	 * of nested ORs by prepending to the to-do list instead of recursing.
	 */
	unprocessed_args = list_copy(args);
	while (unprocessed_args)
	{
		Node	   *arg = (Node *) linitial(unprocessed_args);

		unprocessed_args = list_delete_first(unprocessed_args);

		/* flatten nested ORs as per above comment */
		if (or_clause(arg))
		{
			List	   *subargs = list_copy(((BoolExpr *) arg)->args);

			/* overly tense code to avoid leaking unused list header */
			if (!unprocessed_args)
				unprocessed_args = subargs;
			else
			{
				List	   *oldhdr = unprocessed_args;

				unprocessed_args = list_concat(subargs, unprocessed_args);
				pfree(oldhdr);
			}
			continue;
		}

		/* If it's not an OR, simplify it */
		arg = eval_const_expressions_mutator(arg, context);

		/*
		 * It is unlikely but not impossible for simplification of a non-OR
		 * clause to produce an OR.  Recheck, but don't be too tense about it
		 * since it's not a mainstream case. In particular we don't worry
		 * about const-simplifying the input twice.
		 */
		if (or_clause(arg))
		{
			List	   *subargs = list_copy(((BoolExpr *) arg)->args);

			unprocessed_args = list_concat(subargs, unprocessed_args);
			continue;
		}

		/*
		 * OK, we have a const-simplified non-OR argument.	Process it per
		 * comments above.
		 */
		if (IsA(arg, Const))
		{
			Const	   *const_input = (Const *) arg;

			if (const_input->constisnull)
				*haveNull = true;
			else if (DatumGetBool(const_input->constvalue))
			{
				*forceTrue = true;

				/*
				 * Once we detect a TRUE result we can just exit the loop
				 * immediately.  However, if we ever add a notion of
				 * non-removable functions, we'd need to keep scanning.
				 */
				return NIL;
			}
			/* otherwise, we can drop the constant-false input */
			continue;
		}

		/* else emit the simplified arg into the result list */
		newargs = lappend(newargs, arg);
	}

	return newargs;
}

/*
 * Subroutine for eval_const_expressions: process arguments of an AND clause
 *
 * This includes flattening of nested ANDs as well as recursion to
 * eval_const_expressions to simplify the AND arguments.
 *
 * After simplification, AND arguments are handled as follows:
 *		non constant: keep
 *		TRUE: drop (does not affect result)
 *		FALSE: force result to FALSE
 *		NULL: keep only one
 * We must keep one NULL input because ExecEvalAnd returns NULL when no input
 * is FALSE and at least one is NULL.  We don't actually include the NULL
 * here, that's supposed to be done by the caller.
 *
 * The output arguments *haveNull and *forceFalse must be initialized FALSE
 * by the caller.  They will be set TRUE if a null constant or false constant,
 * respectively, is detected anywhere in the argument list.
 */
static List *
simplify_and_arguments(List *args,
					   eval_const_expressions_context *context,
					   bool *haveNull, bool *forceFalse)
{
	List	   *newargs = NIL;
	List	   *unprocessed_args;

	/* See comments in simplify_or_arguments */
	unprocessed_args = list_copy(args);
	while (unprocessed_args)
	{
		Node	   *arg = (Node *) linitial(unprocessed_args);

		unprocessed_args = list_delete_first(unprocessed_args);

		/* flatten nested ANDs as per above comment */
		if (and_clause(arg))
		{
			List	   *subargs = list_copy(((BoolExpr *) arg)->args);

			/* overly tense code to avoid leaking unused list header */
			if (!unprocessed_args)
				unprocessed_args = subargs;
			else
			{
				List	   *oldhdr = unprocessed_args;

				unprocessed_args = list_concat(subargs, unprocessed_args);
				pfree(oldhdr);
			}
			continue;
		}

		/* If it's not an AND, simplify it */
		arg = eval_const_expressions_mutator(arg, context);

		/*
		 * It is unlikely but not impossible for simplification of a non-AND
		 * clause to produce an AND.  Recheck, but don't be too tense about it
		 * since it's not a mainstream case. In particular we don't worry
		 * about const-simplifying the input twice.
		 */
		if (and_clause(arg))
		{
			List	   *subargs = list_copy(((BoolExpr *) arg)->args);

			unprocessed_args = list_concat(subargs, unprocessed_args);
			continue;
		}

		/*
		 * OK, we have a const-simplified non-AND argument.  Process it per
		 * comments above.
		 */
		if (IsA(arg, Const))
		{
			Const	   *const_input = (Const *) arg;

			if (const_input->constisnull)
				*haveNull = true;
			else if (!DatumGetBool(const_input->constvalue))
			{
				*forceFalse = true;

				/*
				 * Once we detect a FALSE result we can just exit the loop
				 * immediately.  However, if we ever add a notion of
				 * non-removable functions, we'd need to keep scanning.
				 */
				return NIL;
			}
			/* otherwise, we can drop the constant-true input */
			continue;
		}

		/* else emit the simplified arg into the result list */
		newargs = lappend(newargs, arg);
	}

	return newargs;
}

/*
 * Subroutine for eval_const_expressions: try to simplify boolean equality
 * or inequality condition
 *
 * Inputs are the operator OID and the simplified arguments to the operator.
 * Returns a simplified expression if successful, or NULL if cannot
 * simplify the expression.
 *
 * The idea here is to reduce "x = true" to "x" and "x = false" to "NOT x",
 * or similarly "x <> true" to "NOT x" and "x <> false" to "x".
 * This is only marginally useful in itself, but doing it in constant folding
 * ensures that we will recognize these forms as being equivalent in, for
 * example, partial index matching.
 *
 * We come here only if simplify_function has failed; therefore we cannot
 * see two constant inputs, nor a constant-NULL input.
 */
static Node *
simplify_boolean_equality(Oid opno, List *args)
{
	Node	   *leftop;
	Node	   *rightop;

	Assert(list_length(args) == 2);
	leftop = linitial(args);
	rightop = lsecond(args);
	if (leftop && IsA(leftop, Const))
	{
		Assert(!((Const *) leftop)->constisnull);
		if (opno == BooleanEqualOperator)
		{
			if (DatumGetBool(((Const *) leftop)->constvalue))
				return rightop; /* true = foo */
			else
				return negate_clause(rightop);	/* false = foo */
		}
		else
		{
			if (DatumGetBool(((Const *) leftop)->constvalue))
				return negate_clause(rightop);	/* true <> foo */
			else
				return rightop; /* false <> foo */
		}
	}
	if (rightop && IsA(rightop, Const))
	{
		Assert(!((Const *) rightop)->constisnull);
		if (opno == BooleanEqualOperator)
		{
			if (DatumGetBool(((Const *) rightop)->constvalue))
				return leftop;	/* foo = true */
			else
				return negate_clause(leftop);	/* foo = false */
		}
		else
		{
			if (DatumGetBool(((Const *) rightop)->constvalue))
				return negate_clause(leftop);	/* foo <> true */
			else
				return leftop;	/* foo <> false */
		}
	}
	return NULL;
}

/*
 * Subroutine for eval_const_expressions: try to simplify a function call
 * (which might originally have been an operator; we don't care)
 *
 * Inputs are the function OID, actual result type OID (which is needed for
 * polymorphic functions), result typmod, result collation, the input
 * collation to use for the function, the original argument list (not
 * const-simplified yet, unless process_args is false), and some flags;
 * also the context data for eval_const_expressions.
 *
 * Returns a simplified expression if successful, or NULL if cannot
 * simplify the function call.
 *
 * This function is also responsible for converting named-notation argument
 * lists into positional notation and/or adding any needed default argument
 * expressions; which is a bit grotty, but it avoids extra fetches of the
 * function's pg_proc tuple.  For this reason, the args list is
 * pass-by-reference.  Conversion and const-simplification of the args list
 * will be done even if simplification of the function call itself is not
 * possible.
 */
static Expr *
simplify_function(Oid funcid, Oid result_type, int32 result_typmod,
				  Oid result_collid, Oid input_collid, List **args_p,
				  bool funcvariadic, bool process_args, bool allow_non_const,
				  eval_const_expressions_context *context)
{
	List	   *args = *args_p;
	HeapTuple	func_tuple;
	Form_pg_proc func_form;
	Expr	   *newexpr;

	/*
	 * We have three strategies for simplification: execute the function to
	 * deliver a constant result, use a transform function to generate a
	 * substitute node tree, or expand in-line the body of the function
	 * definition (which only works for simple SQL-language functions, but
	 * that is a common case).	Each case needs access to the function's
	 * pg_proc tuple, so fetch it just once.
	 *
	 * Note: the allow_non_const flag suppresses both the second and third
	 * strategies; so if !allow_non_const, simplify_function can only return a
	 * Const or NULL.  Argument-list rewriting happens anyway, though.
	 */
	func_tuple = SearchSysCache1(PROCOID, ObjectIdGetDatum(funcid));
	if (!HeapTupleIsValid(func_tuple))
		elog(ERROR, "cache lookup failed for function %u", funcid);
	func_form = (Form_pg_proc) GETSTRUCT(func_tuple);

	/*
	 * Process the function arguments, unless the caller did it already.
	 *
	 * Here we must deal with named or defaulted arguments, and then
	 * recursively apply eval_const_expressions to the whole argument list.
	 */
	if (process_args)
	{
		args = expand_function_arguments(args, result_type, func_tuple);
		args = (List *) expression_tree_mutator((Node *) args,
											  eval_const_expressions_mutator,
												(void *) context);
		/* Argument processing done, give it back to the caller */
		*args_p = args;
	}

	/* Now attempt simplification of the function call proper. */

	newexpr = evaluate_function(funcid, result_type, result_typmod,
								result_collid, input_collid,
								args, funcvariadic,
								func_tuple, context);

	if (!newexpr && allow_non_const && OidIsValid(func_form->protransform))
	{
		/*
		 * Build a dummy FuncExpr node containing the simplified arg list.	We
		 * use this approach to present a uniform interface to the transform
		 * function regardless of how the function is actually being invoked.
		 */
		FuncExpr	fexpr;

		fexpr.xpr.type = T_FuncExpr;
		fexpr.funcid = funcid;
		fexpr.funcresulttype = result_type;
		fexpr.funcretset = func_form->proretset;
		fexpr.funcvariadic = funcvariadic;
		fexpr.funcformat = COERCE_EXPLICIT_CALL;
		fexpr.funccollid = result_collid;
		fexpr.inputcollid = input_collid;
		fexpr.args = args;
		fexpr.location = -1;

		newexpr = (Expr *)
			DatumGetPointer(OidFunctionCall1(func_form->protransform,
											 PointerGetDatum(&fexpr)));
	}

	if (!newexpr && allow_non_const)
		newexpr = inline_function(funcid, result_type, result_collid,
								  input_collid, args, funcvariadic,
								  func_tuple, context);

	ReleaseSysCache(func_tuple);

	return newexpr;
}

/*
 * expand_function_arguments: convert named-notation args to positional args
 * and/or insert default args, as needed
 *
 * If we need to change anything, the input argument list is copied, not
 * modified.
 *
 * Note: this gets applied to operator argument lists too, even though the
 * cases it handles should never occur there.  This should be OK since it
 * will fall through very quickly if there's nothing to do.
 */
static List *
expand_function_arguments(List *args, Oid result_type, HeapTuple func_tuple)
{
	Form_pg_proc funcform = (Form_pg_proc) GETSTRUCT(func_tuple);
	bool		has_named_args = false;
	ListCell   *lc;

	/* Do we have any named arguments? */
	foreach(lc, args)
	{
		Node	   *arg = (Node *) lfirst(lc);

		if (IsA(arg, NamedArgExpr))
		{
			has_named_args = true;
			break;
		}
	}

	/* If so, we must apply reorder_function_arguments */
	if (has_named_args)
	{
		args = reorder_function_arguments(args, func_tuple);
		/* Recheck argument types and add casts if needed */
		recheck_cast_function_args(args, result_type, func_tuple);
	}
	else if (list_length(args) < funcform->pronargs)
	{
		/* No named args, but we seem to be short some defaults */
		args = add_function_defaults(args, func_tuple);
		/* Recheck argument types and add casts if needed */
		recheck_cast_function_args(args, result_type, func_tuple);
	}

	return args;
}

/*
 * reorder_function_arguments: convert named-notation args to positional args
 *
 * This function also inserts default argument values as needed, since it's
 * impossible to form a truly valid positional call without that.
 */
static List *
reorder_function_arguments(List *args, HeapTuple func_tuple)
{
	Form_pg_proc funcform = (Form_pg_proc) GETSTRUCT(func_tuple);
	int			pronargs = funcform->pronargs;
	int			nargsprovided = list_length(args);
	Node	   *argarray[FUNC_MAX_ARGS];
	ListCell   *lc;
	int			i;

	Assert(nargsprovided <= pronargs);
	if (pronargs > FUNC_MAX_ARGS)
		elog(ERROR, "too many function arguments");
	MemSet(argarray, 0, pronargs * sizeof(Node *));

	/* Deconstruct the argument list into an array indexed by argnumber */
	i = 0;
	foreach(lc, args)
	{
		Node	   *arg = (Node *) lfirst(lc);

		if (!IsA(arg, NamedArgExpr))
		{
			/* positional argument, assumed to precede all named args */
			Assert(argarray[i] == NULL);
			argarray[i++] = arg;
		}
		else
		{
			NamedArgExpr *na = (NamedArgExpr *) arg;

			Assert(argarray[na->argnumber] == NULL);
			argarray[na->argnumber] = (Node *) na->arg;
		}
	}

	/*
	 * Fetch default expressions, if needed, and insert into array at proper
	 * locations (they aren't necessarily consecutive or all used)
	 */
	if (nargsprovided < pronargs)
	{
		List	   *defaults = fetch_function_defaults(func_tuple);

		i = pronargs - funcform->pronargdefaults;
		foreach(lc, defaults)
		{
			if (argarray[i] == NULL)
				argarray[i] = (Node *) lfirst(lc);
			i++;
		}
	}

	/* Now reconstruct the args list in proper order */
	args = NIL;
	for (i = 0; i < pronargs; i++)
	{
		Assert(argarray[i] != NULL);
		args = lappend(args, argarray[i]);
	}

	return args;
}

/*
 * add_function_defaults: add missing function arguments from its defaults
 *
 * This is used only when the argument list was positional to begin with,
 * and so we know we just need to add defaults at the end.
 */
static List *
add_function_defaults(List *args, HeapTuple func_tuple)
{
	Form_pg_proc funcform = (Form_pg_proc) GETSTRUCT(func_tuple);
	int			nargsprovided = list_length(args);
	List	   *defaults;
	int			ndelete;

	/* Get all the default expressions from the pg_proc tuple */
	defaults = fetch_function_defaults(func_tuple);

	/* Delete any unused defaults from the list */
	ndelete = nargsprovided + list_length(defaults) - funcform->pronargs;
	if (ndelete < 0)
		elog(ERROR, "not enough default arguments");
	while (ndelete-- > 0)
		defaults = list_delete_first(defaults);

	/* And form the combined argument list, not modifying the input list */
	return list_concat(list_copy(args), defaults);
}

/*
 * fetch_function_defaults: get function's default arguments as expression list
 */
static List *
fetch_function_defaults(HeapTuple func_tuple)
{
	List	   *defaults;
	Datum		proargdefaults;
	bool		isnull;
	char	   *str;

	/* The error cases here shouldn't happen, but check anyway */
	proargdefaults = SysCacheGetAttr(PROCOID, func_tuple,
									 Anum_pg_proc_proargdefaults,
									 &isnull);
	if (isnull)
		elog(ERROR, "not enough default arguments");
	str = TextDatumGetCString(proargdefaults);
	defaults = (List *) stringToNode(str);
	Assert(IsA(defaults, List));
	pfree(str);
	return defaults;
}

/*
 * recheck_cast_function_args: recheck function args and typecast as needed
 * after adding defaults.
 *
 * It is possible for some of the defaulted arguments to be polymorphic;
 * therefore we can't assume that the default expressions have the correct
 * data types already.	We have to re-resolve polymorphics and do coercion
 * just like the parser did.
 *
 * This should be a no-op if there are no polymorphic arguments,
 * but we do it anyway to be sure.
 *
 * Note: if any casts are needed, the args list is modified in-place;
 * caller should have already copied the list structure.
 */
static void
recheck_cast_function_args(List *args, Oid result_type, HeapTuple func_tuple)
{
	Form_pg_proc funcform = (Form_pg_proc) GETSTRUCT(func_tuple);
	int			nargs;
	Oid			actual_arg_types[FUNC_MAX_ARGS];
	Oid			declared_arg_types[FUNC_MAX_ARGS];
	Oid			rettype;
	ListCell   *lc;

	if (list_length(args) > FUNC_MAX_ARGS)
		elog(ERROR, "too many function arguments");
	nargs = 0;
	foreach(lc, args)
	{
		actual_arg_types[nargs++] = exprType((Node *) lfirst(lc));
	}
	Assert(nargs == funcform->pronargs);
	memcpy(declared_arg_types, funcform->proargtypes.values,
		   funcform->pronargs * sizeof(Oid));
	rettype = enforce_generic_type_consistency(actual_arg_types,
											   declared_arg_types,
											   nargs,
											   funcform->prorettype,
											   false);
	/* let's just check we got the same answer as the parser did ... */
	if (rettype != result_type)
		elog(ERROR, "function's resolved result type changed during planning");

	/* perform any necessary typecasting of arguments */
<<<<<<< HEAD
	make_fn_arguments(NULL, args, NULL, actual_arg_types, declared_arg_types);
=======
	make_fn_arguments(NULL, args, NULL, actual_arg_types, declared_arg_types, false);
>>>>>>> 0d2b6a0e
}

/*
 * evaluate_function: try to pre-evaluate a function call
 *
 * We can do this if the function is strict and has any constant-null inputs
 * (just return a null constant), or if the function is immutable and has all
 * constant inputs (call it and return the result as a Const node).  In
 * estimation mode we are willing to pre-evaluate stable functions too.
 *
 * Returns a simplified expression if successful, or NULL if cannot
 * simplify the function.
 */
static Expr *
evaluate_function(Oid funcid, Oid result_type, int32 result_typmod,
				  Oid result_collid, Oid input_collid, List *args,
				  bool funcvariadic,
				  HeapTuple func_tuple,
				  eval_const_expressions_context *context)
{
	Form_pg_proc funcform = (Form_pg_proc) GETSTRUCT(func_tuple);
	bool		has_nonconst_input = false;
	bool		has_null_input = false;
	ListCell   *arg;
	FuncExpr   *newexpr;

	/*
	 * Can't simplify if it returns a set.
	 */
	if (funcform->proretset)
		return NULL;

	/*
	 * Can't simplify if it returns RECORD.  The immediate problem is that it
	 * will be needing an expected tupdesc which we can't supply here.
	 *
	 * In the case where it has OUT parameters, it could get by without an
	 * expected tupdesc, but we still have issues: get_expr_result_type()
	 * doesn't know how to extract type info from a RECORD constant, and in
	 * the case of a NULL function result there doesn't seem to be any clean
	 * way to fix that.  In view of the likelihood of there being still other
	 * gotchas, seems best to leave the function call unreduced.
	 */
	if (funcform->prorettype == RECORDOID)
		return NULL;

	/*
	 * Check for constant inputs and especially constant-NULL inputs.
	 */
	foreach(arg, args)
	{
		if (IsA(lfirst(arg), Const))
			has_null_input |= ((Const *) lfirst(arg))->constisnull;
		else
			has_nonconst_input = true;
	}

	/*
	 * If the function is strict and has a constant-NULL input, it will never
	 * be called at all, so we can replace the call by a NULL constant, even
	 * if there are other inputs that aren't constant, and even if the
	 * function is not otherwise immutable.
	 */
	if (funcform->proisstrict && has_null_input)
		return (Expr *) makeNullConst(result_type, result_typmod,
									  result_collid);

	/*
	 * Otherwise, can simplify only if all inputs are constants. (For a
	 * non-strict function, constant NULL inputs are treated the same as
	 * constant non-NULL inputs.)
	 */
	if (has_nonconst_input)
		return NULL;

	/*
	 * Ordinarily we are only allowed to simplify immutable functions. But for
	 * purposes of estimation, we consider it okay to simplify functions that
	 * are merely stable; the risk that the result might change from planning
	 * time to execution time is worth taking in preference to not being able
	 * to estimate the value at all.
	 */
	if (funcform->provolatile == PROVOLATILE_IMMUTABLE)
		 /* okay */ ;
	else if (context->estimate && funcform->provolatile == PROVOLATILE_STABLE)
		 /* okay */ ;
	else
		return NULL;

	/*
	 * OK, looks like we can simplify this operator/function.
	 *
	 * Build a new FuncExpr node containing the already-simplified arguments.
	 */
	newexpr = makeNode(FuncExpr);
	newexpr->funcid = funcid;
	newexpr->funcresulttype = result_type;
	newexpr->funcretset = false;
	newexpr->funcvariadic = funcvariadic;
	newexpr->funcformat = COERCE_EXPLICIT_CALL; /* doesn't matter */
	newexpr->funccollid = result_collid;		/* doesn't matter */
	newexpr->inputcollid = input_collid;
	newexpr->args = args;
	newexpr->location = -1;

	return evaluate_expr((Expr *) newexpr, result_type, result_typmod,
						 result_collid);
}

/*
 * inline_function: try to expand a function call inline
 *
 * If the function is a sufficiently simple SQL-language function
 * (just "SELECT expression"), then we can inline it and avoid the rather
 * high per-call overhead of SQL functions.  Furthermore, this can expose
 * opportunities for constant-folding within the function expression.
 *
 * We have to beware of some special cases however.  A directly or
 * indirectly recursive function would cause us to recurse forever,
 * so we keep track of which functions we are already expanding and
 * do not re-expand them.  Also, if a parameter is used more than once
 * in the SQL-function body, we require it not to contain any volatile
 * functions (volatiles might deliver inconsistent answers) nor to be
 * unreasonably expensive to evaluate.	The expensiveness check not only
 * prevents us from doing multiple evaluations of an expensive parameter
 * at runtime, but is a safety value to limit growth of an expression due
 * to repeated inlining.
 *
 * We must also beware of changing the volatility or strictness status of
 * functions by inlining them.
 *
 * Also, at the moment we can't inline functions returning RECORD.  This
 * doesn't work in the general case because it discards information such
 * as OUT-parameter declarations.
 *
 * Returns a simplified expression if successful, or NULL if cannot
 * simplify the function.
 */
static Expr *
inline_function(Oid funcid, Oid result_type, Oid result_collid,
				Oid input_collid, List *args,
				bool funcvariadic,
				HeapTuple func_tuple,
				eval_const_expressions_context *context)
{
	Form_pg_proc funcform = (Form_pg_proc) GETSTRUCT(func_tuple);
	char	   *src;
	Datum		tmp;
	bool		isNull;
	bool		modifyTargetList;
	MemoryContext oldcxt;
	MemoryContext mycxt;
	inline_error_callback_arg callback_arg;
	ErrorContextCallback sqlerrcontext;
	FuncExpr   *fexpr;
	SQLFunctionParseInfoPtr pinfo;
	ParseState *pstate;
	List	   *raw_parsetree_list;
	Query	   *querytree;
	Node	   *newexpr;
	int		   *usecounts;
	ListCell   *arg;
	int			i;

	/*
	 * Forget it if the function is not SQL-language or has other showstopper
	 * properties.	(The nargs check is just paranoia.)
	 */
	if (funcform->prolang != SQLlanguageId ||
		funcform->prosecdef ||
		funcform->proretset ||
		funcform->prorettype == RECORDOID ||
		!heap_attisnull(func_tuple, Anum_pg_proc_proconfig) ||
		funcform->pronargs != list_length(args))
		return NULL;

	/* Check for recursive function, and give up trying to expand if so */
	if (list_member_oid(context->active_fns, funcid))
		return NULL;

	/* Check permission to call function (fail later, if not) */
	if (pg_proc_aclcheck(funcid, GetUserId(), ACL_EXECUTE) != ACLCHECK_OK)
		return NULL;

	/* Check whether a plugin wants to hook function entry/exit */
	if (FmgrHookIsNeeded(funcid))
		return NULL;

	/*
	 * Make a temporary memory context, so that we don't leak all the stuff
	 * that parsing might create.
	 */
	mycxt = AllocSetContextCreate(CurrentMemoryContext,
								  "inline_function",
								  ALLOCSET_DEFAULT_MINSIZE,
								  ALLOCSET_DEFAULT_INITSIZE,
								  ALLOCSET_DEFAULT_MAXSIZE);
	oldcxt = MemoryContextSwitchTo(mycxt);

	/* Fetch the function body */
	tmp = SysCacheGetAttr(PROCOID,
						  func_tuple,
						  Anum_pg_proc_prosrc,
						  &isNull);
	if (isNull)
		elog(ERROR, "null prosrc for function %u", funcid);
	src = TextDatumGetCString(tmp);

	/*
	 * Setup error traceback support for ereport().  This is so that we can
	 * finger the function that bad information came from.
	 */
	callback_arg.proname = NameStr(funcform->proname);
	callback_arg.prosrc = src;

	sqlerrcontext.callback = sql_inline_error_callback;
	sqlerrcontext.arg = (void *) &callback_arg;
	sqlerrcontext.previous = error_context_stack;
	error_context_stack = &sqlerrcontext;

	/*
	 * Set up to handle parameters while parsing the function body.  We need a
	 * dummy FuncExpr node containing the already-simplified arguments to pass
	 * to prepare_sql_fn_parse_info.  (It is really only needed if there are
	 * some polymorphic arguments, but for simplicity we always build it.)
	 */
	fexpr = makeNode(FuncExpr);
	fexpr->funcid = funcid;
	fexpr->funcresulttype = result_type;
	fexpr->funcretset = false;
	fexpr->funcvariadic = funcvariadic;
	fexpr->funcformat = COERCE_EXPLICIT_CALL;	/* doesn't matter */
	fexpr->funccollid = result_collid;	/* doesn't matter */
	fexpr->inputcollid = input_collid;
	fexpr->args = args;
	fexpr->location = -1;

	pinfo = prepare_sql_fn_parse_info(func_tuple,
									  (Node *) fexpr,
									  input_collid);

	/*
	 * We just do parsing and parse analysis, not rewriting, because rewriting
	 * will not affect table-free-SELECT-only queries, which is all that we
	 * care about.	Also, we can punt as soon as we detect more than one
	 * command in the function body.
	 */
	raw_parsetree_list = pg_parse_query(src);
	if (list_length(raw_parsetree_list) != 1)
		goto fail;

	pstate = make_parsestate(NULL);
	pstate->p_sourcetext = src;
	sql_fn_parser_setup(pstate, pinfo);

	querytree = transformTopLevelStmt(pstate, linitial(raw_parsetree_list));

	free_parsestate(pstate);

	/*
	 * The single command must be a simple "SELECT expression".
	 */
	if (!IsA(querytree, Query) ||
		querytree->commandType != CMD_SELECT ||
		querytree->utilityStmt ||
		querytree->hasAggs ||
		querytree->hasWindowFuncs ||
		querytree->hasSubLinks ||
		querytree->cteList ||
		querytree->rtable ||
		querytree->jointree->fromlist ||
		querytree->jointree->quals ||
		querytree->groupClause ||
		querytree->havingQual ||
		querytree->windowClause ||
		querytree->distinctClause ||
		querytree->sortClause ||
		querytree->limitOffset ||
		querytree->limitCount ||
		querytree->setOperations ||
		list_length(querytree->targetList) != 1)
		goto fail;

	/*
	 * Make sure the function (still) returns what it's declared to.  This
	 * will raise an error if wrong, but that's okay since the function would
	 * fail at runtime anyway.	Note that check_sql_fn_retval will also insert
	 * a RelabelType if needed to make the tlist expression match the declared
	 * type of the function.
	 *
	 * Note: we do not try this until we have verified that no rewriting was
	 * needed; that's probably not important, but let's be careful.
	 */
	if (check_sql_fn_retval(funcid, result_type, list_make1(querytree),
							&modifyTargetList, NULL))
		goto fail;				/* reject whole-tuple-result cases */

	/* Now we can grab the tlist expression */
	newexpr = (Node *) ((TargetEntry *) linitial(querytree->targetList))->expr;

	/* Assert that check_sql_fn_retval did the right thing */
	Assert(exprType(newexpr) == result_type);
	/* It couldn't have made any dangerous tlist changes, either */
	Assert(!modifyTargetList);

	/*
	 * Additional validity checks on the expression.  It mustn't return a set,
	 * and it mustn't be more volatile than the surrounding function (this is
	 * to avoid breaking hacks that involve pretending a function is immutable
	 * when it really ain't).  If the surrounding function is declared strict,
	 * then the expression must contain only strict constructs and must use
	 * all of the function parameters (this is overkill, but an exact analysis
	 * is hard).
	 */
	if (expression_returns_set(newexpr))
		goto fail;

	if (funcform->provolatile == PROVOLATILE_IMMUTABLE &&
		contain_mutable_functions(newexpr))
		goto fail;
	else if (funcform->provolatile == PROVOLATILE_STABLE &&
			 contain_volatile_functions(newexpr))
		goto fail;

	if (funcform->proisstrict &&
		contain_nonstrict_functions(newexpr))
		goto fail;

	/*
	 * We may be able to do it; there are still checks on parameter usage to
	 * make, but those are most easily done in combination with the actual
	 * substitution of the inputs.	So start building expression with inputs
	 * substituted.
	 */
	usecounts = (int *) palloc0(funcform->pronargs * sizeof(int));
	newexpr = substitute_actual_parameters(newexpr, funcform->pronargs,
										   args, usecounts);

	/* Now check for parameter usage */
	i = 0;
	foreach(arg, args)
	{
		Node	   *param = lfirst(arg);

		if (usecounts[i] == 0)
		{
			/* Param not used at all: uncool if func is strict */
			if (funcform->proisstrict)
				goto fail;
		}
		else if (usecounts[i] != 1)
		{
			/* Param used multiple times: uncool if expensive or volatile */
			QualCost	eval_cost;

			/*
			 * We define "expensive" as "contains any subplan or more than 10
			 * operators".  Note that the subplan search has to be done
			 * explicitly, since cost_qual_eval() will barf on unplanned
			 * subselects.
			 */
			if (contain_subplans(param))
				goto fail;
			cost_qual_eval(&eval_cost, list_make1(param), NULL);
			if (eval_cost.startup + eval_cost.per_tuple >
				10 * cpu_operator_cost)
				goto fail;

			/*
			 * Check volatility last since this is more expensive than the
			 * above tests
			 */
			if (contain_volatile_functions(param))
				goto fail;
		}
		i++;
	}

	/*
	 * Whew --- we can make the substitution.  Copy the modified expression
	 * out of the temporary memory context, and clean up.
	 */
	MemoryContextSwitchTo(oldcxt);

	newexpr = copyObject(newexpr);

	MemoryContextDelete(mycxt);

	/*
	 * If the result is of a collatable type, force the result to expose the
	 * correct collation.  In most cases this does not matter, but it's
	 * possible that the function result is used directly as a sort key or in
	 * other places where we expect exprCollation() to tell the truth.
	 */
	if (OidIsValid(result_collid))
	{
		Oid			exprcoll = exprCollation(newexpr);

		if (OidIsValid(exprcoll) && exprcoll != result_collid)
		{
			CollateExpr *newnode = makeNode(CollateExpr);

			newnode->arg = (Expr *) newexpr;
			newnode->collOid = result_collid;
			newnode->location = -1;

			newexpr = (Node *) newnode;
		}
	}

	/*
	 * Since there is now no trace of the function in the plan tree, we must
	 * explicitly record the plan's dependency on the function.
	 */
	if (context->root)
		record_plan_function_dependency(context->root, funcid);

	/*
	 * Recursively try to simplify the modified expression.  Here we must add
	 * the current function to the context list of active functions.
	 */
	context->active_fns = lcons_oid(funcid, context->active_fns);
	newexpr = eval_const_expressions_mutator(newexpr, context);
	context->active_fns = list_delete_first(context->active_fns);

	error_context_stack = sqlerrcontext.previous;

	return (Expr *) newexpr;

	/* Here if func is not inlinable: release temp memory and return NULL */
fail:
	MemoryContextSwitchTo(oldcxt);
	MemoryContextDelete(mycxt);
	error_context_stack = sqlerrcontext.previous;

	return NULL;
}

/*
 * Replace Param nodes by appropriate actual parameters
 */
static Node *
substitute_actual_parameters(Node *expr, int nargs, List *args,
							 int *usecounts)
{
	substitute_actual_parameters_context context;

	context.nargs = nargs;
	context.args = args;
	context.usecounts = usecounts;

	return substitute_actual_parameters_mutator(expr, &context);
}

static Node *
substitute_actual_parameters_mutator(Node *node,
							   substitute_actual_parameters_context *context)
{
	if (node == NULL)
		return NULL;
	if (IsA(node, Param))
	{
		Param	   *param = (Param *) node;

		if (param->paramkind != PARAM_EXTERN)
			elog(ERROR, "unexpected paramkind: %d", (int) param->paramkind);
		if (param->paramid <= 0 || param->paramid > context->nargs)
			elog(ERROR, "invalid paramid: %d", param->paramid);

		/* Count usage of parameter */
		context->usecounts[param->paramid - 1]++;

		/* Select the appropriate actual arg and replace the Param with it */
		/* We don't need to copy at this time (it'll get done later) */
		return list_nth(context->args, param->paramid - 1);
	}
	return expression_tree_mutator(node, substitute_actual_parameters_mutator,
								   (void *) context);
}

/*
 * error context callback to let us supply a call-stack traceback
 */
static void
sql_inline_error_callback(void *arg)
{
	inline_error_callback_arg *callback_arg = (inline_error_callback_arg *) arg;
	int			syntaxerrposition;

	/* If it's a syntax error, convert to internal syntax error report */
	syntaxerrposition = geterrposition();
	if (syntaxerrposition > 0)
	{
		errposition(0);
		internalerrposition(syntaxerrposition);
		internalerrquery(callback_arg->prosrc);
	}

	errcontext("SQL function \"%s\" during inlining", callback_arg->proname);
}

/*
 * evaluate_expr: pre-evaluate a constant expression
 *
 * We use the executor's routine ExecEvalExpr() to avoid duplication of
 * code and ensure we get the same result as the executor would get.
 */
static Expr *
evaluate_expr(Expr *expr, Oid result_type, int32 result_typmod,
			  Oid result_collation)
{
	EState	   *estate;
	ExprState  *exprstate;
	MemoryContext oldcontext;
	Datum		const_val;
	bool		const_is_null;
	int16		resultTypLen;
	bool		resultTypByVal;

	/*
	 * To use the executor, we need an EState.
	 */
	estate = CreateExecutorState();

	/* We can use the estate's working context to avoid memory leaks. */
	oldcontext = MemoryContextSwitchTo(estate->es_query_cxt);

	/* Make sure any opfuncids are filled in. */
	fix_opfuncids((Node *) expr);

	/*
	 * Prepare expr for execution.	(Note: we can't use ExecPrepareExpr
	 * because it'd result in recursively invoking eval_const_expressions.)
	 */
	exprstate = ExecInitExpr(expr, NULL);

	/*
	 * And evaluate it.
	 *
	 * It is OK to use a default econtext because none of the ExecEvalExpr()
	 * code used in this situation will use econtext.  That might seem
	 * fortuitous, but it's not so unreasonable --- a constant expression does
	 * not depend on context, by definition, n'est ce pas?
	 */
	const_val = ExecEvalExprSwitchContext(exprstate,
										  GetPerTupleExprContext(estate),
										  &const_is_null, NULL);

	/* Get info needed about result datatype */
	get_typlenbyval(result_type, &resultTypLen, &resultTypByVal);

	/* Get back to outer memory context */
	MemoryContextSwitchTo(oldcontext);

	/*
	 * Must copy result out of sub-context used by expression eval.
	 *
	 * Also, if it's varlena, forcibly detoast it.  This protects us against
	 * storing TOAST pointers into plans that might outlive the referenced
	 * data.
	 */
	if (!const_is_null)
	{
		if (resultTypLen == -1)
			const_val = PointerGetDatum(PG_DETOAST_DATUM_COPY(const_val));
		else
			const_val = datumCopy(const_val, resultTypByVal, resultTypLen);
	}

	/* Release all the junk we just created */
	FreeExecutorState(estate);

	/*
	 * Make the constant result node.
	 */
	return (Expr *) makeConst(result_type, result_typmod, result_collation,
							  resultTypLen,
							  const_val, const_is_null,
							  resultTypByVal);
}


/*
 * inline_set_returning_function
 *		Attempt to "inline" a set-returning function in the FROM clause.
 *
 * "rte" is an RTE_FUNCTION rangetable entry.  If it represents a call of a
 * set-returning SQL function that can safely be inlined, expand the function
 * and return the substitute Query structure.  Otherwise, return NULL.
 *
 * This has a good deal of similarity to inline_function(), but that's
 * for the non-set-returning case, and there are enough differences to
 * justify separate functions.
 */
Query *
inline_set_returning_function(PlannerInfo *root, RangeTblEntry *rte)
{
	FuncExpr   *fexpr;
	Oid			func_oid;
	HeapTuple	func_tuple;
	Form_pg_proc funcform;
	char	   *src;
	Datum		tmp;
	bool		isNull;
	bool		modifyTargetList;
	MemoryContext oldcxt;
	MemoryContext mycxt;
	List	   *saveInvalItems;
	inline_error_callback_arg callback_arg;
	ErrorContextCallback sqlerrcontext;
	SQLFunctionParseInfoPtr pinfo;
	List	   *raw_parsetree_list;
	List	   *querytree_list;
	Query	   *querytree;

	Assert(rte->rtekind == RTE_FUNCTION);

	/*
	 * It doesn't make a lot of sense for a SQL SRF to refer to itself in its
	 * own FROM clause, since that must cause infinite recursion at runtime.
	 * It will cause this code to recurse too, so check for stack overflow.
	 * (There's no need to do more.)
	 */
	check_stack_depth();

	/* Fail if the caller wanted ORDINALITY - we don't implement that here. */
	if (rte->funcordinality)
		return NULL;

	/* Fail if FROM item isn't a simple FuncExpr */
	fexpr = (FuncExpr *) rte->funcexpr;
	if (fexpr == NULL || !IsA(fexpr, FuncExpr))
		return NULL;

	func_oid = fexpr->funcid;

	/*
	 * The function must be declared to return a set, else inlining would
	 * change the results if the contained SELECT didn't return exactly one
	 * row.
	 */
	if (!fexpr->funcretset)
		return NULL;

	/*
	 * Refuse to inline if the arguments contain any volatile functions or
	 * sub-selects.  Volatile functions are rejected because inlining may
	 * result in the arguments being evaluated multiple times, risking a
	 * change in behavior.	Sub-selects are rejected partly for implementation
	 * reasons (pushing them down another level might change their behavior)
	 * and partly because they're likely to be expensive and so multiple
	 * evaluation would be bad.
	 */
	if (contain_volatile_functions((Node *) fexpr->args) ||
		contain_subplans((Node *) fexpr->args))
		return NULL;

	/* Check permission to call function (fail later, if not) */
	if (pg_proc_aclcheck(func_oid, GetUserId(), ACL_EXECUTE) != ACLCHECK_OK)
		return NULL;

	/* Check whether a plugin wants to hook function entry/exit */
	if (FmgrHookIsNeeded(func_oid))
		return NULL;

	/*
	 * OK, let's take a look at the function's pg_proc entry.
	 */
	func_tuple = SearchSysCache1(PROCOID, ObjectIdGetDatum(func_oid));
	if (!HeapTupleIsValid(func_tuple))
		elog(ERROR, "cache lookup failed for function %u", func_oid);
	funcform = (Form_pg_proc) GETSTRUCT(func_tuple);

	/*
	 * Forget it if the function is not SQL-language or has other showstopper
	 * properties.	In particular it mustn't be declared STRICT, since we
	 * couldn't enforce that.  It also mustn't be VOLATILE, because that is
	 * supposed to cause it to be executed with its own snapshot, rather than
	 * sharing the snapshot of the calling query.  (Rechecking proretset is
	 * just paranoia.)
	 */
	if (funcform->prolang != SQLlanguageId ||
		funcform->proisstrict ||
		funcform->provolatile == PROVOLATILE_VOLATILE ||
		funcform->prosecdef ||
		!funcform->proretset ||
		!heap_attisnull(func_tuple, Anum_pg_proc_proconfig))
	{
		ReleaseSysCache(func_tuple);
		return NULL;
	}

	/*
	 * Make a temporary memory context, so that we don't leak all the stuff
	 * that parsing might create.
	 */
	mycxt = AllocSetContextCreate(CurrentMemoryContext,
								  "inline_set_returning_function",
								  ALLOCSET_DEFAULT_MINSIZE,
								  ALLOCSET_DEFAULT_INITSIZE,
								  ALLOCSET_DEFAULT_MAXSIZE);
	oldcxt = MemoryContextSwitchTo(mycxt);

	/*
	 * When we call eval_const_expressions below, it might try to add items to
	 * root->glob->invalItems.	Since it is running in the temp context, those
	 * items will be in that context, and will need to be copied out if we're
	 * successful.	Temporarily reset the list so that we can keep those items
	 * separate from the pre-existing list contents.
	 */
	saveInvalItems = root->glob->invalItems;
	root->glob->invalItems = NIL;

	/* Fetch the function body */
	tmp = SysCacheGetAttr(PROCOID,
						  func_tuple,
						  Anum_pg_proc_prosrc,
						  &isNull);
	if (isNull)
		elog(ERROR, "null prosrc for function %u", func_oid);
	src = TextDatumGetCString(tmp);

	/*
	 * Setup error traceback support for ereport().  This is so that we can
	 * finger the function that bad information came from.
	 */
	callback_arg.proname = NameStr(funcform->proname);
	callback_arg.prosrc = src;

	sqlerrcontext.callback = sql_inline_error_callback;
	sqlerrcontext.arg = (void *) &callback_arg;
	sqlerrcontext.previous = error_context_stack;
	error_context_stack = &sqlerrcontext;

	/*
	 * Run eval_const_expressions on the function call.  This is necessary to
	 * ensure that named-argument notation is converted to positional notation
	 * and any default arguments are inserted.	It's a bit of overkill for the
	 * arguments, since they'll get processed again later, but no harm will be
	 * done.
	 */
	fexpr = (FuncExpr *) eval_const_expressions(root, (Node *) fexpr);

	/* It should still be a call of the same function, but let's check */
	if (!IsA(fexpr, FuncExpr) ||
		fexpr->funcid != func_oid)
		goto fail;

	/* Arg list length should now match the function */
	if (list_length(fexpr->args) != funcform->pronargs)
		goto fail;

	/*
	 * Set up to handle parameters while parsing the function body.  We can
	 * use the FuncExpr just created as the input for
	 * prepare_sql_fn_parse_info.
	 */
	pinfo = prepare_sql_fn_parse_info(func_tuple,
									  (Node *) fexpr,
									  fexpr->inputcollid);

	/*
	 * Parse, analyze, and rewrite (unlike inline_function(), we can't skip
	 * rewriting here).  We can fail as soon as we find more than one query,
	 * though.
	 */
	raw_parsetree_list = pg_parse_query(src);
	if (list_length(raw_parsetree_list) != 1)
		goto fail;

	querytree_list = pg_analyze_and_rewrite_params(linitial(raw_parsetree_list),
												   src,
									   (ParserSetupHook) sql_fn_parser_setup,
												   pinfo);
	if (list_length(querytree_list) != 1)
		goto fail;
	querytree = linitial(querytree_list);

	/*
	 * The single command must be a plain SELECT.
	 */
	if (!IsA(querytree, Query) ||
		querytree->commandType != CMD_SELECT ||
		querytree->utilityStmt)
		goto fail;

	/*
	 * Make sure the function (still) returns what it's declared to.  This
	 * will raise an error if wrong, but that's okay since the function would
	 * fail at runtime anyway.	Note that check_sql_fn_retval will also insert
	 * RelabelType(s) and/or NULL columns if needed to make the tlist
	 * expression(s) match the declared type of the function.
	 *
	 * If the function returns a composite type, don't inline unless the check
	 * shows it's returning a whole tuple result; otherwise what it's
	 * returning is a single composite column which is not what we need.
	 */
	if (!check_sql_fn_retval(func_oid, fexpr->funcresulttype,
							 querytree_list,
							 &modifyTargetList, NULL) &&
		(get_typtype(fexpr->funcresulttype) == TYPTYPE_COMPOSITE ||
		 fexpr->funcresulttype == RECORDOID))
		goto fail;				/* reject not-whole-tuple-result cases */

	/*
	 * If we had to modify the tlist to make it match, and the statement is
	 * one in which changing the tlist contents could change semantics, we
	 * have to punt and not inline.
	 */
	if (modifyTargetList)
		goto fail;

	/*
	 * If it returns RECORD, we have to check against the column type list
	 * provided in the RTE; check_sql_fn_retval can't do that.  (If no match,
	 * we just fail to inline, rather than complaining; see notes for
	 * tlist_matches_coltypelist.)	We don't have to do this for functions
	 * with declared OUT parameters, even though their funcresulttype is
	 * RECORDOID, so check get_func_result_type too.
	 */
	if (fexpr->funcresulttype == RECORDOID &&
		get_func_result_type(func_oid, NULL, NULL) == TYPEFUNC_RECORD &&
		!tlist_matches_coltypelist(querytree->targetList, rte->funccoltypes))
		goto fail;

	/*
	 * Looks good --- substitute parameters into the query.
	 */
	querytree = substitute_actual_srf_parameters(querytree,
												 funcform->pronargs,
												 fexpr->args);

	/*
	 * Copy the modified query out of the temporary memory context, and clean
	 * up.
	 */
	MemoryContextSwitchTo(oldcxt);

	querytree = copyObject(querytree);

	/* copy up any new invalItems, too */
	root->glob->invalItems = list_concat(saveInvalItems,
										 copyObject(root->glob->invalItems));

	MemoryContextDelete(mycxt);
	error_context_stack = sqlerrcontext.previous;
	ReleaseSysCache(func_tuple);

	/*
	 * We don't have to fix collations here because the upper query is already
	 * parsed, ie, the collations in the RTE are what count.
	 */

	/*
	 * Since there is now no trace of the function in the plan tree, we must
	 * explicitly record the plan's dependency on the function.
	 */
	record_plan_function_dependency(root, func_oid);

	return querytree;

	/* Here if func is not inlinable: release temp memory and return NULL */
fail:
	MemoryContextSwitchTo(oldcxt);
	root->glob->invalItems = saveInvalItems;
	MemoryContextDelete(mycxt);
	error_context_stack = sqlerrcontext.previous;
	ReleaseSysCache(func_tuple);

	return NULL;
}

/*
 * Replace Param nodes by appropriate actual parameters
 *
 * This is just enough different from substitute_actual_parameters()
 * that it needs its own code.
 */
static Query *
substitute_actual_srf_parameters(Query *expr, int nargs, List *args)
{
	substitute_actual_srf_parameters_context context;

	context.nargs = nargs;
	context.args = args;
	context.sublevels_up = 1;

	return query_tree_mutator(expr,
							  substitute_actual_srf_parameters_mutator,
							  &context,
							  0);
}

static Node *
substitute_actual_srf_parameters_mutator(Node *node,
						   substitute_actual_srf_parameters_context *context)
{
	Node	   *result;

	if (node == NULL)
		return NULL;
	if (IsA(node, Query))
	{
		context->sublevels_up++;
		result = (Node *) query_tree_mutator((Query *) node,
									substitute_actual_srf_parameters_mutator,
											 (void *) context,
											 0);
		context->sublevels_up--;
		return result;
	}
	if (IsA(node, Param))
	{
		Param	   *param = (Param *) node;

		if (param->paramkind == PARAM_EXTERN)
		{
			if (param->paramid <= 0 || param->paramid > context->nargs)
				elog(ERROR, "invalid paramid: %d", param->paramid);

			/*
			 * Since the parameter is being inserted into a subquery, we must
			 * adjust levels.
			 */
			result = copyObject(list_nth(context->args, param->paramid - 1));
			IncrementVarSublevelsUp(result, context->sublevels_up, 0);
			return result;
		}
	}
	return expression_tree_mutator(node,
								   substitute_actual_srf_parameters_mutator,
								   (void *) context);
}

/*
 * Check whether a SELECT targetlist emits the specified column types,
 * to see if it's safe to inline a function returning record.
 *
 * We insist on exact match here.  The executor allows binary-coercible
 * cases too, but we don't have a way to preserve the correct column types
 * in the correct places if we inline the function in such a case.
 *
 * Note that we only check type OIDs not typmods; this agrees with what the
 * executor would do at runtime, and attributing a specific typmod to a
 * function result is largely wishful thinking anyway.
 */
static bool
tlist_matches_coltypelist(List *tlist, List *coltypelist)
{
	ListCell   *tlistitem;
	ListCell   *clistitem;

	clistitem = list_head(coltypelist);
	foreach(tlistitem, tlist)
	{
		TargetEntry *tle = (TargetEntry *) lfirst(tlistitem);
		Oid			coltype;

		if (tle->resjunk)
			continue;			/* ignore junk columns */

		if (clistitem == NULL)
			return false;		/* too many tlist items */

		coltype = lfirst_oid(clistitem);
		clistitem = lnext(clistitem);

		if (exprType((Node *) tle->expr) != coltype)
			return false;		/* column type mismatch */
	}

	if (clistitem != NULL)
		return false;			/* too few tlist items */

	return true;
}<|MERGE_RESOLUTION|>--- conflicted
+++ resolved
@@ -3822,11 +3822,7 @@
 		elog(ERROR, "function's resolved result type changed during planning");
 
 	/* perform any necessary typecasting of arguments */
-<<<<<<< HEAD
-	make_fn_arguments(NULL, args, NULL, actual_arg_types, declared_arg_types);
-=======
 	make_fn_arguments(NULL, args, NULL, actual_arg_types, declared_arg_types, false);
->>>>>>> 0d2b6a0e
 }
 
 /*
