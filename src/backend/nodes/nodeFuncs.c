--- conflicted
+++ resolved
@@ -1570,14 +1570,12 @@
 				if (expression_tree_walker((Node *) expr->aggdistinct,
 										   walker, context))
 					return true;
-<<<<<<< HEAD
+
 				if (expression_tree_walker((Node *) expr->orddirectargs,
 										   walker, context))
 					return true;
-				if (walker((Node *) expr->agg_filter, context))
-=======
+
 				if (walker((Node *) expr->aggfilter, context))
->>>>>>> c86b4b37
 					return true;
 			}
 			break;
@@ -2090,12 +2088,9 @@
 				MUTATE(newnode->args, aggref->args, List *);
 				MUTATE(newnode->aggorder, aggref->aggorder, List *);
 				MUTATE(newnode->aggdistinct, aggref->aggdistinct, List *);
-<<<<<<< HEAD
 				MUTATE(newnode->orddirectargs, aggref->orddirectargs, List *);
-				MUTATE(newnode->agg_filter, aggref->agg_filter, Expr *);
-=======
 				MUTATE(newnode->aggfilter, aggref->aggfilter, Expr *);
->>>>>>> c86b4b37
+
 				return (Node *) newnode;
 			}
 			break;
