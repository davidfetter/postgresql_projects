--- conflicted
+++ resolved
@@ -158,20 +158,9 @@
 	COMPARE_NODE_FIELD(args);
 
 	/*
-<<<<<<< HEAD
-	 * Special-case the refs field: we might compare nodes where one has been
-	 * filled in and the other has not yet.  (But out of sheer paranoia, if
-	 * both are filled in, compare them.)
-	 */
-
-	if (a->refs != NIL && b->refs != NIL)
-		COMPARE_NODE_FIELD(refs);
-
-=======
 	 * We must not compare the refs or cols field
 	 */
 
->>>>>>> 00a23d0d
 	COMPARE_LOCATION_FIELD(location);
 	COMPARE_SCALAR_FIELD(agglevelsup);
 
@@ -2635,15 +2624,6 @@
 		case T_Var:
 			retval = _equalVar(a, b);
 			break;
-<<<<<<< HEAD
-	    case T_GroupedVar:
-			retval = _equalGroupedVar(a, b);
-			break;
-        case T_Grouping:
-			retval = _equalGrouping(a, b);
-			break;
-        case T_GroupingSet:
-=======
 		case T_GroupedVar:
 			retval = _equalGroupedVar(a, b);
 			break;
@@ -2651,7 +2631,6 @@
 			retval = _equalGrouping(a, b);
 			break;
 		case T_GroupingSet:
->>>>>>> 00a23d0d
 			retval = _equalGroupingSet(a, b);
 			break;
 		case T_Const:
