--- conflicted
+++ resolved
@@ -706,15 +706,12 @@
 -- optional finalfns.
 SELECT ctid, aggfnoid::oid
 FROM pg_aggregate as p1
-<<<<<<< HEAD
 WHERE aggfnoid = 0
    OR CASE WHEN aggisordsetfunc
            THEN aggtransfn <> 0 OR aggfinalfn = 0
            ELSE aggtransfn = 0 OR aggtranstype = 0
-      END;
-=======
-WHERE aggfnoid = 0 OR aggtransfn = 0 OR aggtranstype = 0 OR aggtransspace < 0;
->>>>>>> 4c697d8f
+      END
+   OR aggtransspace < 0;
  ctid | aggfnoid 
 ------+----------
 (0 rows)
